--- conflicted
+++ resolved
@@ -45,11 +45,8 @@
         uses: actions-rs/cargo@v1
         with:
           command: test
-<<<<<<< HEAD
-=======
       - name: Check Google Chrome version
         run: chrome --version && chromedriver --version
->>>>>>> b65e4b8d
       - name: Run wasm-pack tests
         uses: actions-rs/cargo@v1
         with:
