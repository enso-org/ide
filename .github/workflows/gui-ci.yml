
# !!!!!!!!!!!!!!!!!!!!!!!!!!!!!!!!!!!!!!!!!!!!!!!!!!!!!!!!!!!!!!!!!!!!!!!!!!!!!!!!!!!!!!!!!!!!!!!!!!
# DO NOT CHANGE THIS FILE. IT WAS GENERATED FROM 'build/workflow.js'. READ DOCS THERE TO LEARN MORE.
# !!!!!!!!!!!!!!!!!!!!!!!!!!!!!!!!!!!!!!!!!!!!!!!!!!!!!!!!!!!!!!!!!!!!!!!!!!!!!!!!!!!!!!!!!!!!!!!!!!

name: GUI CI
'on':
  push:
    branches:
      - develop
      - unstable
      - stable
  pull_request: {}
jobs:
  info:
    name: Build Info
    runs-on: ${{ matrix.os }}
    strategy:
      matrix:
        os:
          - macOS-latest
      fail-fast: false
    steps:
      - uses: actions/checkout@v1
      - name: Dump GitHub context
        env:
          GITHUB_CONTEXT: ${{ toJson(github) }}
        run: echo "$GITHUB_CONTEXT"
  version_assertions:
    name: Assertions
    runs-on: ${{ matrix.os }}
    strategy:
      matrix:
        os:
          - macOS-latest
      fail-fast: false
    steps:
      - uses: actions/checkout@v1
      - name: Read changelog info
        id: changelog
        run: |2-

                  node ./run ci-gen --skip-version-validation
                  content=`cat CURRENT_RELEASE_CHANGELOG.json`
                  echo "::set-output name=content::$content"
              
        shell: bash
      - name: Assert Version Unstable
        run: node ./run assert-version-unstable --skip-version-validation
        if: github.ref == 'refs/heads/unstable' || github.base_ref == 'unstable'
      - name: Assert Version Stable
        run: node ./run assert-version-stable --skip-version-validation
        if: github.ref == 'refs/heads/stable' || github.base_ref == 'stable'
      - id: checkCurrentReleaseTag
        uses: mukunku/tag-exists-action@v1.0.0
        env:
          GITHUB_TOKEN: ${{ secrets.GITHUB_TOKEN }}
        with:
          tag: v${{fromJson(steps.changelog.outputs.content).version}}
      - name: Fail if release already exists
        run: >-
          if [[ ${{ steps.checkCurrentReleaseTag.outputs.exists }} == true ]];
          then exit 1; fi
        if: github.base_ref == 'unstable' || github.base_ref == 'stable'
      - name: Get list of changed files
        id: changed_files
        run: |2-

                  list=`git diff --name-only origin/${{github.base_ref}} HEAD | tr '\n' ' '`
                  echo $list
                  echo "::set-output name=list::'$list'"
              
        shell: bash
        if: >-
          github.base_ref == 'develop' || github.base_ref == 'unstable' ||
          github.base_ref == 'stable'
      - name: Assert if CHANGELOG.md was updated (on pull request)
        run: >-
          if [[ ${{ contains(steps.changed_files.outputs.list,'CHANGELOG.md') ||
          contains(github.event.head_commit.message,'[ci no changelog needed]')
          || contains(github.event.pull_request.body,'[ci no changelog needed]')
          }} == false ]]; then exit 1; fi
        if: >-
          github.base_ref == 'develop' || github.base_ref == 'unstable' ||
          github.base_ref == 'stable'
      - name: Fail if squash commit to the 'unstable' or the 'stable' branch.
        run: >-
          if [[ "${{ github.base_ref }}" == "unstable" || "${{ github.base_ref
          }}" == "stable" ]]; then exit 1; fi
  lint:
    name: Linter
    runs-on: ${{ matrix.os }}
    strategy:
      matrix:
        os:
          - macOS-latest
      fail-fast: false
    steps:
      - uses: actions/checkout@v1
      - name: Install Node
        uses: actions/setup-node@v1
        with:
          node-version: 14.15.0
      - name: Install Rust
        uses: actions-rs/toolchain@v1
        with:
          toolchain: nightly-2019-11-04
          override: true
      - name: Install Prettier
        run: npm install --save-dev --save-exact prettier
      - name: Install Clippy
        run: rustup component add clippy
      - name: Lint Markdown sources
        run: npx prettier --check '*.md'
      - name: Lint JavaScript sources
        run: npx prettier --check 'src/**/*.js'
      - name: Lint Rust sources
        run: node ./run lint --skip-version-validation
  test:
    name: Tests
    runs-on: ${{ matrix.os }}
    strategy:
      matrix:
        os:
          - macOS-latest
      fail-fast: false
    steps:
      - uses: actions/checkout@v1
      - name: Install Node
        uses: actions/setup-node@v1
        with:
          node-version: 14.15.0
      - name: Install Rust
        uses: actions-rs/toolchain@v1
        with:
          toolchain: nightly-2019-11-04
          override: true
      - name: Run tests (no WASM)
        run: node ./run test --no-wasm --skip-version-validation
  wasm-test:
    name: WASM Tests
    runs-on: ${{ matrix.os }}
    strategy:
      matrix:
        os:
          - macOS-latest
      fail-fast: false
    steps:
      - uses: actions/checkout@v1
      - name: Install Node
        uses: actions/setup-node@v1
        with:
          node-version: 14.15.0
      - name: Install Rust
        uses: actions-rs/toolchain@v1
        with:
          toolchain: nightly-2019-11-04
          override: true
      - name: Install wasm-pack (macOS)
        env:
          WASMPACKURL: https://github.com/rustwasm/wasm-pack/releases/download/v0.9.1
          WASMPACKDIR: wasm-pack-v0.9.1-x86_64-apple-darwin
        run: |2-

                      curl -L "$WASMPACKURL/$WASMPACKDIR.tar.gz" | tar -xz -C .
                      mv $WASMPACKDIR/wasm-pack ~/.cargo/bin
                      rm -r $WASMPACKDIR
        shell: bash
        if: startsWith(matrix.os,'macOS')
      - name: Install wasm-pack (Windows)
        env:
          WASMPACKURL: https://github.com/rustwasm/wasm-pack/releases/download/v0.9.1
          WASMPACKDIR: wasm-pack-v0.9.1-x86_64-pc-windows-msvc
        run: |2-

                      curl -L "$WASMPACKURL/$WASMPACKDIR.tar.gz" | tar -xz -C .
                      mv $WASMPACKDIR/wasm-pack ~/.cargo/bin
                      rm -r $WASMPACKDIR
        shell: bash
        if: startsWith(matrix.os,'windows')
      - name: Install wasm-pack (Linux)
        env:
          WASMPACKURL: https://github.com/rustwasm/wasm-pack/releases/download/v0.9.1
          WASMPACKDIR: wasm-pack-v0.9.1-x86_64-unknown-linux-musl
        run: |2-

                      curl -L "$WASMPACKURL/$WASMPACKDIR.tar.gz" | tar -xz -C .
                      mv $WASMPACKDIR/wasm-pack ~/.cargo/bin
                      rm -r $WASMPACKDIR
        shell: bash
        if: startsWith(matrix.os,'ubuntu')
      - name: Run tests (WASM)
        run: node ./run test --no-native --skip-version-validation
  simple_build:
    name: Simple Build (WASM size limit check)
    runs-on: ${{ matrix.os }}
    strategy:
      matrix:
        os:
          - macOS-latest
      fail-fast: false
    steps:
      - uses: actions/checkout@v1
      - name: Install Node
        uses: actions/setup-node@v1
        with:
          node-version: 14.15.0
      - name: Install Rust
        uses: actions-rs/toolchain@v1
        with:
          toolchain: nightly-2019-11-04
          override: true
      - name: Install wasm-pack (macOS)
        env:
          WASMPACKURL: https://github.com/rustwasm/wasm-pack/releases/download/v0.9.1
          WASMPACKDIR: wasm-pack-v0.9.1-x86_64-apple-darwin
        run: |2-

                      curl -L "$WASMPACKURL/$WASMPACKDIR.tar.gz" | tar -xz -C .
                      mv $WASMPACKDIR/wasm-pack ~/.cargo/bin
                      rm -r $WASMPACKDIR
        shell: bash
        if: startsWith(matrix.os,'macOS')
      - name: Install wasm-pack (Windows)
        env:
          WASMPACKURL: https://github.com/rustwasm/wasm-pack/releases/download/v0.9.1
          WASMPACKDIR: wasm-pack-v0.9.1-x86_64-pc-windows-msvc
        run: |2-

                      curl -L "$WASMPACKURL/$WASMPACKDIR.tar.gz" | tar -xz -C .
                      mv $WASMPACKDIR/wasm-pack ~/.cargo/bin
                      rm -r $WASMPACKDIR
        shell: bash
        if: startsWith(matrix.os,'windows')
      - name: Install wasm-pack (Linux)
        env:
          WASMPACKURL: https://github.com/rustwasm/wasm-pack/releases/download/v0.9.1
          WASMPACKDIR: wasm-pack-v0.9.1-x86_64-unknown-linux-musl
        run: |2-

                      curl -L "$WASMPACKURL/$WASMPACKDIR.tar.gz" | tar -xz -C .
                      mv $WASMPACKDIR/wasm-pack ~/.cargo/bin
                      rm -r $WASMPACKDIR
        shell: bash
        if: startsWith(matrix.os,'ubuntu')
      - uses: actions/setup-java@v2
        with:
          distribution: adopt
          java-version: '11'
      - name: Build (macos)
        env:
          CSC_LINK: ${{secrets.APPLE_CODE_SIGNING_CERT}}
          CSC_KEY_PASSWORD: ${{secrets.APPLE_CODE_SIGNING_CERT_PASSWORD}}
          CSC_IDENTITY_AUTO_DISCOVERY: true
          APPLEID: ${{secrets.APPLE_NOTARIZATION_USERNAME}}
          APPLEIDPASS: ${{secrets.APPLE_NOTARIZATION_PASSWORD}}
        run: node ./run dist --skip-version-validation --target macos
        if: startsWith(matrix.os,'macos')
<<<<<<< HEAD
=======
    if: >-
      !(contains(github.event.pull_request.body,'[ci build]') ||
      contains(github.event.head_commit.message,'[ci build]') || github.ref ==
      'refs/heads/develop' || github.base_ref == 'unstable' || github.base_ref
      == 'stable' || (github.ref == 'refs/heads/unstable' || github.ref ==
      'refs/heads/stable'))
>>>>>>> f9778d60
  build:
    name: Build
    runs-on: ${{ matrix.os }}
    strategy:
      matrix:
        os:
          - windows-latest
          - macOS-latest
          - ubuntu-latest
      fail-fast: false
    steps:
      - uses: actions/checkout@v1
      - name: Read changelog info
        id: changelog
        run: |2-

                  node ./run ci-gen --skip-version-validation
                  content=`cat CURRENT_RELEASE_CHANGELOG.json`
                  echo "::set-output name=content::$content"
              
        shell: bash
      - name: Install Node
        uses: actions/setup-node@v1
        with:
          node-version: 14.15.0
      - name: Install Rust
        uses: actions-rs/toolchain@v1
        with:
          toolchain: nightly-2019-11-04
          override: true
      - name: Install wasm-pack (macOS)
        env:
          WASMPACKURL: https://github.com/rustwasm/wasm-pack/releases/download/v0.9.1
          WASMPACKDIR: wasm-pack-v0.9.1-x86_64-apple-darwin
        run: |2-

                      curl -L "$WASMPACKURL/$WASMPACKDIR.tar.gz" | tar -xz -C .
                      mv $WASMPACKDIR/wasm-pack ~/.cargo/bin
                      rm -r $WASMPACKDIR
        shell: bash
        if: startsWith(matrix.os,'macOS')
      - name: Install wasm-pack (Windows)
        env:
          WASMPACKURL: https://github.com/rustwasm/wasm-pack/releases/download/v0.9.1
          WASMPACKDIR: wasm-pack-v0.9.1-x86_64-pc-windows-msvc
        run: |2-

                      curl -L "$WASMPACKURL/$WASMPACKDIR.tar.gz" | tar -xz -C .
                      mv $WASMPACKDIR/wasm-pack ~/.cargo/bin
                      rm -r $WASMPACKDIR
        shell: bash
        if: startsWith(matrix.os,'windows')
      - name: Install wasm-pack (Linux)
        env:
          WASMPACKURL: https://github.com/rustwasm/wasm-pack/releases/download/v0.9.1
          WASMPACKDIR: wasm-pack-v0.9.1-x86_64-unknown-linux-musl
        run: |2-

                      curl -L "$WASMPACKURL/$WASMPACKDIR.tar.gz" | tar -xz -C .
                      mv $WASMPACKDIR/wasm-pack ~/.cargo/bin
                      rm -r $WASMPACKDIR
        shell: bash
        if: startsWith(matrix.os,'ubuntu')
      - uses: actions/setup-java@v2
        with:
          distribution: adopt
          java-version: '11'
      - name: Build (macos)
        env:
          CSC_LINK: ${{secrets.APPLE_CODE_SIGNING_CERT}}
          CSC_KEY_PASSWORD: ${{secrets.APPLE_CODE_SIGNING_CERT_PASSWORD}}
          CSC_IDENTITY_AUTO_DISCOVERY: true
          APPLEID: ${{secrets.APPLE_NOTARIZATION_USERNAME}}
          APPLEIDPASS: ${{secrets.APPLE_NOTARIZATION_PASSWORD}}
        run: node ./run dist --skip-version-validation --target macos
        if: startsWith(matrix.os,'macos')
      - name: Build (win)
        env:
          WIN_CSC_LINK: ${{secrets.MICROSOFT_CODE_SIGNING_CERT}}
          WIN_CSC_KEY_PASSWORD: ${{secrets.MICROSOFT_CODE_SIGNING_CERT_PASSWORD}}
        run: node ./run dist --skip-version-validation --target win
        if: startsWith(matrix.os,'windows')
      - name: Build (linux)
        run: node ./run dist --skip-version-validation --target linux
        if: startsWith(matrix.os,'ubuntu')
      - name: Upload Content Artifacts
        uses: actions/upload-artifact@v1
        with:
          name: content
          path: dist/content
        if: startsWith(matrix.os,'macOS')
      - name: Upload Artifacts (macOS, dmg)
        uses: actions/upload-artifact@v1
        with:
          name: enso-mac-${{fromJson(steps.changelog.outputs.content).version}}.dmg
          path: >-
            dist/client/enso-mac-${{fromJson(steps.changelog.outputs.content).version}}.dmg
        if: startsWith(matrix.os,'macos')
      - name: Upload Artifacts (macOS, dmg.sha256)
        uses: actions/upload-artifact@v1
        with:
          name: >-
            enso-mac-${{fromJson(steps.changelog.outputs.content).version}}.dmg.sha256
          path: >-
            dist/client/enso-mac-${{fromJson(steps.changelog.outputs.content).version}}.dmg.sha256
        if: startsWith(matrix.os,'macos')
      - name: Upload Artifacts (Windows, exe)
        uses: actions/upload-artifact@v1
        with:
          name: enso-win-${{fromJson(steps.changelog.outputs.content).version}}.exe
          path: >-
            dist/client/enso-win-${{fromJson(steps.changelog.outputs.content).version}}.exe
        if: startsWith(matrix.os,'windows')
      - name: Upload Artifacts (Windows, exe.sha256)
        uses: actions/upload-artifact@v1
        with:
          name: >-
            enso-win-${{fromJson(steps.changelog.outputs.content).version}}.exe.sha256
          path: >-
            dist/client/enso-win-${{fromJson(steps.changelog.outputs.content).version}}.exe.sha256
        if: startsWith(matrix.os,'windows')
      - name: Upload Artifacts (Linux, AppImage)
        uses: actions/upload-artifact@v1
        with:
          name: >-
            enso-linux-${{fromJson(steps.changelog.outputs.content).version}}.AppImage
          path: >-
            dist/client/enso-linux-${{fromJson(steps.changelog.outputs.content).version}}.AppImage
        if: startsWith(matrix.os,'ubuntu')
      - name: Upload Artifacts (Linux, AppImage.sha256)
        uses: actions/upload-artifact@v1
        with:
          name: >-
            enso-linux-${{fromJson(steps.changelog.outputs.content).version}}.AppImage.sha256
          path: >-
            dist/client/enso-linux-${{fromJson(steps.changelog.outputs.content).version}}.AppImage.sha256
        if: startsWith(matrix.os,'ubuntu')
    if: >-
      contains(github.event.pull_request.body,'[ci build]') ||
      contains(github.event.head_commit.message,'[ci build]') || github.ref ==
      'refs/heads/develop' || github.base_ref == 'unstable' || github.base_ref
      == 'stable' || (github.ref == 'refs/heads/unstable' || github.ref ==
      'refs/heads/stable')
  release_to_github:
    name: GitHub Release
    runs-on: ${{ matrix.os }}
    strategy:
      matrix:
        os:
          - macOS-latest
      fail-fast: false
    steps:
      - uses: actions/checkout@v1
      - name: Download artifacts
        uses: actions/download-artifact@v2
        with:
          path: artifacts
      - name: Read changelog info
        id: changelog
        run: |2-

                  node ./run ci-gen --skip-version-validation
                  content=`cat CURRENT_RELEASE_CHANGELOG.json`
                  echo "::set-output name=content::$content"
              
        shell: bash
      - id: checkCurrentReleaseTag
        uses: mukunku/tag-exists-action@v1.0.0
        env:
          GITHUB_TOKEN: ${{ secrets.GITHUB_TOKEN }}
        with:
          tag: v${{fromJson(steps.changelog.outputs.content).version}}
      - name: Fail if release already exists
        run: >-
          if [[ ${{ steps.checkCurrentReleaseTag.outputs.exists }} == true ]];
          then exit 1; fi
        if: github.base_ref == 'unstable' || github.base_ref == 'stable'
      - name: Install Prettier
        run: npm install --save-dev --save-exact prettier
      - name: Pretty print changelog.
        run: npx prettier --prose-wrap never CHANGELOG.md --write
      - name: Upload GitHub Release
        uses: softprops/action-gh-release@v1
        env:
          GITHUB_TOKEN: ${{ secrets.GITHUB_TOKEN }}
        with:
          files: artifacts/**/enso-*
          name: Enso ${{fromJson(steps.changelog.outputs.content).version}}
          tag_name: v${{fromJson(steps.changelog.outputs.content).version}}
          body: ${{fromJson(steps.changelog.outputs.content).body}}
          prerelease: ${{fromJson(steps.changelog.outputs.content).prerelease}}
    if: github.ref == 'refs/heads/unstable' || github.ref == 'refs/heads/stable'
    needs:
      - version_assertions
      - lint
      - test
      - wasm-test
      - build
  release_to_cdn:
    name: CDN Release
    runs-on: ${{ matrix.os }}
    strategy:
      matrix:
        os:
          - ubuntu-18.04
      fail-fast: false
    steps:
      - uses: actions/checkout@v1
      - name: Download artifacts
        uses: actions/download-artifact@v2
        with:
          path: artifacts
      - name: Read changelog info
        id: changelog
        run: |2-

                  node ./run ci-gen --skip-version-validation
                  content=`cat CURRENT_RELEASE_CHANGELOG.json`
                  echo "::set-output name=content::$content"
              
        shell: bash
      - shell: bash
        run: |2-

                  aws configure --profile s3-upload <<-EOF > /dev/null 2>&1
                  ${{ secrets.ARTEFACT_S3_ACCESS_KEY_ID }}
                  ${{ secrets.ARTEFACT_S3_SECRET_ACCESS_KEY }}
                  us-west-1
                  text
                  EOF
              
      - name: Upload 'index.js.gz' to CDN
        shell: bash
        run: >-
          aws s3 cp ./artifacts/content/assets/index.js.gz
          s3://ensocdn/ide/${{fromJson(steps.changelog.outputs.content).version}}/index.js.gz
          --profile s3-upload --acl public-read --content-encoding gzip
      - name: Upload 'style.css' to CDN
        shell: bash
        run: >-
          aws s3 cp ./artifacts/content/assets/style.css
          s3://ensocdn/ide/${{fromJson(steps.changelog.outputs.content).version}}/style.css
          --profile s3-upload --acl public-read
      - name: Upload 'ide.wasm' to CDN
        shell: bash
        run: >-
          aws s3 cp ./artifacts/content/assets/ide.wasm
          s3://ensocdn/ide/${{fromJson(steps.changelog.outputs.content).version}}/ide.wasm
          --profile s3-upload --acl public-read --content-type
          'application/wasm'
      - name: Upload 'wasm_imports.js.gz' to CDN
        shell: bash
        run: >-
          aws s3 cp ./artifacts/content/assets/wasm_imports.js.gz
          s3://ensocdn/ide/${{fromJson(steps.changelog.outputs.content).version}}/wasm_imports.js.gz
          --profile s3-upload --acl public-read --content-encoding gzip
    if: github.ref == 'refs/heads/unstable' || github.ref == 'refs/heads/stable'
    needs:
      - version_assertions
      - lint
      - test
      - wasm-test
      - build<|MERGE_RESOLUTION|>--- conflicted
+++ resolved
@@ -256,15 +256,12 @@
           APPLEIDPASS: ${{secrets.APPLE_NOTARIZATION_PASSWORD}}
         run: node ./run dist --skip-version-validation --target macos
         if: startsWith(matrix.os,'macos')
-<<<<<<< HEAD
-=======
     if: >-
       !(contains(github.event.pull_request.body,'[ci build]') ||
       contains(github.event.head_commit.message,'[ci build]') || github.ref ==
       'refs/heads/develop' || github.base_ref == 'unstable' || github.base_ref
       == 'stable' || (github.ref == 'refs/heads/unstable' || github.ref ==
       'refs/heads/stable'))
->>>>>>> f9778d60
   build:
     name: Build
     runs-on: ${{ matrix.os }}
