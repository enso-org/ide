const cmd    = require('./cmd')
const fs     = require('fs').promises
const fss    = require('fs')
const glob   = require('glob')
const ncp    = require('ncp').ncp
const path   = require('path')
const paths  = require('./paths')
const stream = require('stream');
const yargs  = require('yargs')
const zlib   = require('zlib');

process.on('unhandledRejection', error => { throw(error) })
process.chdir(paths.root)


const { promisify } = require('util')
const pipe = promisify(stream.pipeline)

async function gzip(input, output) {
  const gzip        = zlib.createGzip()
  const source      = fss.createReadStream(input)
  const destination = fss.createWriteStream(output)
  await pipe(source,gzip,destination)
}



// ========================
// === Global Variables ===
// ========================

/// Arguments passed to cargo build system called from this script. This variable is set to a
/// specific value after the command line args get parsed.
let cargoArgs = undefined

/// Arguments passed to a target binary if any. This variable is set to a specific value after the
// command line args get parsed.
let targetArgs = undefined



// =============
// === Utils ===
// =============

/// Copy files and directories.
async function copy(src,tgt) {
    return new Promise((resolve, reject) => {
        ncp(src,tgt,(err) => {
            if (err) { reject(`${err}`) }
            resolve()
        })
    })
}

/// Run the command with the provided args and all args passed to this script after the `--` symbol.
async function run_cargo(command,args) {
    await cmd.run(command,args.concat(cargoArgs))
}

/// Run the command with the provided args and all args passed to this script after the `--` symbol.
async function run(command,args) {
    await cmd.run(command,args)
}


/// Defines a new command argument builder.
function command(docs) {
    return {docs}
}



// ================
// === Commands ===
// ================

let commands = {}


// === Clean ===

commands.clean = command(`Clean all build artifacts`)
commands.clean.js = async function() {
    await cmd.with_cwd(paths.js.root, async () => {
        await run('npm',['run','clean'])
    })
    try { await fs.unlink(paths.dist.init) } catch {}
}

commands.clean.rust = async function() {
    await run_cargo('cargo',['clean'])
}


// === Check ===

commands.check = command(`Fast check if project builds (only Rust target)`)
commands.check.rust = async function() {
    await run_cargo('cargo',['check'])
}


// === Build ===

commands.build = command(`Build the sources in release mode`)
commands.build.options = {
    'view-only': {
        describe : 'Compile only the view part',
        type     : 'bool',
    }
}
commands.build.js = async function() {
    console.log(`Building JS target.`)
    await run('npm',['run','build'])
}

commands.build.rust = async function(argv) {
    console.log(`Building WASM target.`)
    let crate = argv.viewOnly ? 'ide/lib/view' : 'ide'
    let args  = ['build','--target','web','--no-typescript','--out-dir',paths.dist.wasm.root,'--out-name','ide',crate]
    if (argv.dev) { args.push('--dev') }
    await run_cargo('wasm-pack',args)
    await patch_file(paths.dist.wasm.glue, js_workaround_patcher)
    await fs.rename(paths.dist.wasm.mainRaw, paths.dist.wasm.main)
    if (!argv.dev) {
        // TODO: Enable after updating wasm-pack
        // https://github.com/rustwasm/wasm-pack/issues/696
        // console.log('Optimizing the WASM binary.')
        // await cmd.run('npx',['wasm-opt','-O3','-o',paths.dist.wasm.mainOpt,paths.dist.wasm.main])

        console.log('Minimizing the WASM binary.')
        await gzip(paths.dist.wasm.main,paths.dist.wasm.mainOptGz) // TODO main -> mainOpt

        console.log('Checking the resulting WASM size.')
        let stats = fss.statSync(paths.dist.wasm.mainOptGz)
<<<<<<< HEAD
        let limit = 3.74
=======
        let limit = 3.75
>>>>>>> 7ac702fe
        let size = Math.round(100 * stats.size / 1024 / 1024) / 100
        if (size > limit) {
            throw(`Output file size exceeds the limit (${size}MB > ${limit}MB).`)
        }
    }
}

/// Workaround fix by wdanilo, see: https://github.com/rustwasm/wasm-pack/issues/790
function js_workaround_patcher(code) {
    code = code.replace(/if \(\(typeof URL.*}\);/gs,'return imports')
    code = code.replace(/if \(typeof module.*let result/gs,'let result')
    code = code.replace(/export default init;/gs,'export default init')
    code += '\nexport function after_load\(w,m\) { wasm = w; init.__wbindgen_wasm_module = m;}'
    return code
}

async function patch_file(path,patcher) {
    let code_to_patch = await fs.readFile(path,'utf8')
    let patched_code  = patcher(code_to_patch)
    await fs.writeFile(path,patched_code)
}


// === Start ===

commands.start = command(`Build and start desktop client`)
commands.start.rust = async function(argv) {
   let argv2 = Object.assign({},argv,{dev:true})
   await commands.build.rust(argv2)
}

commands.start.js = async function() {
    console.log(`Building JS target.`)
    await cmd.with_cwd(paths.js.root, async () => {
        await run('npm',['run','start','--'].concat(targetArgs))
    })
}


// === Test ===

commands.test = command(`Run test suites`)
commands.test.rust = async function(argv) {
    if (argv.native) {
        console.log(`Running Rust test suite.`)
        await run_cargo('cargo',['test'])
    }

    if (argv.wasm) {
        console.log(`Running Rust WASM test suite.`)
        let args = ['run','--manifest-path=test/Cargo.toml','--bin','test_all','--','--headless','--chrome']
        await run_cargo('cargo',args)
    }
}


// === Lint ===

commands.lint = command(`Lint the codebase`)
commands.lint.rust = async function() {
    // We run clippy-preview due to https://github.com/rust-lang/rust-clippy/issues/4612
    await run_cargo('cargo',['clippy-preview','-Z','unstable-options','--','-D','warnings'])
}


// === Watch ===

commands.watch = command(`Start a file-watch utility and run interactive mode`)
commands.watch.options = Object.assign({},commands.build.options)
commands.watch.parallel = true
commands.watch.rust = async function(argv) {
    let build_args = []
    if (argv.viewOnly != undefined) { build_args.push(`--view-only=${argv.viewOnly}`) }
    build_args = build_args.join(' ')
    let target = '"' + `node ${paths.script.main} build --no-js --dev ${build_args} -- ` + cargoArgs.join(" ") + '"'
    let args   = ['watch','-s',`${target}`]
    await cmd.with_cwd(paths.rust.root, async () => {
        await cmd.run('cargo',args)
    })
}

commands.watch.js = async function() {
    await cmd.with_cwd(paths.js.root, async () => {
        await run('npm',['run','watch'])
    })
}


// === Dist ===

commands.dist = command(`Build the sources and create distribution packages`)
commands.dist.rust = async function(argv) {
    await commands.build.rust(argv)
}

commands.dist.js = async function() {
    await cmd.with_cwd(paths.js.root, async () => {
        await run('npm',['run','dist'])
    })
}



// ===========================
// === Command Line Parser ===
// ===========================

let usage = `run command [options]

All arguments after '--' will be passed to cargo build system.
All arguments after second '--' will be passed to target executable if any.
For example, 'run start -- --dev -- --debug-scene shapes' will pass '--dev' to cargo \
and '--debug-scene shapes' to the output binary.`

let optParser = yargs
    .scriptName("")
    .usage(usage)
    .help()
    .parserConfiguration({'populate--':true})
    .demandCommand()

optParser.options('rust', {
    describe : 'Run the Rust target',
    type     : 'bool',
    default  : true
})

optParser.options('js', {
    describe : 'Run the JavaScript target',
    type     : 'bool',
    default  : true
})

optParser.options('release', {
    describe : "Enable all optimizations",
    type     : 'bool',
})

optParser.options('dev', {
    describe : "Optimize for fast builds",
    type     : 'bool',
})

let commandList = Object.keys(commands)
commandList.sort()
for (let command of commandList) {
    let config = commands[command]
    optParser.command(command,config.docs,(args) => {
        for (let option in config.options) {
            args.options(option,config.options[option])
        }
        args.options('native', {
            describe : 'Run native tests',
            type     : 'bool',
            default  : true
        })
        args.options('wasm', {
            describe : 'Run WASM tests',
            type     : 'bool',
            default  : true
        })
    })
}



// ======================
// === Package Config ===
// ======================

function defaultConfig() {
    return {
        version: "2.0.0-alpha.0",
        author: {
            name: "Enso Team",
            email: "contact@luna-lang.org"
        },
        homepage: "https://github.com/luna/ide",
        repository: {
            type: "git",
            url: "git@github.com:luna/ide.git"
        },
        bugs: {
            url: "https://github.com/luna/ide/issues"
        },
    }
}

async function processPackageConfigs() {
    let files = []
    files = files.concat(glob.sync(paths.js.root + "/package.js", {cwd:paths.root}))
    files = files.concat(glob.sync(paths.js.root + "/lib/*/package.js", {cwd:paths.root}))
    for (file of files) {
        let dirPath = path.dirname(file)
        let outPath = path.join(dirPath,'package.json')
        let src     = await fs.readFile(file,'utf8')
        let modSrc  = `module = {}\n${src}\nreturn module.exports`
        let fn      = new Function('require','paths',modSrc)
        let mod     = fn(require,paths)
        let config  = mod.config
        if (!config) { throw(`Package config '${file}' do not export 'module.config'.`) }
        config = Object.assign(defaultConfig(),config)
        fs.writeFile(outPath,JSON.stringify(config,undefined,4))
    }
}



// ============
// === Main ===
// ============

async function updateBuildVersion () {
    let config        = {}
    let configPath    = paths.dist.buildInfo
    let exists        = fss.existsSync(configPath)
    if(exists) {
        let configFile = await fs.readFile(configPath)
        config         = JSON.parse(configFile)
    }
    let commitHashCmd = await cmd.run_read('git',['rev-parse','--short','HEAD'])
    let commitHash    = commitHashCmd.trim()
    if (config.buildVersion != commitHash) {
        config.buildVersion = commitHash
        await fs.mkdir(paths.dist.root,{recursive:true})
        await fs.writeFile(configPath,JSON.stringify(config,undefined,2))
    }
}

async function installJsDeps() {
    let initialized = fss.existsSync(paths.dist.init)
    if (!initialized) {
        console.log('Installing application dependencies')
        await cmd.with_cwd(paths.js.root, async () => {
            await cmd.run('npm',['run','install'])
        })
        await fs.mkdir(paths.dist.root, {recursive:true})
        await fs.open(paths.dist.init,'w')
    }
}

async function runCommand(command,argv) {
    let config = commands[command]
    cargoArgs  = argv['--']
    if(cargoArgs === undefined) { cargoArgs = [] }
    let index = cargoArgs.indexOf('--')
    if (index == -1) {
        targetArgs = []
    }
    else {
        targetArgs = cargoArgs.slice(index + 1)
        cargoArgs  = cargoArgs.slice(0,index)
    }
    let runner = async function () {
        let do_rust = argv.rust && config.rust
        let do_js   = argv.js   && config.js
        let rustCmd = () => cmd.with_cwd(paths.rust.root, async () => await config.rust(argv))
        let jsCmd   = () => cmd.with_cwd(paths.js.root  , async () => await config.js(argv))
        if(config.parallel) {
            let promises = []
            if (do_rust) { promises.push(rustCmd()) }
            if (do_js)   { promises.push(jsCmd()) }
            await Promise.all(promises)
        } else {
            if (do_rust) { await rustCmd() }
            if (do_js)   { await jsCmd()   }
        }
    }
    cmd.section(command)
    runner()
}

async function main () {
    await processPackageConfigs()
    updateBuildVersion()
    let argv    = optParser.parse()
    let command = argv._[0]
    if(command == 'clean') {
        try { await fs.unlink(paths.dist.init) } catch {}
    } else {
        await installJsDeps()
    }
    await runCommand(command,argv)
}

main()<|MERGE_RESOLUTION|>--- conflicted
+++ resolved
@@ -134,11 +134,7 @@
 
         console.log('Checking the resulting WASM size.')
         let stats = fss.statSync(paths.dist.wasm.mainOptGz)
-<<<<<<< HEAD
-        let limit = 3.74
-=======
         let limit = 3.75
->>>>>>> 7ac702fe
         let size = Math.round(100 * stats.size / 1024 / 1024) / 100
         if (size > limit) {
             throw(`Output file size exceeds the limit (${size}MB > ${limit}MB).`)
