//! Module providing `Handler` and related types used by its API.

use crate::prelude::*;

use crate::api;
use crate::api::Result;
use crate::error::HandlingError;
use crate::error::RpcError;
use crate::messages;
use crate::messages::Id;
use crate::transport::Transport;
use crate::transport::TransportEvent;

use futures::FutureExt;
use futures::StreamExt;
use futures::Stream;
use futures::channel::mpsc::unbounded;
use futures::channel::mpsc::UnboundedSender;
use futures::channel::oneshot;
use serde::de::DeserializeOwned;
use std::future::Future;
use utils::channel;



// ====================
// === ReplyMessage ===
// ====================

/// Partially decoded reply message.
///
/// Known if `Error` or `Success` but returned value remains in JSON form.
pub type ReplyMessage = messages::Result<serde_json::Value>;

/// Converts remote message with JSON-serialized result into `Result<Ret>`.
pub fn decode_result<Ret:DeserializeOwned>
(result:messages::Result<serde_json::Value>) -> Result<Ret> {
    match result {
        messages::Result::Success(ret) =>
            Ok(serde_json::from_value::<Ret>(ret.result)?),
        messages::Result::Error(err) =>
            Err(RpcError::RemoteError(err)),
    }
}



// ===================
// === IdGenerator ===
// ===================

/// Simple counter-based struct used to generate unique Id's.
///
/// The generated Ids are sequence 0, 1, 2, …
#[derive(Clone, Copy, Debug)]
pub struct IdGenerator {
    /// Next Id value to be returned.
    pub counter: i64,
}

impl IdGenerator {
    /// Obtain the new Id.
    pub fn generate(&mut self) -> Id {
        let id = self.counter;
        self.counter += 1;
        Id(id)
    }

    /// Create a new IdGenerator counting from 0.
    fn new() -> IdGenerator {
        IdGenerator::new_from(0)
    }

    /// Create a new IdGenerator that gives Ids beginning with given number.
    fn new_from(counter:i64) -> IdGenerator {
        IdGenerator { counter }
    }
}



// =============
// === Event ===
// =============

/// Event emitted by the `Handler<N>`.
#[derive(Debug)]
pub enum Event<N> {
    /// Transport has been closed.
    Closed,
    /// Error occurred.
    Error(HandlingError),
    /// Notification received.
    Notification(N),
}



// ===================
// === HandlerData ===
// ===================

/// Container that stores Sender's for ongoing calls. Each call identified by
/// id has its own sender. After reply is received, the call is removed
/// from this container.
pub type OngoingCalls = HashMap<Id,oneshot::Sender<ReplyMessage>>;




// ===============
// === Handler ===
// ===============

/// Handler is a main provider of RPC protocol. Given with a transport capable
/// of transporting text messages, it manages whole communication with a peer.
///
/// It allows making request, where method calls are described by values
/// implementing `RemoteMethodCall`. The response is returned as a `Future`.
///
/// Notifications and internal messages are emitted using the `events` stream.
///
/// `Notification` is a type for notifications. It should implement
/// `DeserializeOwned` and deserialize from JSON maps with `method` and `params`
/// fields.

pub use shapely::shared;

shared! { Handler

/// Mutable state of the `Handler`.
#[derive(Debug)]
pub struct HandlerData<Notification> {
    /// Ongoing calls.
    ongoing_calls   : OngoingCalls,
    /// Handle to send outgoing events.
    outgoing_events : Option<UnboundedSender<Event<Notification>>>,
    /// Provides identifiers for requests.
    id_generator    : IdGenerator,
    /// Transports text messages between this handler and the peer.
    transport       : Box<dyn Transport>,
}


impl<Notification> {
    /// Inserts a new entry for an ongoing request awaiting reply.
    pub fn insert_ongoing_request(&mut self, id:Id, sender:oneshot::Sender<ReplyMessage>) {
        self.ongoing_calls.insert(id,sender);
    }

    /// Removes the request from the map of ongoing requests, e.g. because it
    /// has been successfully completed or we know that we will not receive an
    /// answer anymore.
    ///
    /// Returns the channel handle for the request, it should be immediately
    /// after notified or dropped.
    pub fn remove_ongoing_request(&mut self, id:Id) -> Option<oneshot::Sender<ReplyMessage>> {
        self.ongoing_calls.remove(&id)
    }

    /// Removes all the ongoing requests. This will be recognized by the `Future`s
    /// as losing connection error.
    pub fn clear_ongoing_requests(&mut self) {
        self.ongoing_calls.clear()
    }

    /// Obtains an id for a new request to be made.
    pub fn generate_new_id(&mut self) -> Id {
        self.id_generator.generate()
    }

    /// Sends a text message to the peer.
    pub fn send_text_message(&mut self, text:String) -> std::result::Result<(), failure::Error> {
        self.transport.send_text(text)
    }

    /// Creates a new stream with events from this handler.
    ///
    /// If such stream was already existing, it will be finished (and
    /// continuations should be able to process any remaining events).
    pub fn handler_event_stream(&mut self) -> impl Stream<Item = Event<Notification>> {
        let (tx,rx)          = unbounded();
        self.outgoing_events = Some(tx);
        rx
    }

    /// Sends a handler event to the event stream.
    pub fn emit_event(&self, event:Event<Notification>) {
        if let Some(event_tx) = self.outgoing_events.as_ref() {
<<<<<<< HEAD
            utils::channel::emit(event_tx,event)
=======
            channel::emit(event_tx,event)
>>>>>>> c09269e1
        }
    }
}
} // shared!


// === Handler methods ===

impl<Notification> Handler<Notification> {
    /// Obtains stream of events from our transport layer.
    ///
    /// Calling this function invalidates (closes) any previous stream obtained
    /// from this function.
    ///
    /// This method is not public, as it is used internally by the `Handler` and
    /// calling it by a third-party can break this type semantics.
    fn transport_event_stream(&self) -> impl Stream<Item = TransportEvent> {
        let (event_tx, event_rx) = unbounded();
        with(self.rc.borrow_mut(), |mut data| {
            data.transport.set_event_tx(event_tx);
        });
        event_rx
    }

    /// Creates a new handler working on a given `Transport`.
    ///
    /// `Transport` must be functional (e.g. not in the process of opening).
    pub fn new(transport:impl Transport + 'static) -> Handler<Notification> {
        let data = HandlerData {
            ongoing_calls   : default(),
            id_generator    : IdGenerator::new(),
            transport       : Box::new(transport),
            outgoing_events : None,
        };
        Handler {rc: Rc::new(RefCell::new(data))}
    }

    /// Sends a request to the peer and returns a `Future` that shall yield a
    /// reply message. It is automatically decoded into the expected type.
    pub fn open_request<In:api::RemoteMethodCall>
    (&self, input:In) -> impl Future<Output = Result<In::Returned>> {
        let (sender, receiver) = oneshot::channel::<ReplyMessage>();
        let ret                = receiver.map(|result_or_cancel| {
            let result = result_or_cancel?;
            decode_result(result)
        });

        let id      = self.generate_new_id();
        let message = api::into_request_message(input,id);
        self.insert_ongoing_request(message.payload.id, sender);

        let serialized_message = serde_json::to_string(&message).unwrap();
        if self.send_text_message(serialized_message).is_err() {
            // If message cannot be send, future ret must be cancelled.
            self.remove_ongoing_request(id);
        }
        ret
    }

    /// Deal with `Response` message from the peer.
    ///
    /// It shall be either matched with an open request or yield an error.
    pub fn process_response
    (&self, message:messages::Response<serde_json::Value>) {
        if let Some(sender) = self.remove_ongoing_request(message.id) {
            // Disregard any error. We do not care if RPC caller already
            // dropped the future.
            sender.send(message.result).ok();
        } else {
            self.error_occurred(HandlingError::UnexpectedResponse(message));
        }
    }

    /// Deal with `Notification` message from the peer.
    ///
    /// If possible, emits a message with notification. In case of failure,
    /// emits relevant error.
    pub fn process_notification
    (&self, message:messages::Notification<serde_json::Value>)
    where Notification: DeserializeOwned {
        match serde_json::from_value(message.0) {
            Ok(notification) => {
                let event = Event::Notification(notification);
                self.emit_event(event);
            },
            Err(e) => {
                let err = HandlingError::InvalidNotification(e);
                self.error_occurred(err);
            }
        }
    }

    /// Deal with incoming text message from the peer.
    ///
    /// The message must conform either to the `Response` or to the
    /// `Notification` JSON-serialized format. Otherwise, an error is raised.
    pub fn process_incoming_message(&self, message:String)
    where Notification: DeserializeOwned {
        match messages::decode_incoming_message(message) {
            Ok(messages::IncomingMessage::Response(response)) =>
                self.process_response(response),
            Ok(messages::IncomingMessage::Notification(notification)) =>
                self.process_notification(notification),
            Err(err) =>
                self.error_occurred(HandlingError::InvalidMessage(err)),
        }
    }

    /// With with a handling error. Uses `on_error` callback to notify the
    /// owner.
    pub fn error_occurred(&self, error: HandlingError) {
        self.emit_event(Event::Error(error))
    }

    /// Processes a single transport event.
    ///
    /// Each event either completes a requests or is translated into `Event`.
    pub fn process_event(&self, event:TransportEvent)
    where Notification: DeserializeOwned {
        match event {
            TransportEvent::TextMessage(msg) =>
                self.process_incoming_message(msg),
            TransportEvent::Opened => {}
            TransportEvent::Closed => {
                // Dropping all ongoing calls will cancel their futures.
                self.clear_ongoing_requests();
                self.emit_event(Event::Closed);
            }
        }
    }

    /// Returns a `Future` that processes transport events incoming to this `Handler`.
    /// Subsequent call will invalidate a previous one (though old future should
    /// gracefully finish).
    ///
    /// A returned `Future` shall hold a weak handle to the data. Future will
    /// finish, when the `Transport`'s event stream finishes, e.g. due to
    /// dropping the `Transport` itself.
    ///
    /// It is expected that upon setting up the `Handler`, this future shall be
    /// passed to the main executor.
    pub fn runner(&mut self) -> impl Future<Output = ()>
    where Notification: DeserializeOwned + 'static {
        let event_rx  = self.transport_event_stream();
        let weak_data = Rc::downgrade(&self.rc);
        event_rx.for_each(move |event:TransportEvent| {
            let data_opt    = weak_data.clone().upgrade();
            let handler_opt = data_opt.map(|rc| Handler {rc});
            if let Some(handler) = handler_opt {
                handler.process_event(event)
            }
            // If the data is inaccessible, it is ok to just drop the event here.
            futures::future::ready(())
        })
    }
}<|MERGE_RESOLUTION|>--- conflicted
+++ resolved
@@ -187,11 +187,7 @@
     /// Sends a handler event to the event stream.
     pub fn emit_event(&self, event:Event<Notification>) {
         if let Some(event_tx) = self.outgoing_events.as_ref() {
-<<<<<<< HEAD
-            utils::channel::emit(event_tx,event)
-=======
             channel::emit(event_tx,event)
->>>>>>> c09269e1
         }
     }
 }
