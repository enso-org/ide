//! Graph Controller.
//!
//! This controller provides access to a specific graph. It lives under a module controller, as
//! each graph belongs to some module.

pub mod mock;

use crate::prelude::*;

use flo_stream::Subscriber;

pub use double_representation::graph::Id;
pub use controller::node::Position;
pub use controller::notification;

/// Handle to a shared node controller.
type NodeHandle = Rc<dyn controller::node::Interface>;



// ==============
// === Errors ===
// ==============

#[derive(Clone,Debug,Fail)]
#[fail(display = "Node by ID {} was not found.", _0)]
struct NodeNotFound(ast::ID);

<<<<<<< HEAD
/// Used e.g. for node posittion
// TODO [mwu] use some common dictionary type for positions
pub type Position = (f64,f64);
=======
>>>>>>> 6d197598


// ===================
// === NewNodeInfo ===
// ===================

/// Describes the node to be added.
#[derive(Clone,Debug)]
pub struct NewNodeInfo {
    /// Expression to be placed on the node
    pub expression:String,
    /// Visual node position in the graph scene.
    pub location:Position,
    /// ID to be given to the node.
    pub id:Option<ast::ID>,
    /// Where line created by adding this node should appear.
    pub location_hint:LocationHint
}

/// Describes the desired position of the node's line in the graph's code block.
#[derive(Clone,Copy,Debug)]
pub enum LocationHint {
    /// Try placing this node's line before the line described by id.
    Before(ast::ID),
    /// Try placing this node's line after the line described by id.
    After(ast::ID),
    /// Try placing this node's line at the start of the graph's code block.
    Start,
    /// Try placing this node's line at the end of the graph's code block.
    End,
}



// =================
// === Interface ===
// =================

/// Graph controller interface.
pub trait Interface {
    /// Adds a new node to the graph and returns a controller managing this node.
    fn add_node(&self, node:NewNodeInfo) -> FallibleResult<NodeHandle>;

    /// Retrieves a controller to the node with given ID.
    fn get_node(&self, id:ast::ID) -> FallibleResult<NodeHandle>;

    /// Returns controllers for all the nodes in the graph.
    fn get_nodes(&self) -> FallibleResult<Vec<NodeHandle>>;

    /// Removes node with given ID from the graph.
    fn remove_node(&self, id:ast::ID) -> FallibleResult<()>;

    /// Get subscriber receiving controller's notifications.
    fn subscribe(&mut self) -> Subscriber<controller::notification::Graph>;
}


shared! { Handle
    /// State data of the module controller.
    #[derive(Debug)]
    pub struct Controller {
        /// Controller of the module which this graph belongs to.
        module : controller::module::Handle,
        id     : Id
        // TODO [mwu] support nested definitions
        // TODO [mwu] notifications
    }

    impl {
        /// Gets a handle to a controller of the module that this definition belongs to.
        pub fn get_module(&self) -> controller::module::Handle {
            self.module.clone()
        }

        /// Gets a handle to a controller of the module that this definition belongs to.
        pub fn get_id(&self) -> Id {
            self.id.clone()
        }
    }
}

//struct Handle;
impl Handle {
    /// Creates a new graph controller. Given ID should uniquely identify a definition in the
    /// module.
    pub fn new(module:controller::module::Handle, id:Id) -> FallibleResult<Handle> {
        let data = Controller {module,id};
        let ret = Handle::new_from_data(data);
        let _ = ret.get_definition()?; // make sure that definition exists
        Ok(ret)
    }

    /// Retrieves information about definition providing this graph.
    pub fn get_definition
    (&self) -> FallibleResult<double_representation::definition::DefinitionInfo> {
        let module = self.get_module();
        let id     = self.get_id();
        module.find_definition(&id)
    }

    /// Returns information about all nodes in the graph.
    pub fn list_node_infos(&self) -> FallibleResult<Vec<double_representation::node::NodeInfo>> {
        let definition = self.get_definition()?;
        let graph = double_representation::graph::GraphInfo::from_definition(definition);
        Ok(graph.nodes)
    }

    /// Retrieves double rep information about node with given ID.
    pub fn node_info(&self, id:ast::ID) -> FallibleResult<double_representation::node::NodeInfo> {
        let nodes = self.list_node_infos()?;
        Ok(nodes.into_iter().find(|node_info| node_info.id() == id).ok_or(NodeNotFound(id))?)
    }
}

<<<<<<< HEAD
    /// Removes the node from graph.
    pub fn remove_node(&self, _node_id:ast::ID) -> FallibleResult<()> {
=======
impl Interface for Handle {
    fn add_node(&self, _node:NewNodeInfo) -> FallibleResult<NodeHandle> {
>>>>>>> 6d197598
        todo!()
    }

    fn get_node(&self, id:ast::ID) -> FallibleResult<NodeHandle> {
        let _ = self.node_info(id)?;
        Ok(Rc::new(controller::node::Controller::new(self.clone(),id)))
    }

    fn get_nodes(&self) -> FallibleResult<Vec<NodeHandle>> {
//        self.list_node_infos?.iter().map(|n| -> NodeHandle)
//        let mut ret: Vec<Rc<NodeHandle>> = default();
//        for node in self.rc.borrow_mut().nodes.values() {
//            ret.push(node.clone())
//        }
//        Ok(ret)
        todo!()
    }

    fn remove_node(&self, _id:ast::ID) -> FallibleResult<()> {
        todo!()
    }

    fn subscribe(&mut self) -> Subscriber<notification::Graph> {
        todo!()
    }
}

// =============
// === Tests ===
// =============

#[cfg(test)]
mod tests {
//    use super::*;

}
<|MERGE_RESOLUTION|>--- conflicted
+++ resolved
@@ -26,12 +26,6 @@
 #[fail(display = "Node by ID {} was not found.", _0)]
 struct NodeNotFound(ast::ID);
 
-<<<<<<< HEAD
-/// Used e.g. for node posittion
-// TODO [mwu] use some common dictionary type for positions
-pub type Position = (f64,f64);
-=======
->>>>>>> 6d197598
 
 
 // ===================
@@ -146,13 +140,8 @@
     }
 }
 
-<<<<<<< HEAD
-    /// Removes the node from graph.
-    pub fn remove_node(&self, _node_id:ast::ID) -> FallibleResult<()> {
-=======
 impl Interface for Handle {
     fn add_node(&self, _node:NewNodeInfo) -> FallibleResult<NodeHandle> {
->>>>>>> 6d197598
         todo!()
     }
 
