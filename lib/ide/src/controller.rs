--- conflicted
+++ resolved
@@ -17,10 +17,7 @@
 
 pub mod graph;
 pub mod module;
-<<<<<<< HEAD
 pub mod node;
-=======
 pub mod notification;
->>>>>>> 68b63f28
 pub mod project;
 pub mod text;