[package]
name    = "ide"
version = "0.1.0"
authors = ["Enso Team <contact@luna-lang.org>"]
edition = "2018"

[lib]
crate-type = ["cdylib", "rlib"]

[dependencies]
<<<<<<< HEAD
ast                      = { version = "0.1.0"   , path = "ast/impl"        }
=======
ast                      = { version = "0.1.0"  , path = "ast/impl"         }
>>>>>>> b027517b
basegl                   = { version = "0.1.0"  , path = "../core"          }
basegl-core-msdf-sys     = { version = "0.1.0"  , path = "../core/msdf-sys" }
basegl-system-web        = { version = "0.1.0"  , path = "../system/web"    }
data                     = { version = "0.1.0"  , path = "../data"          }
enso-frp                 = { version = "0.1.0"  , path = "../frp"           }
enso-prelude             = { version = "0.1.0"  , path = "../prelude"       }
file-manager-client      = { version = "0.1.0"  , path = "file-manager"     }
json-rpc                 = { version = "0.1.0"  , path = "json-rpc"         }
parser                   = { version = "0.1.0"  , path = "parser"           }
utils                    = { version = "0.1.0"  , path = "utils"            }
parser                   = { version = "0.1.0"  , path = "parser"           }
shapely                  = { version = "0.1.0"  , path = "../shapely/impl"  }

console_error_panic_hook = { version = "0.1.6"                           }
failure                  = { version = "0.1.6"                           }
flo_stream               = { version = "0.4.0"                           }
futures                  = { version = "0.3.1"                           }
nalgebra                 = { version = "0.19.0"                          }
js-sys                   = { version = "0.3.35"                          }
serde                    = { version = "1.0", features = ["derive"]      }
serde_json               = { version = "1.0"                             }
uuid                     = { version = "0.8", features = ["serde", "v5"] }
wasm-bindgen             = { version = "0.2.58"                          }
wasm-bindgen-test        = { version = "0.3.8"                           }

[target.'cfg(not(target_arch = "wasm32"))'.dependencies]
websocket = "0.23.0"

[dependencies.web-sys]
version = "0.3.22"
features = [
  'Blob',
  'console',
  'CloseEvent',
  'Document',
  'Element',
  "ErrorEvent",
  "MessageEvent",
  'HtmlElement',
  'Node',
  'WebSocket',
  'Window',
]<|MERGE_RESOLUTION|>--- conflicted
+++ resolved
@@ -8,11 +8,7 @@
 crate-type = ["cdylib", "rlib"]
 
 [dependencies]
-<<<<<<< HEAD
 ast                      = { version = "0.1.0"   , path = "ast/impl"        }
-=======
-ast                      = { version = "0.1.0"  , path = "ast/impl"         }
->>>>>>> b027517b
 basegl                   = { version = "0.1.0"  , path = "../core"          }
 basegl-core-msdf-sys     = { version = "0.1.0"  , path = "../core/msdf-sys" }
 basegl-system-web        = { version = "0.1.0"  , path = "../system/web"    }
