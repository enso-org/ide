//! A module containing structures and traits used in parser API.

use crate::prelude::*;

use ast::IdMap;
use ast::HasRepr;
use ast::HasIdMap;

pub use ast::Ast;

use serde::de::DeserializeOwned;
use serde::Deserialize;
use serde::Serialize;



// ================
// == SourceFile ==
// ================

/// Things that are metadata.
pub trait Metadata:Serialize+DeserializeOwned {}

/// Raw netadata.
impl Metadata for serde_json::Value {}

/// Parsed file / module with metadata.
#[derive(Debug,Clone,Serialize,Deserialize,PartialEq,Eq)]
pub struct SourceFile<Metadata> {
    /// Ast representation.
    pub ast: Ast,
    /// Raw metadata in json.
    pub metadata: Metadata
}

const ID_TAG       : &str = "# [idmap] ";
const METADATA_TAG : &str = "# [metadata] ";

fn to_json_single_line
(val:&impl Serialize) -> std::result::Result<String,serde_json::Error> {
    let json = serde_json::to_string(val)?;
    let line = json.chars().filter(|c| c != &'\n' && c != &'\r').collect();
    Ok(line)
}

impl<M:Metadata> TryFrom<&SourceFile<M>> for String {
    type Error = serde_json::Error;
    fn try_from(val:&SourceFile<M>) -> std::result::Result<String,Self::Error> {
        let code = val.ast.repr();
        let ids  = to_json_single_line(&val.ast.id_map())?;
        let meta = to_json_single_line(&val.metadata)?;
        Ok(iformat!("{code}\n\n\n{ID_TAG}{ids}\n{METADATA_TAG}{meta}"))
    }
}


// ============
// == Parser ==
// ============

/// Entity being able to parse programs into AST.
pub trait IsParser : Debug {
    /// Parse program.
    fn parse(&mut self, program:String, ids:IdMap) -> Result<Ast>;

<<<<<<< HEAD
    /// Parse contents of the program source file,
    /// where program code may be followed by idmap and metadata.
    fn parse_with_metadata<M:Metadata>
    (&mut self, program:String) -> Result<SourceFile<M>>;
=======
    /// Parse program into module.
    fn parse_module(&mut self, program:String, ids:IdMap) -> Result<ast::known::Module> {
        let ast = self.parse(program,ids)?;
        ast::known::Module::try_from(ast).map_err(|_| Error::NonModuleRoot)
    }
>>>>>>> 1370aaf4
}



// ===========
// == Error ==
// ===========

/// A result of parsing code.
pub type Result<T> = std::result::Result<T, Error>;

/// An error which may be result of parsing code.
#[derive(Debug, Fail)]
pub enum Error {
    /// Error due to inner workings of the parser.
    #[fail(display = "Internal parser error: {:?}.", _0)]
    ParsingError(String),
    /// Parser returned non-module AST root.
    #[fail(display = "Internal parser error: non-module root node.")]
    NonModuleRoot,
    /// Error related to wrapping = communication with the parser service.
    #[fail(display = "Interop error: {}.", _0)]
    InteropError(#[cause] Box<dyn Fail>),
}

/// Wraps an arbitrary `std::error::Error` as an `InteropError.`
pub fn interop_error<T>(error:T) -> Error
    where T: Fail {
    Error::InteropError(Box::new(error))
}<|MERGE_RESOLUTION|>--- conflicted
+++ resolved
@@ -63,18 +63,16 @@
     /// Parse program.
     fn parse(&mut self, program:String, ids:IdMap) -> Result<Ast>;
 
-<<<<<<< HEAD
-    /// Parse contents of the program source file,
-    /// where program code may be followed by idmap and metadata.
-    fn parse_with_metadata<M:Metadata>
-    (&mut self, program:String) -> Result<SourceFile<M>>;
-=======
     /// Parse program into module.
     fn parse_module(&mut self, program:String, ids:IdMap) -> Result<ast::known::Module> {
         let ast = self.parse(program,ids)?;
         ast::known::Module::try_from(ast).map_err(|_| Error::NonModuleRoot)
     }
->>>>>>> 1370aaf4
+
+    /// Parse contents of the program source file,
+    /// where program code may be followed by idmap and metadata.
+    fn parse_with_metadata<M:Metadata>
+    (&mut self, program:String) -> Result<SourceFile<M>>;
 }
 
 
