--- conflicted
+++ resolved
@@ -45,15 +45,8 @@
   'CssStyleDeclaration',
   'Document',
   'Element',
-<<<<<<< HEAD
   'EventTarget',
   'KeyboardEvent',
-=======
-  'HtmlElement',
-  'HtmlCollection',
-  'CanvasRenderingContext2d',
-  'CssStyleDeclaration',
->>>>>>> 73b8fff6
   'HtmlCanvasElement',
   'HtmlCollection',
   'HtmlElement',
