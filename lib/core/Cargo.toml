[package]
name    = "basegl"
version = "0.1.0"
authors = ["Enso Team <contact@luna-lang.org>"]
edition = "2018"

[lib]
crate-type = ["rlib", "cdylib"]

[features]
default = ["no_unboxed_callbacks"]
no_unboxed_callbacks = []

[dependencies]
basegl-prelude             = { version = "0.1.0"  , path = "../prelude"       }
eval-tt                    = { version = "0.1.0"  , path = "../eval-tt"       }
optics                     = { version = "0.1.0"  , path = "../optics"        }
basegl-system-web          = { version = "0.1.0"  , path = "../system/web"    }
basegl-backend-webgl       = { version = "0.1.0"  , path = "../backend/webgl" }
basegl-core-embedded-fonts = { version = "0.1.0"  , path = "embedded-fonts"   }
basegl-core-msdf-sys       = { version = "0.1.0"  , path = "msdf-sys"         }
shapely                    = { version = "0.1.0"  , path = "../shapely/impl"  }
code-builder               = { version = "0.1.0"  , path = "../code-builder"  }
wasm-bindgen               = { version = "^0.2"   , features = ["nightly"]    }
js-sys                     = { version = "0.3.28"  }
failure                    = { version = "0.1.5"   }
derive_more                = { version = "0.15.0"  }
shrinkwraprs               = { version = "0.2.1"   }
itertools                  = { version = "0.8"     }
nalgebra                   = { version = "0.19.0"  }
bit_field                  = { version = "0.10.0"  }
paste                      = { version = "0.1.6"   }
enum_dispatch              = { version = "0.2.0"   }
typenum                    = { version = "1.11.2"  }
rustc-hash                 = { version = "1.0.1"   }
console_error_panic_hook   = { version = "0.1.6"   }
num_enum                   = { version = "0.4.2"   }
smallvec                   = { version = "1.0.0"   }

[dependencies.web-sys]
version = "0.3.4"
features = [
  'Document',
  'Node',
  'Element',
  'HtmlElement',
  'HtmlCollection',
  'CssStyleDeclaration',
  'HtmlCanvasElement',
  'WebGlBuffer',
  'WebGlRenderingContext',
  'WebGlProgram',
  'WebGlUniformLocation',
  'WebGlShader',
  'WebGlUniformLocation',
  'WebGlVertexArrayObject',
  'WebGlTexture',
  'Window',
  'console',
<<<<<<< HEAD
  'EventTarget',
  'Event',
  'MouseEvent',
  'WheelEvent',
  'DomRect',
  'AddEventListenerOptions'
=======
>>>>>>> 5066b9a9
]

[dev-dependencies]
wasm-bindgen-test = "0.3.3"
web-test          = { version = "0.1.0"  , path = "../web-test" }<|MERGE_RESOLUTION|>--- conflicted
+++ resolved
@@ -57,15 +57,12 @@
   'WebGlTexture',
   'Window',
   'console',
-<<<<<<< HEAD
   'EventTarget',
   'Event',
   'MouseEvent',
   'WheelEvent',
   'DomRect',
   'AddEventListenerOptions'
-=======
->>>>>>> 5066b9a9
 ]
 
 [dev-dependencies]
