#![cfg_attr(test, allow(dead_code))]
#![feature(unboxed_closures)]
#![feature(trait_alias)]
#![feature(type_alias_impl_trait)]
#![feature(specialization)]
#![feature(associated_type_defaults)]
#![feature(set_stdio)]
#![feature(arbitrary_self_types)]
//#![warn(missing_docs)]

// Lints. To be refactored after this gets resolved:
// https://github.com/rust-lang/cargo/issues/5034
#![allow(clippy::option_map_unit_fn)]

/// Uncomment the following code to enable macro debugging.
//#![feature(trace_macros)]
//#![recursion_limit="256"]
//trace_macros!(true);


// =================================
// === Module Structure Reexport ===
// =================================

pub mod animation;
pub mod control;
pub mod data;
pub mod debug;
pub mod display;
pub mod traits;

pub use basegl_prelude as prelude;
pub mod system {
    pub use basegl_system_web as web;
}
<<<<<<< HEAD
pub mod tp;
pub mod utils;
pub mod traits;
=======


>>>>>>> 0596cc50

// ==================
// === Example 01 ===
// ==================

mod example_01 {
    use super::*;
    use crate::set_stdout;
    use crate::display::world::*;
    use crate::prelude::*;
    use nalgebra::{Vector2, Vector3, Matrix4};
    use wasm_bindgen::prelude::*;
    use basegl_system_web::{Logger, get_performance};
    use web_sys::Performance;
    use crate::display::object::DisplayObjectData;


    #[wasm_bindgen]
    #[allow(dead_code)]
    pub fn run_example_basic_objects_management() {
        set_panic_hook();
        console_error_panic_hook::set_once();
        set_stdout();
        init(&mut World::new().borrow_mut());
    }

    #[derive(Debug)]
    pub struct Rect {
        position : Var<Vector2<f32>>,
        color    : Var<Vector3<f32>>,
    }

    fn init(world: &mut World) {
        let wspace_id : WorkspaceID    = world.add(Workspace::build("canvas"));
        let workspace : &mut Workspace = &mut world[wspace_id];
        let sym_id    : SymbolId       = workspace.new_symbol();
        let symbol    : &mut Symbol    = &mut workspace[sym_id];
        let mesh      : &mut Mesh      = &mut symbol.surface;
        let scopes    : &mut Scopes    = &mut mesh.scopes;
        let pt_scope  : &mut VarScope  = &mut scopes.point;
        let inst_scope: &mut VarScope  = &mut scopes.instance;
        let transform : Buffer<Matrix4<f32>> = inst_scope.add_buffer("transform");
        let uv        : Buffer<Vector2<f32>> = pt_scope.add_buffer("uv");
        let bbox      : Buffer<Vector2<f32>> = pt_scope.add_buffer("bbox");

        let p1_ix = pt_scope.add_instance();
        let p2_ix = pt_scope.add_instance();
        let p3_ix = pt_scope.add_instance();
        let p4_ix = pt_scope.add_instance();

        let inst_1_ix = inst_scope.add_instance();
//        let inst_2_ix = inst_scope.add_instance();
//
        let transform1 = transform.get(inst_1_ix);
//        let transform2 = transform.get(inst_2_ix);

//        transform1.modify(|t| {t.append_translation_mut(&Vector3::new( 1.0,  100.0, 0.0));});
//        transform2.modify(|t| {t.append_translation_mut(&Vector3::new( 1.0,  200.0, 0.0));});



        let uv1 = uv.get(p1_ix);
        let uv2 = uv.get(p2_ix);
        let uv3 = uv.get(p3_ix);
        let uv4 = uv.get(p4_ix);

        uv1.set(Vector2::new(0.0, 0.0));
        uv2.set(Vector2::new(0.0, 1.0));
        uv3.set(Vector2::new(1.0, 0.0));
        uv4.set(Vector2::new(1.0, 1.0));

        let bbox1 = bbox.get(p1_ix);
        let bbox2 = bbox.get(p2_ix);
        let bbox3 = bbox.get(p3_ix);
        let bbox4 = bbox.get(p4_ix);

        bbox1.set(Vector2::new(2.0, 2.0));
        bbox2.set(Vector2::new(2.0, 2.0));
        bbox3.set(Vector2::new(2.0, 2.0));
        bbox4.set(Vector2::new(2.0, 2.0));


//        let mm1 = model_matrix.get(p1_ix);
//        let mm2 = model_matrix.get(p2_ix);
//        let mm3 = model_matrix.get(p3_ix);
//        let mm4 = model_matrix.get(p4_ix);
//
//        mm1.modify(|t| {t.append_translation_mut(&Vector3::new( 1.0,  100.0, 0.0));});
//        mm2.modify(|t| {t.append_translation_mut(&Vector3::new( 1.0,  100.0, 0.0));});
//        mm3.modify(|t| {t.append_translation_mut(&Vector3::new( 1.0,  100.0, 0.0));});
//        mm4.modify(|t| {t.append_translation_mut(&Vector3::new( 1.0,  100.0, 0.0));});
//    mm5.modify(|t| {t.append_translation_mut(&Vector3::new(-1.0,  1.0, 0.0));});
//    mm6.modify(|t| {t.append_translation_mut(&Vector3::new(-1.0, -1.0, 0.0));});
//
//    mm1.set(Matrix4::new( 0.0,  0.0, 0.0,0.0,0.0,0.0,0.0,0.0,0.0,0.0,0.0,0.0,0.0,0.0,0.0,0.0));
//    mm2.set(Matrix4::new( 0.0,  0.0, 0.0,0.0,0.0,0.0,0.0,0.0,0.0,0.0,0.0,0.0,0.0,0.0,0.0,0.0));
//    mm3.set(Matrix4::new( 0.0,  0.0, 0.0,0.0,0.0,0.0,0.0,0.0,0.0,0.0,0.0,0.0,0.0,0.0,0.0,0.0));
//
//    mm4.set(Matrix4::new( 0.0,  0.0, 0.0,0.0,0.0,0.0,0.0,0.0,0.0,0.0,0.0,0.0,0.0,0.0,0.0,0.0));
//    mm5.set(Matrix4::new( 0.0,  0.0, 0.0,0.0,0.0,0.0,0.0,0.0,0.0,0.0,0.0,0.0,0.0,0.0,0.0,0.0));
//    mm6.set(Matrix4::new( 0.0,  0.0, 0.0,0.0,0.0,0.0,0.0,0.0,0.0,0.0,0.0,0.0,0.0,0.0,0.0,0.0));


//    println!("{:?}",pos);
//    println!("{:?}",pos.borrow().as_prim());

//        let camera = workspace.scene.camera.clone();


        let make_widget = |scope: &mut VarScope| {
            let inst_1_ix = scope.add_instance();
            let transform1 = transform.get(inst_1_ix);
//            transform1.modify(|t| {t.append_translation_mut(&Vector3::new( 0.0,0.0,0.0));}); // DELETEME
            Widget::new(Logger::new("widget"),transform1)
        };



        let w1 = Widget::new(Logger::new("widget1"),transform1);




        let mut widgets: Vec<Widget> = default();
        let count = 1000;
        for _ in 0 .. count {
            let widget = make_widget(inst_scope);
            widgets.push(widget);
        }

        let performance = get_performance().unwrap();


        let mut i:i32 = 0;
        world.on_frame(move |_| on_frame(&mut i,&w1, &mut widgets,&performance)).forget();


    }

    #[allow(clippy::many_single_char_names)]
    pub fn on_frame(ii:&mut i32, w1:&Widget, widgets:&mut Vec<Widget>, performance:&Performance) {
//        camera.mod_position(|p| {
//            p.x -= 0.1;
//            p.z += 1.0
//        });
        w1.transform.mod_position(|p| p.y += 0.5);
        w1.transform.update();

        *ii += 1;

        if *ii < 1000i32 {
            let t = (performance.now() / 1000.0) as f32;
            let length = widgets.len() as f32;
            for (i, object) in widgets.iter_mut().enumerate() {
                let i = i as f32;
                let d = (i / length - 0.5) * 2.0;

                let mut y = d;
                let r = (1.0 - y * y).sqrt();
                let mut x = (y * 100.0 + t).cos() * r;
                let mut z = (y * 100.0 + t).sin() * r;

                x += (y * 1.25 + t * 2.50).cos() * 0.5;
                y += (z * 1.25 + t * 2.00).cos() * 0.5;
                z += (x * 1.25 + t * 3.25).cos() * 0.5;
                object.transform.set_position(Vector3::new(x * 50.0 + 200.0, y * 50.0 + 100.0, z * 50.0));
//            object.transform.set_position(Vector3::new(0.0, 0.0, 0.0));
                object.transform.update();

//            let faster_t = t * 100.0;
//            let r = (i +   0.0 + faster_t) as u8 % 255;
//            let g = (i +  85.0 + faster_t) as u8 % 255;
//            let b = (i + 170.0 + faster_t) as u8 % 255;
//            set_gradient_bg(&object.dom, &r.into(), &g.into(), &b.into());
            }
        }



    }


    pub struct Widget {
        pub transform : DisplayObjectData,
        pub mm        : Var<Matrix4<f32>>,
    }

    impl Widget {
        pub fn new(logger:Logger, mm:Var<Matrix4<f32>>) -> Self {
            let transform = DisplayObjectData::new(logger);
            let mm_cp = mm.clone();
            transform.set_on_updated(move |t| {
                mm_cp.set(t.matrix().clone());
            });
            Self {transform,mm}
        }
    }
}

// ==================
// === Example 03 ===
// ==================

mod example_03 {
    use super::*;
    use wasm_bindgen::prelude::*;

    use crate::display::world::{World,Workspace,Add};
    use crate::display::shape::text::font::FontId;
    use crate::Color;
    use crate::data::dirty::traits::*;

    use itertools::iproduct;
    use nalgebra::{Point2,Vector2};

    const FONT_NAMES : &[&str] = &
        [ "DejaVuSans"
        , "DejaVuSansMono"
        , "DejaVuSansMono-Bold"
        , "DejaVuSerif"
        ];

    const SIZES : &[f64] = &[0.024, 0.032, 0.048];

    #[wasm_bindgen]
    #[allow(dead_code)]
    pub fn run_example_text() {
        set_panic_hook();
        basegl_core_msdf_sys::run_once_initialized(|| {
            let mut world_ref = World::new();
            let workspace_id  = world_ref.add(Workspace::build("canvas"));
            let world :&mut World = &mut world_ref.borrow_mut();
            let workspace     = &mut world.workspaces[workspace_id];
            let fonts         = &mut world.fonts;
            let font_ids_iter = FONT_NAMES.iter().map(|name| fonts.load_embedded_font(name).unwrap());
            let font_ids      = font_ids_iter.collect::<Box<[FontId]>>();

            let all_cases     = iproduct!(0..font_ids.len(), 0..SIZES.len());

            for (font, size) in all_cases {

                let x = -0.95 + 0.6 * (size as f64);
                let y = 0.90 - 0.45 * (font as f64);
                let text_compnent = crate::display::shape::text::TextComponentBuilder {
                    workspace,
                    fonts,
                    text : "To be, or not to be, that is the question:\n\
                        Whether 'tis nobler in the mind to suffer\n\
                        The slings and arrows of outrageous fortune,\n\
                        Or to take arms against a sea of troubles\n\
                        And by opposing end them."
                        .to_string(),
                    font_id: font_ids[font],
                    position: Point2::new(x, y),
                    size: Vector2::new(0.5, 0.2),
                    text_size: SIZES[size],
                    color    : Color {r: 1.0, g: 1.0, b: 1.0, a: 1.0},
                }.build();
                workspace.text_components.push(text_compnent);
            }
            world.workspace_dirty.set(workspace_id);

            world.on_frame(move |w| {
                let space = &mut w.workspaces[workspace_id];
                for text_component in &mut space.text_components {
                    text_component.scroll(Vector2::new(0.0,0.00001));
                }
                w.workspace_dirty.set(workspace_id);
            }).forget();
        });
    }
}


// =================
// === Utilities ===
// =================

#[derive(Debug)]
pub struct Color<T> {
    pub r : T,
    pub g : T,
    pub b : T,
    pub a : T,
}

#[derive(Debug)]
pub struct Area<T> {
    pub left   : T,
    pub right  : T,
    pub top    : T,
    pub bottom : T,
}

impl<T:std::ops::Sub+Clone> Area<T> {
    pub fn width(&self) -> T::Output {
        self.right.clone() - self.left.clone()
    }

    pub fn height(&self) -> T::Output {
        self.top.clone() - self.bottom.clone()
    }
}

// ===============
// === Printer ===
// ===============

type PrintFn = fn(&str) -> std::io::Result<()>;

struct Printer {
    printfn: PrintFn,
    buffer: String,
    is_buffered: bool,
}

impl Printer {
    fn new(printfn: PrintFn, is_buffered: bool) -> Printer {
        Printer {
            buffer: String::new(),
            printfn,
            is_buffered,
        }
    }
}

impl std::io::Write for Printer {
    fn write(&mut self, buf: &[u8]) -> std::io::Result<usize> {
        self.buffer.push_str(&String::from_utf8_lossy(buf));

        if !self.is_buffered {
            (self.printfn)(&self.buffer)?;
            self.buffer.clear();

            return Ok(buf.len());
        }

        if let Some(i) = self.buffer.rfind('\n') {
            let buffered = {
                let (first, last) = self.buffer.split_at(i);
                (self.printfn)(first)?;

                String::from(&last[1..])
            };

            self.buffer.clear();
            self.buffer.push_str(&buffered);
        }

        Ok(buf.len())
    }

    fn flush(&mut self) -> std::io::Result<()> {
        (self.printfn)(&self.buffer)?;
        self.buffer.clear();

        Ok(())
    }
}

fn _print(msg: &str) -> std::io::Result<()> {
    web_sys::console::info_1(&msg.to_string().into());
    Ok(())
}


pub fn set_stdout() {
    let printer = Printer::new(_print, true);
    std::io::set_print(Some(Box::new(printer)));
}

pub fn set_stdout_unbuffered() {
    let printer = Printer::new(_print, false);
    std::io::set_print(Some(Box::new(printer)));
}

pub fn set_panic_hook() {
    // When the `console_error_panic_hook` feature is enabled, we can call the
    // `set_panic_hook` function at least once during initialization, and then
    // we will get better error messages if our code ever panics.
    //
    // For more details see
    // https://github.com/rustwasm/console_error_panic_hook#readme
    #[cfg(feature = "console_error_panic_hook")]
        console_error_panic_hook::set_once();
}<|MERGE_RESOLUTION|>--- conflicted
+++ resolved
@@ -33,14 +33,8 @@
 pub mod system {
     pub use basegl_system_web as web;
 }
-<<<<<<< HEAD
-pub mod tp;
-pub mod utils;
-pub mod traits;
-=======
-
-
->>>>>>> 0596cc50
+
+
 
 // ==================
 // === Example 01 ===
