--- conflicted
+++ resolved
@@ -32,12 +32,9 @@
 pub mod system {
     pub use basegl_system_web as web;
 }
-<<<<<<< HEAD
+pub mod tp;
 pub mod utils;
-=======
-pub mod tp;
-
->>>>>>> 23a8bd1b
+use dirty::traits::SharedSetter1;
 
 // ============
 // === Main ===
@@ -53,66 +50,19 @@
 use crate::text::font::FontRenderInfo;
 use itertools::iproduct;
 
-<<<<<<< HEAD
+// ==================
+// === Example 01 ===
+// ==================
+
 #[wasm_bindgen]
 pub fn run_01_example() {
-    utils::set_panic_hook();
-    let world = World::new();
-    world.add_workspace("canvas");
-    world.start();
-}
-
-#[wasm_bindgen]
-pub fn run_03_text() {
-    utils::set_panic_hook();
-    basegl_core_msdf_sys::run_once_initialized(|| {
-        let world = World::new();
-        let workspace_id = world.add_workspace("canvas");
-
-        {
-            let mut world_data = world.data.borrow_mut();
-            let workspace = world_data.workspaces.items[workspace_id].as_mut().unwrap();
-
-            let font_base = EmbeddedFonts::create_and_fill();
-            let mut fonts = [
-                FontRenderInfo::from_embedded(&font_base, "DejaVuSans"),
-                FontRenderInfo::from_embedded(&font_base, "DejaVuSansMono"),
-                FontRenderInfo::from_embedded(&font_base, "DejaVuSansMono-Bold"),
-                FontRenderInfo::from_embedded(&font_base, "DejaVuSansMono-Oblique"),
-                FontRenderInfo::from_embedded(&font_base, "DejaVuSansCondensed"),
-                FontRenderInfo::from_embedded(&font_base, "DejaVuSerif"),
-                FontRenderInfo::from_embedded(&font_base, "DejaVuSerifCondensed"),
-            ];
-            let sizes = [0.024, 0.032, 0.048, 0.064];
-
-            for (i, (font, size)) in iproduct!(0..fonts.len(), sizes.iter()).enumerate() {
-                let text_compnent = crate::text::TextComponent::new(
-                    workspace.data.clone(),
-                    "To be, or not to be, that is the question: Whether 'tis nobler in the mind to suffer The slings and arrows of outrageous fortune, Or to take arms against a sea of troubles And by opposing end them.".to_string(),
-                    -0.95,
-                    0.9 - 0.064*(i as f32),
-                    *size,
-                    &mut fonts[font],
-                    text::Color {r: 1.0, g: 1.0, b: 1.0, a: 1.0},
-                    text::Color {r: 0.0, g: 0.0, b: 0.0, a: 1.0}
-                );
-                workspace.text_components.push(text_compnent);
-            }
-            workspace.dirty.set();
-        }
-
-        world.start();
-    });
-=======
-type Position = SharedBuffer<Vector2<f32>>;
-type Color    = SharedBuffer<Vector3<f32>>;
-
-#[wasm_bindgen(start)]
-pub fn start() {
     console_error_panic_hook::set_once();
     set_stdout();
     init(&mut World::new().borrow_mut());
 }
+
+type Position = SharedBuffer<Vector2<f32>>;
+type Color    = SharedBuffer<Vector3<f32>>;
 
 #[derive(Debug)]
 pub struct Rect {
@@ -142,7 +92,53 @@
 }
 
 pub fn on_frame(rect: &Rect) {
-     rect.position.modify(|p| p.x += 1.0)
+    rect.position.modify(|p| p.x += 1.0)
+}
+
+// ==================
+// === Example 03 ===
+// ==================
+
+#[wasm_bindgen]
+pub fn run_03_text() {
+    utils::set_panic_hook();
+    basegl_core_msdf_sys::run_once_initialized(|| {
+        let mut world_ref = World::new();
+        let workspace_id : WorkspaceID = world_ref.add(Workspace::build("canvas"));
+
+        let world = &mut world_ref.borrow_mut();
+        let workspace = &mut world[workspace_id];
+
+        let font_base = EmbeddedFonts::create_and_fill();
+        let font_names = [
+            "DejaVuSans",
+            "DejaVuSansMono",
+            "DejaVuSansMono-Bold",
+            "DejaVuSansMono-Oblique",
+            "DejaVuSansCondensed",
+            "DejaVuSerif",
+            "DejaVuSerifCondensed",
+        ];
+        let mut fonts : Box<[FontRenderInfo]> = font_names.iter().map(
+            |name| FontRenderInfo::from_embedded(&font_base, name)
+        ).collect();
+        let sizes = [0.024, 0.032, 0.048, 0.064];
+
+        for (i, (font, size)) in iproduct!(0..fonts.len(), sizes.iter()).enumerate() {
+            let text_compnent = crate::text::TextComponent::new(
+                workspace,
+                "To be, or not to be, that is the question: Whether 'tis nobler in the mind to suffer The slings and arrows of outrageous fortune, Or to take arms against a sea of troubles And by opposing end them.".to_string(),
+                -0.95,
+                0.9 - 0.064*(i as f32),
+                *size,
+                &mut fonts[font],
+                text::Color {r: 1.0, g: 1.0, b: 1.0, a: 1.0},
+                text::Color {r: 0.0, g: 0.0, b: 0.0, a: 1.0}
+            );
+            workspace.text_components.push(text_compnent);
+        }
+        world.workspace_dirty.set(workspace_id);
+    });
 }
 
 ////////////////////////////////////////////////
@@ -214,5 +210,4 @@
 pub fn set_stdout_unbuffered() {
     let printer = Printer::new(_print, false);
     std::io::set_print(Some(Box::new(printer)));
->>>>>>> 23a8bd1b
 }