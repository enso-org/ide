#![allow(missing_docs)]

pub mod upload;

use crate::prelude::*;

use enum_dispatch::*;
use shapely::shared;
use upload::UniformUpload;
use web_sys::WebGlUniformLocation;

use crate::system::gpu::shader::Context;
use crate::system::gpu::data::texture::*;
use crate::system::gpu::data::prim::*;



// ====================
// === UniformValue ===
// ====================

/// Describes every value which can be kept inside an Uniform.
pub trait UniformValue = UniformUpload;

/// Some values need to be initialized before they can be used as uniforms. Textures, for example,
/// need to allocate memory on GPU and if used with remote source, need to download images.
/// For primitive types, like numbers or matrices, the binding operation does nothing.
pub trait IntoUniformValue = IntoUniformValueImpl where
    Uniform<AsUniformValue<Self>>: Into<AnyUniform>;

/// Internal helper for `IntoUniformValue`.
pub trait IntoUniformValueImpl {
    type Result;
    fn into_uniform_value(self, context:&Context) -> Self::Result;
}

/// Result of the binding operation.
pub type AsUniformValue<T> = <T as IntoUniformValueImpl>::Result;


// === Instances ===

macro_rules! define_identity_uniform_value_impl {
    ( [] [$([$t1:ident $t2:ident])*] ) => {$(
        impl IntoUniformValueImpl for $t1<$t2> {
            type Result = $t1<$t2>;
            fn into_uniform_value(self, _context:&Context) -> Self::Result {
                self
            }
        }
    )*}
}
crate::with_all_prim_types!([[define_identity_uniform_value_impl][]]);

<<<<<<< HEAD
impl<I:InternalFormat,T:TextureItemType> IntoUniformValueImpl for TextureProvider<I,T> {
    type Result = Texture<I,T>;
    fn into_uniform_value(self, context:&Context) -> Self::Result {
        Texture::new(context,self)
    }
}

impl<I:InternalFormat,T:TextureItemType> IntoUniformValueImpl for Texture<I,T> {
    type Result = Texture<I,T>;
    fn into_uniform_value(self, context:&Context) -> Self::Result {
        self
=======
impl<Provider:TextureProvider> IntoUniformValueImpl for Provider {
    type Result = Texture<Provider>;
    fn into_uniform_value(self, context:&Context) -> Self::Result {
        self.new_texture(context)
>>>>>>> c4fd0b09
    }
}



// ====================
// === UniformScope ===
// ====================

shared! { UniformScope

/// A scope containing set of uniform values.
#[derive(Debug)]
pub struct UniformScopeData {
    map     : HashMap<String,AnyUniform>,
    logger  : Logger,
    context : Context,
}

impl {
    /// Constructor.
    pub fn new(logger:Logger, context:&Context) -> Self {
        let map     = default();
        let context = context.clone();
        Self {map,logger,context}
    }

    /// Look up uniform by name.
    pub fn get<Name:Str>(&self, name:Name) -> Option<AnyUniform> {
        self.map.get(name.as_ref()).cloned()
    }

    /// Checks if uniform of a given name was defined in this scope.
    pub fn contains<Name:Str>(&self, name:Name) -> bool {
        self.map.contains_key(name.as_ref())
    }

    /// Add a new uniform with a given name and initial value. Returns `None` if the name is in use.
    /// Please note that the value will be bound to the context before it becomes the uniform.
    /// Refer to the docs of `IntoUniformValue` to learn more.
    pub fn add<Name:Str, Value:IntoUniformValue>
    (&mut self, name:Name, value:Value) -> Option<Uniform<AsUniformValue<Value>>> {
        self.add_or_else(name,value,Some,|_|None)
    }

    /// Add a new uniform with a given name and initial value. Panics if the name is in use.
    /// Please note that the value will be bound to the context before it becomes the uniform.
    /// Refer to the docs of `IntoUniformValue` to learn more.
    pub fn add_or_panic<Name:Str, Value:IntoUniformValue>
    (&mut self, name:Name, value:Value) -> Uniform<AsUniformValue<Value>> {
        self.add_or_else(name,value,|t|{t},|name| {
            panic!("Trying to override uniform '{}'.", name.as_ref())
        })
    }
}}

impl UniformScopeData {
    /// Adds a new uniform with a given name and initial value. In case the name was already in use,
    /// it fires the `fail` function. Otherwise, it fires the `ok` function on the newly created
    /// uniform.
    pub fn add_or_else<Name:Str,Value:IntoUniformValue,Ok,Fail,T>
    (&mut self, name:Name, value:Value, ok:Ok, fail:Fail) -> T
    where Ok   : Fn(Uniform<AsUniformValue<Value>>)->T,
          Fail : Fn(Name)->T {
        if self.map.contains_key(name.as_ref()) { fail(name) } else {
            let bound_value = value.into_uniform_value(&self.context);
            let uniform     = Uniform::new(bound_value);
            let any_uniform = uniform.clone().into();
            self.map.insert(name.into(),any_uniform);
            ok(uniform)
        }
    }
}



// ===============
// === Uniform ===
// ===============

shared! { Uniform

/// An uniform value.
#[derive(Debug)]
pub struct UniformData<Value> {
    value: Value,
    dirty: bool,
}

impl<Value> {
    /// Constructor.
    pub fn new(value:Value) -> Self {
        let dirty = true;
        Self {value,dirty}
    }

    /// Sets the value of this uniform.
    pub fn set(&mut self, value:Value) {
        self.set_dirty();
        self.value = value;
    }

    /// Modifies the value stored by the uniform.
    pub fn modify<F:FnOnce(&mut Value)->T,T>(&mut self, f:F) -> T {
        self.set_dirty();
        f(&mut self.value)
    }

    /// Checks whether the uniform was changed and not yet updated.
    pub fn check_dirty(&self) -> bool {
        self.dirty
    }

    /// Sets the dirty flag.
    pub fn set_dirty(&mut self) {
        self.dirty = true;
    }

    /// Clears the dirty flag.
    pub fn unset_dirty(&mut self) {
        self.dirty = false;
    }
}}

impl<Value:UniformValue> UniformData<Value> {
    /// Uploads the uniform data to the provided location of the currently bound shader program.
    pub fn upload(&self, context:&Context, location:&WebGlUniformLocation) {
        self.value.upload_uniform(context,location);
    }
}

impl<Value:UniformValue> Uniform<Value> {
    /// Uploads the uniform data to the provided location of the currently bound shader program.
    pub fn upload(&self, context:&Context, location:&WebGlUniformLocation) {
        self.rc.borrow().upload(context,location)
    }
}

impl<Value> Uniform<Value> where Context : ContextTextureOps<Value,Guard=TextureBindGuard> {
    /// Bind texture in this WebGl context.
    pub fn bind_texture_unit(&self, context:&Context, unit:u32) -> TextureBindGuard {
        let value = &self.rc.borrow().value;
        context.bind_texture_unit(value,unit)
    }
}



// ======================
// === AnyPrimUniform ===
// ======================

macro_rules! define_any_prim_uniform {
    ( [] [$([$t1:ident $t2:ident])*] ) => { paste::item! {
        /// Existentially typed uniform value.
        #[allow(non_camel_case_types)]
        #[enum_dispatch(AnyPrimUniformOps)]
        #[derive(Clone,Debug)]
        pub enum AnyPrimUniform {
            $([<Variant_ $t1 _ $t2>](Uniform<$t1<$t2>>)),*
        }
    }}
}
crate::with_all_prim_types!([[define_any_prim_uniform][]]);

/// Set of operations exposed by the `AnyPrimUniform` value.
#[enum_dispatch]
pub trait AnyPrimUniformOps {
    fn upload(&self, context:&Context, location:&WebGlUniformLocation);
}



// =========================
// === AnyTextureUniform ===
// =========================

macro_rules! gen_any_texture_uniform {
    ( $([$internal_format:tt $type:tt])* ) => { paste::item! {
        #[allow(missing_docs)]
        #[allow(non_camel_case_types)]
        #[enum_dispatch(AnyTextureUniformOps)]
        #[derive(Clone,Debug)]
        pub enum AnyTextureUniform {
<<<<<<< HEAD
            $( [< $internal_format _ $type >] (Uniform<Texture<$internal_format,$type>>) ),*
=======
            $( [< $internal_format _ $type >] (Uniform<Texture<TextureData<$internal_format,$type>>>) ),*
>>>>>>> c4fd0b09
        }
    }}
}

macro_rules! gen_prim_conversions {
    ( [] [$([$t1:ident $t2:ident])*] ) => {$(
        impl From<Uniform<$t1<$t2>>> for AnyUniform {
            fn from(t:Uniform<$t1<$t2>>) -> Self {
                Self::Prim(t.into())
            }
        }
    )*}
}

macro_rules! gen_texture_conversions {
    ( $([$internal_format:tt $type:tt])* ) => {$(
<<<<<<< HEAD
        impl From<Uniform<Texture<$internal_format,$type>>> for AnyUniform {
            fn from(t:Uniform<Texture<$internal_format,$type>>) -> Self {
=======
        impl From<Uniform<Texture<TextureData<$internal_format,$type>>>> for AnyUniform {
            fn from(t:Uniform<Texture<TextureData<$internal_format,$type>>>) -> Self {
>>>>>>> c4fd0b09
                Self::Texture(t.into())
            }
        }
    )*}
}

crate::with_all_texture_types!(gen_any_texture_uniform);


#[enum_dispatch]
pub trait AnyTextureUniformOps {
    fn bind_texture_unit(&self, context:&Context, unit:u32) -> TextureBindGuard;
}



// ==================
// === AnyUniform ===
// ==================

#[derive(Clone,Debug)]
pub enum AnyUniform {
    Prim(AnyPrimUniform),
    Texture(AnyTextureUniform)
}

crate::with_all_prim_types!([[gen_prim_conversions][]]);
crate::with_all_texture_types!(gen_texture_conversions);<|MERGE_RESOLUTION|>--- conflicted
+++ resolved
@@ -52,24 +52,10 @@
 }
 crate::with_all_prim_types!([[define_identity_uniform_value_impl][]]);
 
-<<<<<<< HEAD
-impl<I:InternalFormat,T:TextureItemType> IntoUniformValueImpl for TextureProvider<I,T> {
-    type Result = Texture<I,T>;
-    fn into_uniform_value(self, context:&Context) -> Self::Result {
-        Texture::new(context,self)
-    }
-}
-
-impl<I:InternalFormat,T:TextureItemType> IntoUniformValueImpl for Texture<I,T> {
-    type Result = Texture<I,T>;
+impl<S:StorageRelation<I,T>,I,T> IntoUniformValueImpl for Texture<S,I,T> {
+    type Result = Texture<S,I,T>;
     fn into_uniform_value(self, context:&Context) -> Self::Result {
         self
-=======
-impl<Provider:TextureProvider> IntoUniformValueImpl for Provider {
-    type Result = Texture<Provider>;
-    fn into_uniform_value(self, context:&Context) -> Self::Result {
-        self.new_texture(context)
->>>>>>> c4fd0b09
     }
 }
 
@@ -248,17 +234,14 @@
 // =========================
 
 macro_rules! gen_any_texture_uniform {
-    ( $([$internal_format:tt $type:tt])* ) => { paste::item! {
+    ( [$([$storage:tt [$internal_format:tt $type:tt]])*] ) => { paste::item! {
         #[allow(missing_docs)]
         #[allow(non_camel_case_types)]
         #[enum_dispatch(AnyTextureUniformOps)]
         #[derive(Clone,Debug)]
         pub enum AnyTextureUniform {
-<<<<<<< HEAD
-            $( [< $internal_format _ $type >] (Uniform<Texture<$internal_format,$type>>) ),*
-=======
-            $( [< $internal_format _ $type >] (Uniform<Texture<TextureData<$internal_format,$type>>>) ),*
->>>>>>> c4fd0b09
+            $( [< $storage _ $internal_format _ $type >]
+                (Uniform<Texture<$storage,$internal_format,$type>>) ),*
         }
     }}
 }
@@ -274,14 +257,9 @@
 }
 
 macro_rules! gen_texture_conversions {
-    ( $([$internal_format:tt $type:tt])* ) => {$(
-<<<<<<< HEAD
-        impl From<Uniform<Texture<$internal_format,$type>>> for AnyUniform {
-            fn from(t:Uniform<Texture<$internal_format,$type>>) -> Self {
-=======
-        impl From<Uniform<Texture<TextureData<$internal_format,$type>>>> for AnyUniform {
-            fn from(t:Uniform<Texture<TextureData<$internal_format,$type>>>) -> Self {
->>>>>>> c4fd0b09
+    ( [$([$storage:tt [$internal_format:tt $type:tt]])*] ) => {$(
+        impl From<Uniform<Texture<$storage,$internal_format,$type>>> for AnyUniform {
+            fn from(t:Uniform<Texture<$storage,$internal_format,$type>>) -> Self {
                 Self::Texture(t.into())
             }
         }
