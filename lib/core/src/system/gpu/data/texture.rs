--- conflicted
+++ resolved
@@ -4,14 +4,9 @@
 
 use crate::prelude::*;
 
-<<<<<<< HEAD
-use crate::display::render::webgl::Context;
-use crate::display::render::webgl::glsl;
-=======
+use crate::system::gpu::data::buffer::item::JsBufferViewArr;
 use crate::system::gpu::shader::Context;
->>>>>>> a01a576c
 use crate::system::web;
-use crate::system::gpu::buffer::item::{JsBufferViewArr, JsBufferView};
 use nalgebra::*;
 use wasm_bindgen::JsCast;
 use wasm_bindgen::prelude::Closure;
@@ -465,6 +460,7 @@
 // === Texture trait ===
 // =====================
 
+/// Trait used for all texture representations.
 pub trait Texture<I:InternalFormat, T:PrimType> {
     /// Internal format instance of this texture. Please note, that this value could be computed
     /// without taking self reference, however it was defined in such way for convenient usage.
@@ -511,6 +507,7 @@
 
 // === Empty Texture ===
 
+/// An empty texture, created as 1x1 texture in Rgba format.
 pub struct EmptyTexture();
 
 //impl<I,T> Texture<I,T> for EmptyTexture {}
@@ -518,9 +515,14 @@
 
 // === Texture from url ===
 
+/// Texture loaded from given url. It is loaded to gpu asynchronously, putting a mocked texture
+/// before
 pub struct TextureFromUrl<I,T> {
+    /// An url from where the texture is loaded.
     pub url       : String,
+    /// A type which defines a texture format.
     pub format    : PhantomData<I>,
+    /// A type representing an element type in texture.
     pub elem_type : PhantomData<T>
 }
 
@@ -539,11 +541,16 @@
 
 // === Texture from memory ===
 
+/// A texture created from slice.
 pub struct TextureFromMemory<'a,I,T> {
-    view   : &'a[T],
-    width  : i32,
-    height : i32,
-    format : PhantomData<I>,
+    /// A slice from which the texture data are taken.
+    pub view   : &'a[T],
+    /// Texture's width
+    pub width  : i32,
+    /// Texture's height
+    pub height : i32,
+    /// A type which defines a texture format.
+    pub format : PhantomData<I>,
 }
 
 impl<'a,I:InternalFormat,T:PrimType> Texture<I,T> for TextureFromMemory<'a,I,T> {}
@@ -630,7 +637,6 @@
     /// Loads or re-loads the texture data from the provided source. This action will be performed
     /// asynchronously.
     pub fn reload_from_url(&self, texture:&TextureFromUrl<I,T>) {
-        let data            = self.rc.borrow();
         let internal_format = texture.gl_internal_format();
         let format          = texture.gl_format();
         let elem_type       = texture.gl_elem_type();
@@ -660,30 +666,38 @@
     }
 }
 
-impl<I:InternalFormat,T:PrimType/* + JsBufferViewArr*/> BoundTexture<I,T> {
+impl<I:InternalFormat,T:PrimType + JsBufferViewArr> BoundTexture<I,T> {
+    /// Constructs from memory view.
     pub fn new_from_memory(texture:&TextureFromMemory<'_,I,T>, context:&Context) -> Self {
         let data = BoundTextureData::new(context);
         let rc   = Rc::new(RefCell::new(data));
         let out  = Self {rc};
-//        out.reload_from_memory(texture);
+        out.reload_from_memory(texture);
         out
     }
 
-//    pub fn reload_from_memory(&self, texture:&TextureFromMemory<'_,I,T>) {
-//        let data            = &self.rc.borrow();
-//        let context         = &data.context;
-//        let internal_format = texture.gl_internal_format();
-//        let format          = texture.gl_format();
-//        let elem_type       = texture.gl_elem_type();
-//        let target          = Context::TEXTURE_2D;
-//        let level           = 0;
-//        let border          = 0;
-//        let width           = texture.width;
-//        let height          = texture.height;
-//        let view            = texture.view.js_buffer_view();
-//        context.tex_image_2d_with_i32_and_i32_and_i32_and_format_and_type_and_opt_array_buffer_view
-//        (target,level,internal_format,width,height,border,format,elem_type,Some(&view));
-//    }
+    /// Loads or re-loads the texture data from the provided source.
+    pub fn reload_from_memory(&self, texture:&TextureFromMemory<'_,I,T>) {
+        let data            = &self.rc.borrow();
+        let context         = &data.context;
+        let internal_format = texture.gl_internal_format();
+        let format          = texture.gl_format();
+        let elem_type       = texture.gl_elem_type();
+        let target          = Context::TEXTURE_2D;
+        let level           = 0;
+        let border          = 0;
+        let width           = texture.width;
+        let height          = texture.height;
+        unsafe {
+            // We use unsafe array view which is used immediately, so no allocations should happen
+            // until we drop the view.
+            let view        = texture.view.js_buffer_view();
+            let result = context
+                .tex_image_2d_with_i32_and_i32_and_i32_and_format_and_type_and_opt_array_buffer_view
+                (target,level,internal_format,width,height,border,format,elem_type,Some(&view));
+            result.unwrap();
+        }
+    }
 }
 
 // TODO[ao]: The both IntoUniformValueImpl implementations should be generated only for valid I,T
@@ -697,7 +711,9 @@
     }
 }
 
-impl<'a,I:InternalFormat,T:PrimType> IntoUniformValueImpl for &TextureFromMemory<'a,I,T> {
+impl<'a,I,T> IntoUniformValueImpl for &TextureFromMemory<'a,I,T>
+where I : InternalFormat,
+      T : PrimType + JsBufferViewArr {
     type Result = BoundTexture<I,T>;
     fn into_uniform_value(self, context:&Context) -> Self::Result {
         BoundTexture::new_from_memory(self,context)
