--- conflicted
+++ resolved
@@ -262,87 +262,71 @@
 macro_rules! with_texture_format_relations { ($f:ident $args:tt) => { $crate::$f! { $args
 //  INTERNAL_FORMAT   FORMAT         COL   FILT  [POSSIBLE_TYPE:BYTES_PER_TEXTURE_ELEM]
     Alpha             Alpha          True  True  [u8:U1,f16:U2,f32:U4]
-    Luminance         Luminance      True  True  [u8:U1,f16:U2,f32:U4]
-    LuminanceAlpha    LuminanceAlpha True  True  [u8:U2,f16:U4,f32:U8]
-    Rgb               Rgb            True  True  [u8:U3,f16:U6,f32:U12,u16_5_6_5:U2]
-    Rgba              Rgba           True  True  [u8:U4,f16:U8,f32:U16,u16_4_4_4_4:U2,u16_5_5_5_1:U2]
-    R8                Red            True  True  [u8:U1]
-    R8SNorm           Red            False True  [i8:U1]
-    R16f              Red            False True  [f32:U4,f16:U2]
-    R32f              Red            False False [f32:U4]
-    R8ui              RedInteger     True  False [u8:U1]
-    R8i               RedInteger     True  False [i8:U1]
-    R16ui             RedInteger     True  False [u16:U2]
-    R16i              RedInteger     True  False [i16:U2]
-    R32ui             RedInteger     True  False [u32:U4]
-    R32i              RedInteger     True  False [i32:U4]
-    Rg8               Rg             True  True  [u8:U2]
-    Rg8SNorm          Rg             False True  [i8:U2]
-    Rg16f             Rg             False True  [f32:U8,f16:U4]
-    Rg32f             Rg             False False [f32:U8]
-    Rg8ui             RgInteger      True  False [u8:U2]
-    Rg8i              RgInteger      True  False [i8:U2]
-    Rg16ui            RgInteger      True  False [u16:U4]
-    Rg16i             RgInteger      True  False [i16:U4]
-    Rg32ui            RgInteger      True  False [u32:U8]
-    Rg32i             RgInteger      True  False [i32:U8]
-    Rgb8              Rgb            True  True  [u8:U3]
-    SRgb8             Rgb            False True  [u8:U3]
-    Rgb565            Rgb            True  True  [u8:U3,u16_5_6_5:U2]
-    Rgb8SNorm         Rgb            False True  [i8:U3]
-    R11fG11fB10f      Rgb            False True  [f32:U12,f16:U6,u32_f10_f11_f11_REV:U4]
-    Rgb9E5            Rgb            False True  [f32:U12,f16:U6,u32_5_9_9_9_REV:U4]
-    Rgb16f            Rgb            False True  [f32:U12,f16:U6]
-    Rgb32f            Rgb            False False [f32:U12]
-    Rgb8ui            RgbInteger     False False [u8:U3]
-    Rgb8i             RgbInteger     False False [i8:U3]
-    Rgb16ui           RgbInteger     False False [u16:U6]
-    Rgb16i            RgbInteger     False False [i16:U6]
-    Rgb32ui           RgbInteger     False False [u32:U12]
-    Rgb32i            RgbInteger     False False [i32:U12]
-    Rgba8             Rgba           True  True  [u8:U4]
-    SRgb8Alpha8       Rgba           True  True  [u8:U4]
-    Rgba8SNorm        Rgba           False True  [i8:U4]
-    Rgb5A1            Rgba           True  True  [u8:U4,u16_5_5_5_1:U2,u32_2_10_10_10_REV:U4]
-    Rgba4             Rgba           True  True  [u8:U4,u16_4_4_4_4:U2]
-    Rgb10A2           Rgba           True  True  [u32_2_10_10_10_REV:U4]
-    Rgba16f           Rgba           False True  [f32:U16,f16:U8]
-    Rgba32f           Rgba           False False [f32:U16]
-    Rgba8ui           RgbaInteger    True  False [u8:U4]
-    Rgba8i            RgbaInteger    True  False [i8:U4]
-    Rgb10A2ui         RgbaInteger    True  False [u32_2_10_10_10_REV:U4]
-    Rgba16ui          RgbaInteger    True  False [u16:U8]
-    Rgba16i           RgbaInteger    True  False [i16:U8]
-    Rgba32i           RgbaInteger    True  False [i32:U16]
-    Rgba32ui          RgbaInteger    True  False [u32:U16]
-    DepthComponent16  DepthComponent True  False [u16:U2,u32:U4]
-    DepthComponent24  DepthComponent True  False [u32:U4]
-    DepthComponent32f DepthComponent True  False [f32:U4]
-    Depth24Stencil8   DepthStencil   True  False [u32_24_8:U4]
-    Depth32fStencil8  DepthStencil   True  False [f32_u24_u8_REV:U4]
+//    Luminance         Luminance      True  True  [u8:U1,f16:U2,f32:U4]
+//    LuminanceAlpha    LuminanceAlpha True  True  [u8:U2,f16:U4,f32:U8]
+//    Rgb               Rgb            True  True  [u8:U3,f16:U6,f32:U12,u16_5_6_5:U2]
+//    Rgba              Rgba           True  True  [u8:U4,f16:U8,f32:U16,u16_4_4_4_4:U2,u16_5_5_5_1:U2]
+//    R8                Red            True  True  [u8:U1]
+//    R8SNorm           Red            False True  [i8:U1]
+//    R16f              Red            False True  [f32:U4,f16:U2]
+//    R32f              Red            False False [f32:U4]
+//    R8ui              RedInteger     True  False [u8:U1]
+//    R8i               RedInteger     True  False [i8:U1]
+//    R16ui             RedInteger     True  False [u16:U2]
+//    R16i              RedInteger     True  False [i16:U2]
+//    R32ui             RedInteger     True  False [u32:U4]
+//    R32i              RedInteger     True  False [i32:U4]
+//    Rg8               Rg             True  True  [u8:U2]
+//    Rg8SNorm          Rg             False True  [i8:U2]
+//    Rg16f             Rg             False True  [f32:U8,f16:U4]
+//    Rg32f             Rg             False False [f32:U8]
+//    Rg8ui             RgInteger      True  False [u8:U2]
+//    Rg8i              RgInteger      True  False [i8:U2]
+//    Rg16ui            RgInteger      True  False [u16:U4]
+//    Rg16i             RgInteger      True  False [i16:U4]
+//    Rg32ui            RgInteger      True  False [u32:U8]
+//    Rg32i             RgInteger      True  False [i32:U8]
+//    Rgb8              Rgb            True  True  [u8:U3]
+//    SRgb8             Rgb            False True  [u8:U3]
+//    Rgb565            Rgb            True  True  [u8:U3,u16_5_6_5:U2]
+
+//    Rgb8SNorm         Rgb            False True  [i8:U3]
+//    R11fG11fB10f      Rgb            False True  [f32:U12,f16:U6,u32_f10_f11_f11_REV:U4]
+//    Rgb9E5            Rgb            False True  [f32:U12,f16:U6,u32_5_9_9_9_REV:U4]
+//    Rgb16f            Rgb            False True  [f32:U12,f16:U6]
+//    Rgb32f            Rgb            False False [f32:U12]
+//    Rgb8ui            RgbInteger     False False [u8:U3]
+//    Rgb8i             RgbInteger     False False [i8:U3]
+//    Rgb16ui           RgbInteger     False False [u16:U6]
+//    Rgb16i            RgbInteger     False False [i16:U6]
+//    Rgb32ui           RgbInteger     False False [u32:U12]
+//    Rgb32i            RgbInteger     False False [i32:U12]
+//    Rgba8             Rgba           True  True  [u8:U4]
+//    SRgb8Alpha8       Rgba           True  True  [u8:U4]
+//    Rgba8SNorm        Rgba           False True  [i8:U4]
+//    Rgb5A1            Rgba           True  True  [u8:U4,u16_5_5_5_1:U2,u32_2_10_10_10_REV:U4]
+//    Rgba4             Rgba           True  True  [u8:U4,u16_4_4_4_4:U2]
+//    Rgb10A2           Rgba           True  True  [u32_2_10_10_10_REV:U4]
+//    Rgba16f           Rgba           False True  [f32:U16,f16:U8]
+//    Rgba32f           Rgba           False False [f32:U16]
+//    Rgba8ui           RgbaInteger    True  False [u8:U4]
+//    Rgba8i            RgbaInteger    True  False [i8:U4]
+//    Rgb10A2ui         RgbaInteger    True  False [u32_2_10_10_10_REV:U4]
+//    Rgba16ui          RgbaInteger    True  False [u16:U8]
+//    Rgba16i           RgbaInteger    True  False [i16:U8]
+//    Rgba32i           RgbaInteger    True  False [i32:U16]
+//    Rgba32ui          RgbaInteger    True  False [u32:U16]
+//    DepthComponent16  DepthComponent True  False [u16:U2,u32:U4]
+//    DepthComponent24  DepthComponent True  False [u32:U4]
+//    DepthComponent32f DepthComponent True  False [f32:U4]
+//    Depth24Stencil8   DepthStencil   True  False [u32_24_8:U4]
+//    Depth32fStencil8  DepthStencil   True  False [f32_u24_u8_REV:U4]
 }}}
 
 with_texture_format_relations!(generate_internal_format_instances []);
 
 
 
-<<<<<<< HEAD
-// ===========================
-// === TextureProviderData ===
-// ===========================
-
-/// Source of the texture. Please note that the texture will be loaded asynchronously on demand.
-#[derive(Clone,Debug)]
-pub enum TextureProviderData {
-    /// URL the texture should be loaded from. This source implies asynchronous loading.
-    Url(String),
-
-    /// Sized, uninitialized texture.
-    Size(i32,i32),
-}
-
-impl<S:Str> From<S> for TextureProviderData {
-=======
 // =======================
 // === TextureProvider ===
 // =======================
@@ -350,180 +334,109 @@
 /// Bounds for every texture item type.
 pub trait TextureItemType = PhantomInto<GlEnum> + 'static;
 
-/// Trait for structures providing texture data.
-pub trait TextureProvider : Sized {
-    /// An internal format of provided texture.
-    type InternalFormat : InternalFormat;
-    /// An element type of provided texture.
-    type ElemType       : TextureItemType;
-
-    /// Create new texture.
-    fn new_texture(self, context:&Context) -> Texture<Self>;
-}
-
-// === Texture from URL ===
+///// Trait for structures providing texture data.
+//pub trait TextureProvider<I,T> {
+//    /// Create new texture.
+//    fn new_texture(self, context:&Context) -> Texture<S>;
+//}
+
+
+// ===================
+// === RemoteImage ===
+// ===================
+
+#[derive(Debug)]
+pub struct RemoteImage;
 
 /// Texture downloaded from URL. This source implies asynchronous loading.
 #[derive(Debug)]
-pub struct TextureFromUrl<InternalFormat,ElemType> {
+pub struct RemoteImageData {
     /// An url from where the texture is downloaded.
     pub url : String,
-    phantom : PhantomData2<InternalFormat,ElemType>,
-}
-
-impl<I,T> TextureFromUrl<I,T> {
+}
+
+impl RemoteImageData {
     fn new<S:Str>(url:S) -> Self {
-        Self {
-            url     : url.into(),
-            phantom : PhantomData
-        }
-    }
-}
-
-impl<I,T> TextureProvider for TextureFromUrl<I,T>
-where I : InternalFormat,
-      T : TextureItemType {
-    type InternalFormat = I;
-    type ElemType       = T;
-
-    fn new_texture(self, context:&Context) -> Texture<Self> {
-        Texture::new_from_url(context,self)
-    }
-}
-
-impl<S:Str,I,T> From<S> for TextureFromUrl<I,T> {
->>>>>>> c4fd0b09
+        Self {url:url.into()}
+    }
+}
+
+impl<S:Str> From<S> for RemoteImageData {
     fn from(s:S) -> Self {
-        let url     = s.into();
-        let phantom = PhantomData;
-        TextureFromUrl{url,phantom}
-    }
-}
-
-
-// === TextureWithSize ===
+        Self::new(s)
+    }
+}
+
+impl<I,T> StorageRelation<I,T> for RemoteImage {
+    type Storage = RemoteImageData;
+}
+
+
+
+
+// === GpuOnly ===
+
+#[derive(Debug)]
+pub struct GpuOnly;
 
 /// Sized, uninitialized texture.
 #[derive(Debug)]
-pub struct TextureWithSize<InternalFormat,ElemType> {
+pub struct GpuOnlyData {
     /// Texture width.
     pub width  : i32,
     /// Texture height.
     pub height : i32,
-    phantom    : PhantomData2<InternalFormat,ElemType>,
-}
-
-impl<I,T> TextureWithSize<I,T> {
+}
+
+impl GpuOnlyData {
     fn new(width:i32, height:i32) -> Self {
-        let phantom = PhantomData;
-        Self {width,height,phantom}
-    }
-}
-
-impl<I,T> TextureProvider for TextureWithSize<I,T>
-where I : InternalFormat,
-      T : TextureItemType {
-    type InternalFormat = I;
-    type ElemType       = T;
-
-    fn new_texture(self, context:&Context) -> Texture<Self> {
-        Texture::new_from_size(context,self)
-    }
-}
-
-
-// === TextureData ===
+        Self {width,height}
+    }
+}
+
+impl<I,T> StorageRelation<I,T> for GpuOnly {
+    type Storage = GpuOnlyData;
+}
+
+
+// =============
+// === Owned ===
+// =============
+
+#[derive(Debug)]
+pub struct Owned;
 
 /// Texture plain data.
 #[derive(Debug)]
-pub struct TextureData<InternalFormat,ElemType> {
+pub struct OwnedData<T> {
     /// An array containing texture data.
-    pub data : Vec<ElemType>,
+    pub data: Vec<T>,
     /// Texture width.
-    pub width  : i32,
+    pub width: i32,
     /// Texture height.
-    pub height : i32,
-    phantom   : PhantomData<InternalFormat>,
-}
-
-impl<I,T> TextureData<I,T> {
+    pub height: i32,
+}
+
+impl<T> OwnedData<T> {
     fn new(data:Vec<T>, width:i32, height:i32) -> Self {
-        let phantom = PhantomData;
-        Self {data,width,height,phantom}
-    }
-}
-
-impl<I,T> TextureProvider for TextureData<I,T>
-where I : InternalFormat,
-      T : TextureItemType + JsBufferViewArr {
-    type InternalFormat = I;
-    type ElemType       = T;
-
-    fn new_texture(self, context:&Context) -> Texture<Self> {
-        Texture::new_from_data(context,self)
-    }
-}
-
-
-// =======================
-// === TextureProvider ===
-// =======================
-
-<<<<<<< HEAD
-/// Texture representation.
-#[derive(Derivative)]
-#[derivative(Clone(bound=""))]
-#[derivative(Debug(bound=""))]
-pub struct TextureProvider<InternalFormat,ElemType> {
-    source  : TextureProviderData,
-    phantom : PhantomData2<InternalFormat,ElemType>,
-=======
-/// Texture bound to GL context.
-#[derive(Debug)]
-pub struct Texture<Provider> {
-    provider   : Provider,
-    gl_texture : WebGlTexture,
-    context    : Context,
->>>>>>> c4fd0b09
-}
-
-
-<<<<<<< HEAD
-impl<I,T> TextureProvider<I,T> {
-    /// Constructor.
-    pub fn new<S:Into<TextureProviderData>>(source:S) -> Self {
-        let source  = source.into();
-        let phantom = PhantomData;
-        Self {source,phantom}
-    }
-=======
-// === Type Level Utils ===
-
-impl<Provider:TextureProvider> Texture<Provider> {
->>>>>>> c4fd0b09
-
-    /// Smart constructor for a sized, uninitialized texture provider.
-    pub fn size(width:i32, height:i32) -> Self {
-        Self::new(TextureProviderData::Size(width,height))
-    }
-}
-
-impl TextureProvider<Rgba,u8> {
-    /// Smart constructor.
-    #[allow(non_snake_case)]
-    pub fn Rgba<S:Into<TextureProviderData>>(source:S) -> Self {
-        let source  = source.into();
-        let phantom = PhantomData;
-        Self {source,phantom}
-    }
-}
-
-impl<I,T> From<(i32,i32)> for TextureProvider<I,T> {
-    fn from(size:(i32,i32)) -> Self {
-        Self::new(TextureProviderData::Size(size.0,size.1))
-    }
-}
-
+        Self {data,width,height}
+    }
+}
+
+impl<I,T:Debug> StorageRelation<I,T> for Owned {
+    type Storage = OwnedData<T>;
+}
+
+
+
+
+
+
+pub trait StorageRelation<InternalFormat,ElemType> {
+    type Storage: Debug;
+}
+
+pub type Storage<S,I,T> = <S as StorageRelation<I,T>>::Storage;
 
 
 // ===============
@@ -532,8 +445,9 @@
 
 /// Texture bound to GL context.
 #[derive(Debug)]
-pub struct Texture<I,T> {
-    provider   : TextureProvider<I,T>,
+pub struct Texture<StorageType,InternalFormat,ElemType>
+where StorageType: StorageRelation<InternalFormat,ElemType> {
+    storage    : Storage<StorageType,InternalFormat,ElemType>,
     gl_texture : WebGlTexture,
     context    : Context,
 }
@@ -541,26 +455,18 @@
 
 // === Type Level Utils ===
 
-impl<I:InternalFormat,T:TextureItemType> Texture<I,T> {
-
+impl<S:StorageRelation<I,T>,I:InternalFormat,T:TextureItemType>
+Texture<S,I,T> {
     /// Internal format instance of this texture. Please note, that this value could be computed
     /// without taking self reference, however it was defined in such way for convenient usage.
     fn internal_format() -> AnyInternalFormat {
-<<<<<<< HEAD
         <I>::default().into()
-=======
-        <Provider::InternalFormat as Default>::default().into()
->>>>>>> c4fd0b09
     }
 
     /// Format instance of this texture. Please note, that this value could be computed
     /// without taking self reference, however it was defined in such way for convenient usage.
     fn format() -> AnyFormat {
-<<<<<<< HEAD
         <I>::Format::default().into()
-=======
-        <Provider::InternalFormat as InternalFormat>::Format::default().into()
->>>>>>> c4fd0b09
     }
 
     /// Internal format of this texture as `GlEnum`. Please note, that this value could be computed
@@ -579,7 +485,6 @@
     /// Element type of this texture as `GlEnum`. Please note, that this value could be computed
     /// without taking self reference, however it was defined in such way for convenient usage.
     fn gl_elem_type() -> u32 {
-<<<<<<< HEAD
         <T>::gl_enum().into()
     }
 }
@@ -587,7 +492,7 @@
 
 // === Getters ===
 
-impl<I:InternalFormat,T:TextureItemType> Texture<I,T> {
+impl<S:StorageRelation<I,T>,I,T> Texture<S,I,T> {
     /// Getter.
     pub fn gl_texture(&self) -> &WebGlTexture {
         &self.gl_texture
@@ -595,39 +500,12 @@
 }
 
 
-
 // === API ===
 
-impl<I:InternalFormat,T:TextureItemType> Texture<I,T> {
+impl<I:InternalFormat,T:TextureItemType> Texture<RemoteImage,I,T> {
     /// Constructor.
-    pub fn new<P:Into<TextureProvider<I,T>>>(context:&Context, provider:P) -> Self {
-        let context    = context.clone();
-        let provider   = provider.into();
-        let gl_texture = context.create_texture().unwrap();
-        let out = Self {provider,gl_texture,context};
-=======
-        <Provider::ElemType as PhantomIntoGlEnum>::gl_enum().into()
-    }
-}
-
-
-// === Getters ===
-
-impl<Provider> Texture<Provider> {
-    /// Getter.
-    pub fn gl_texture(&self) -> &WebGlTexture {
-        &self.gl_texture
-    }
-}
-
-
-// === API ===
-
-impl<I:InternalFormat,T:TextureItemType> Texture<TextureFromUrl<I,T>> {
-    /// Constructor.
-    pub fn new_from_url<P:Into<TextureFromUrl<I,T>>>(context:&Context, provider:P) -> Self {
-        let out = Self::new_unitialized(context,provider);
->>>>>>> c4fd0b09
+    pub fn new_from_url<S:Into<RemoteImageData>>(context:&Context, storage:S) -> Self {
+        let out = Self::new_unitialized(context,storage);
         out.reload();
         out
     }
@@ -649,13 +527,11 @@
         self.context.tex_image_2d_with_i32_and_i32_and_i32_and_format_and_type_and_opt_u8_array
         (target,level,internal_format,width,height,border,format,elem_type,Some(&color)).unwrap();
     }
-<<<<<<< HEAD
-=======
 
     /// Loads or re-loads the texture data from the provided url. This action will be performed
     /// asynchronously.
     pub fn reload(&self) {
-        let url           = &self.provider.url;
+        let url           = &self.storage.url;
         let image         = HtmlImageElement::new().unwrap();
         let no_callback   = <Option<Closure<dyn FnMut()>>>::None;
         let callback_ref  = Rc::new(RefCell::new(no_callback));
@@ -687,18 +563,18 @@
     }
 }
 
-impl<I:InternalFormat,T:TextureItemType> Texture<TextureWithSize<I,T>> {
+impl<I:InternalFormat,T:TextureItemType> Texture<GpuOnly,I,T> {
     /// Constructor.
-    pub fn new_from_size<P:Into<TextureWithSize<I,T>>>(context:&Context, provider:P) -> Self {
-        let out = Self::new_unitialized(context,provider);
+    pub fn new_from_size<S:Into<GpuOnlyData>>(context:&Context, storage:S) -> Self {
+        let out = Self::new_unitialized(context,storage);
         out.reload();
         out
     }
 
     /// Loads or re-loads the texture data.
     pub fn reload(&self) {
-        let width           = self.provider.width;
-        let height          = self.provider.height;
+        let width           = self.storage.width;
+        let height          = self.storage.height;
         let target          = Context::TEXTURE_2D;
         let level           = 0;
         let border          = 0;
@@ -713,12 +589,10 @@
         Self::set_texture_parameters(&self.context);
     }
 }
->>>>>>> c4fd0b09
-
-impl<I:InternalFormat,T:TextureItemType + JsBufferViewArr> Texture<TextureData<I,T>> {
+
+impl<I:InternalFormat,T:TextureItemType + JsBufferViewArr + Debug> Texture<Owned,I,T> {
     /// Constructor.
-    pub fn new_from_data<P:Into<TextureData<I,T>>>(context:&Context, provider:P)
-    -> Self {
+    pub fn new_from_data<S:Into<OwnedData<T>>>(context:&Context, provider:S) -> Self {
         let out = Self::new_unitialized(context,provider);
         out.reload();
         out
@@ -726,59 +600,8 @@
 
     /// Loads or re-loads the texture data from provided source.
     pub fn reload(&self) {
-<<<<<<< HEAD
-        match &self.provider.source {
-            TextureProviderData::Size(width,height) => {
-                let target          = Context::TEXTURE_2D;
-                let level           = 0;
-                let border          = 0;
-                let internal_format = Self::gl_internal_format();
-                let format          = Self::gl_format().into();
-                let elem_type       = Self::gl_elem_type();
-
-                self.context.bind_texture(target,Some(&self.gl_texture));
-                self.context.tex_image_2d_with_i32_and_i32_and_i32_and_format_and_type_and_opt_u8_array
-                (target,level,internal_format,*width,*height,border,format,elem_type,None).unwrap();
-
-                self.context.tex_parameteri(Context::TEXTURE_2D, Context::TEXTURE_MIN_FILTER, Context::LINEAR as i32);
-                self.context.tex_parameteri(Context::TEXTURE_2D, Context::TEXTURE_WRAP_S, Context::CLAMP_TO_EDGE as i32);
-                self.context.tex_parameteri(Context::TEXTURE_2D, Context::TEXTURE_WRAP_T, Context::CLAMP_TO_EDGE as i32);
-            }
-            TextureProviderData::Url(url) => {
-                let image         = HtmlImageElement::new().unwrap();
-                let no_callback   = <Option<Closure<dyn FnMut()>>>::None;
-                let callback_ref  = Rc::new(RefCell::new(no_callback));
-                let image_ref     = Rc::new(RefCell::new(image));
-                let callback_ref2 = callback_ref.clone();
-                let image_ref_opt = image_ref.clone();
-                let context       = self.context.clone();
-                let gl_texture    = self.gl_texture.clone();
-                let callback: Closure<dyn FnMut()> = Closure::once(move || {
-                    let _keep_alive     = callback_ref2;
-                    let image           = image_ref_opt.borrow();
-                    let target          = Context::TEXTURE_2D;
-                    let level           = 0;
-                    let internal_format = Self::gl_internal_format();
-                    let format          = Self::gl_format().into();
-                    let elem_type       = Self::gl_elem_type();
-                    context.bind_texture(target,Some(&gl_texture));
-                    context.tex_image_2d_with_u32_and_u32_and_html_image_element
-                        (target,level,internal_format,format,elem_type,&image).unwrap();
-
-                    context.tex_parameteri(Context::TEXTURE_2D, Context::TEXTURE_MIN_FILTER, Context::LINEAR as i32);
-                    context.tex_parameteri(Context::TEXTURE_2D, Context::TEXTURE_WRAP_S, Context::CLAMP_TO_EDGE as i32);
-                    context.tex_parameteri(Context::TEXTURE_2D, Context::TEXTURE_WRAP_T, Context::CLAMP_TO_EDGE as i32);
-                });
-                let js_callback = callback.as_ref().unchecked_ref();
-                let image       = image_ref.borrow();
-                request_cors_if_not_same_origin(&image,&url);
-                image.set_src(url);
-                image.add_event_listener_with_callback("load",js_callback).unwrap();
-                *callback_ref.borrow_mut() = Some(callback);
-            }
-=======
-        let width           = self.provider.width;
-        let height          = self.provider.height;
+        let width           = self.storage.width;
+        let height          = self.storage.height;
         let target          = Context::TEXTURE_2D;
         let level           = 0;
         let border          = 0;
@@ -790,19 +613,18 @@
         unsafe {
             // We use unsafe array view which is used immediately, so no allocations should happen
             // until we drop the view.
-            let view = self.provider.data.js_buffer_view();
+            let view = self.storage.data.js_buffer_view();
             let result = self.context
                 .tex_image_2d_with_i32_and_i32_and_i32_and_format_and_type_and_opt_array_buffer_view
                 (target,level,internal_format,width,height,border,format,elem_type,Some(&view));
             result.unwrap();
->>>>>>> c4fd0b09
         }
 
         Self::set_texture_parameters(&self.context);
     }
 }
 
-impl<Provider> Drop for Texture<Provider> {
+impl<S:StorageRelation<I,T>,I,T> Drop for Texture<S,I,T> {
     fn drop(&mut self) {
         self.context.delete_texture(Some(&self.gl_texture));
     }
@@ -811,12 +633,12 @@
 
 // === Private API ===
 
-impl<Provider> Texture<Provider> {
-    fn new_unitialized<P:Into<Provider>>(context:&Context, provider:P) -> Self {
+impl<S:StorageRelation<I,T>,I,T> Texture<S,I,T> {
+    fn new_unitialized<X:Into<Storage<S,I,T>>>(context:&Context, storage:X) -> Self {
+        let storage    = storage.into();
         let context    = context.clone();
-        let provider   = provider.into();
         let gl_texture = context.create_texture().unwrap();
-        Self {provider,gl_texture,context}
+        Self {storage,gl_texture,context}
     }
 
     fn set_texture_parameters(context:&Context) {
@@ -827,13 +649,6 @@
         context.tex_parameteri(target,Context::TEXTURE_WRAP_T    ,wrap);
     }
 }
-
-impl<I,T> Drop for Texture<I,T> {
-    fn drop(&mut self) {
-        self.context.delete_texture(Some(&self.gl_texture));
-    }
-}
-
 
 
 // === Utils ===
@@ -873,10 +688,10 @@
     fn bind_texture_unit(&self, texture:&Texture, unit:TextureUnit) -> Self::Guard;
 }
 
-impl<Provider> ContextTextureOps<Texture<Provider>> for Context {
+impl<S:StorageRelation<I,T>,I,T> ContextTextureOps<Texture<S,I,T>> for Context {
     type Guard = TextureBindGuard;
 
-    fn bind_texture_unit(&self, texture:&Texture<Provider>, unit:TextureUnit) -> Self::Guard {
+    fn bind_texture_unit(&self, texture:&Texture<S,I,T>, unit:TextureUnit) -> Self::Guard {
         let context    = self.clone();
         let target     = Context::TEXTURE_2D;
         let gl_texture = &texture.gl_texture;
@@ -912,7 +727,7 @@
 #[macro_export]
 macro_rules! with_all_texture_types_cartesians {
     ($f:ident [$($out:tt)*]) => {
-        $f! { $($out)* }
+        shapely::cartesian! { [[$f]] [Owned GpuOnly RemoteImage] [$($out)*] }
     };
     ($f:ident $out:tt [$a:tt []] $($in:tt)*) => {
         $crate::with_all_texture_types_cartesians! {$f $out $($in)*}
