--- conflicted
+++ resolved
@@ -161,13 +161,8 @@
         glsl::PrimType::from_phantom::<Self>().to_code()
     }
 
-<<<<<<< HEAD
-    /// Converts the data to GLSL value. Returns None if data are not represented by GLSL literal.
-    fn to_glsl(&self) -> String;
-=======
 //    /// Converts the data to GLSL value.
 //    fn to_glsl(&self) -> String;
->>>>>>> e724d62e
 }
 
 
@@ -190,15 +185,8 @@
     fn from_buffer_mut         (buffer: &mut [Self::Item]) -> &mut [Self] { buffer }
     fn convert_prim_buffer     (buffer: &    [Self]) -> &    [Self::Item] { buffer }
     fn convert_prim_buffer_mut (buffer: &mut [Self]) -> &mut [Self::Item] { buffer }
-<<<<<<< HEAD
-
-    fn glsl_item_type_code     () -> u32            { Context::INT }
-    fn to_glsl                 (&self) -> String    { self.to_string() }
-
-=======
     fn glsl_item_type_code     () -> GlEnum         { GlEnum::from(Context::INT) }
 //    fn to_glsl                 (&self) -> String    { self.to_string() }
->>>>>>> e724d62e
 }
 
 impl BufferItem for f32 {
