//! Root module for all control abstractions, like event loops or event systems.

pub mod callback;
<<<<<<< HEAD
pub mod event_loop;
pub mod io;
=======
pub mod io;
mod event_loop;

pub use event_loop::*;
>>>>>>> 1dc496d5
<|MERGE_RESOLUTION|>--- conflicted
+++ resolved
@@ -1,12 +1,7 @@
 //! Root module for all control abstractions, like event loops or event systems.
 
 pub mod callback;
-<<<<<<< HEAD
 pub mod event_loop;
 pub mod io;
-=======
-pub mod io;
-mod event_loop;
 
-pub use event_loop::*;
->>>>>>> 1dc496d5
+pub use event_loop::*;