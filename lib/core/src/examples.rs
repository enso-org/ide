--- conflicted
+++ resolved
@@ -5,12 +5,5 @@
 pub mod shapes;
 pub mod easing_animator;
 pub mod glyph_system;
-<<<<<<< HEAD
-// TODO[ao] The Text example will be fixed during integration of TextField with GlyphSystem.
-//pub mod text;
-=======
-pub mod shapes;
-pub mod sprite_system;
 pub mod text_selecting;
-pub mod text_typing;
->>>>>>> 49efefad
+pub mod text_typing;