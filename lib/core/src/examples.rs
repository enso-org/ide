--- conflicted
+++ resolved
@@ -1,14 +1,9 @@
 //! Root module for all example scenes.
 
-<<<<<<< HEAD
 pub mod sprite_system;
 pub mod css3d_system;
-pub mod text;
-=======
+pub mod shapes;
 pub mod easing_animator;
 pub mod glyph_system;
->>>>>>> 568fa875
-pub mod shapes;
-pub mod sprite_system;
 // TODO[ao] The Text example will be fixed during integration of TextField with GlyphSystem.
 //pub mod text;