//! This module contains the `MouseManager` implementation, its associated structs such as
//! `MousePositionEvent`, `MouseClickEvent` and `MouseWheelEvent`.

<<<<<<< HEAD
use crate::prelude::*;
=======
pub mod event;
pub mod button;
>>>>>>> cf25c22b

use crate::system::web::dom::DomContainer;
use crate::system::web::dyn_into;
use crate::system::web::Result;
use crate::system::web::Error;
use crate::system::web::ignore_context_menu;

use wasm_bindgen::prelude::*;
use wasm_bindgen::JsCast;
use web_sys::MouseEvent;
use web_sys::WheelEvent;
use web_sys::EventTarget;
use web_sys::AddEventListenerOptions;
use js_sys::Function;
use nalgebra::Vector2;
use std::rc::Rc;
use std::cell::RefCell;



// =====================
// === EventListener ===
// =====================

/// This struct keeps the register of the event listener and unregisters it when it's dropped.
#[derive(Debug)]
pub struct EventListener<T:?Sized> {
    target   : EventTarget,
    name     : String,
    callback : Closure<T>
}

impl<T:?Sized> EventListener<T> {
    fn new<Str:AsRef<str>>(target:EventTarget, name:Str, callback:Closure<T>) -> Self {
        let name = name.as_ref().to_string();
        Self { target,name,callback }
    }
}

impl<T:?Sized> Drop for EventListener<T> {
    fn drop(&mut self) {
        let callback: &Function = self.callback.as_ref().unchecked_ref();
        remove_event_listener_with_callback(&self.target,&self.name,&callback).ok();
    }
}



// =============================
// === Mouse Event Listeners ===
// =============================

/// EventListener for Mouse events.
pub type MouseEventListener = EventListener<dyn FnMut(MouseEvent)>;

/// EventListener for Wheel events.
pub type WheelEventListener = EventListener<dyn FnMut(WheelEvent)>;



// ===================
// === MouseButton ===
// ===================

// FIXME: this does not handle all buttons (js defines 5 buttons) and assumes mouses for
// FIXME: right hand people.
/// An enumeration representing the mouse buttons.
#[derive(Clone,Copy,Debug)]
#[allow(missing_docs)]
pub enum MouseButton {LEFT,MIDDLE,RIGHT,UNKNOWN}



// =======================
// === MouseClickEvent ===
// =======================

/// Mouse click callback used by `MouseManager`.
pub trait MouseClickCallback = FnMut(MouseClickEvent) + 'static;

// FIXME: "click" means mouse down and then up. This is misleading.
/// A struct storing information about mouse down and mouse up events.
#[derive(Clone,Copy,Debug)]
pub struct MouseClickEvent {
    /// The position where the MouseClickEvent occurred.
    pub position : Vector2<f32>,

    /// The button which triggered the event.
    pub button : MouseButton
}

impl MouseClickEvent {
    // FIXME: function from should be used only with From trait.
    // FIXME: this impleementation is slow - it does a lot of computing although I may never need
    // FIXME: the position field.
    fn from(event:MouseEvent, data:&Rc<MouseManagerData>) -> Self {
        let position  = Vector2::new(event.x() as f32, event.y() as f32);
        let position  = position - data.dom().position_with_style_reflow();
        let button    = match event.button() {
            LEFT_MOUSE_BUTTON      => MouseButton::LEFT,
            MIDDLE_MOUSE_BUTTON    => MouseButton::MIDDLE,
            RIGHT_MOUSE_BUTTON     => MouseButton::RIGHT,
            _                      => MouseButton::UNKNOWN
        };
        Self { position, button }
    }
}



// ==========================
// === MousePositionEvent ===
// ==========================

// FIXME: "Position" is not an action. In english, "position event" doesnt make sense.
// FIXME: this is a "move event".
/// Mouse position callback used by `MouseManager`.
pub trait MousePositionCallback = FnMut(MousePositionEvent)  + 'static;

/// A struct storing information about mouse move, mouse enter and mouse leave events.
#[derive(Clone,Copy,Debug)]
pub struct MousePositionEvent {
    /// The previous position where the mouse was.
    pub previous_position : Vector2<f32>,

    /// The current position where the mouse is.
    pub position : Vector2<f32>
}

impl MousePositionEvent {
    fn from(event:MouseEvent, data:&Rc<MouseManagerData>) -> Self {
        let position          = Vector2::new(event.x() as f32,event.y() as f32);
        // FIXME: This does not work, as we were chatting on Discord.
        let position          = position - data.dom().position_with_style_reflow();
        let previous_position = match data.mouse_position() {
            Some(position) => position,
            None           => position
        };
        data.set_mouse_position(Some(position));
        Self { previous_position, position }
    }
}



// =======================
// === MouseWheelEvent ===
// =======================

/// Mouse wheel callback used by `MouseManager`.
pub trait MouseWheelCallback = FnMut(MouseWheelEvent) + 'static;

/// A struct storing information about mouse wheel events.
#[derive(Clone,Copy,Debug)]
pub struct MouseWheelEvent {
    /// A boolean indicating if the keyboard ctrl button is pressed.
    pub is_ctrl_pressed : bool,

    /// The horizontal movement in pixels.
    pub movement_x : f32,

    /// The vertical movement in pixels.
    pub movement_y : f32
}

impl MouseWheelEvent {
    // FIXME: this is slow implementation. What if I dont need all the fields? I just need
    // FIXME: `delta_x` - you still translate all values from JS to Rust.
    // FIXME: Even worse - what if I need other fields than those? This implementation will grow
    // FIXME: and will be slower and slower.
    fn from(event:WheelEvent) -> Self {
        let movement_x      = event.delta_x() as f32;
        let movement_y      = event.delta_y() as f32;
        let is_ctrl_pressed = event.ctrl_key();
        Self { movement_x,movement_y,is_ctrl_pressed }
    }
}



// ==============================
// === MouseManagerProperties ===
// ==============================

#[derive(Derivative)]
#[derivative(Debug)]
struct MouseManagerProperties {
    dom                    : DomContainer,
    mouse_position         : Option<Vector2<f32>>,
    target                 : EventTarget,
    #[derivative(Debug="ignore")]
    stop_tracking_listener : Option<MouseEventListener>
}



// ========================
// === MouseManagerData ===
// ========================

/// A struct used for storing shared MouseManager's mutable data.
#[derive(Debug)]
struct MouseManagerData {
    // FIXME: naked refcell
    properties : RefCell<MouseManagerProperties>
}

impl MouseManagerData {
    fn new(target:EventTarget, dom: DomContainer) -> Rc<Self> {
        let mouse_position         = None;
        let stop_tracking_listener = None;
        let p = MouseManagerProperties{dom,mouse_position,target,stop_tracking_listener};
        let properties = RefCell::new(p);
        Rc::new(Self { properties })
    }
}


// === Setters ===

impl MouseManagerData {
    fn set_mouse_position(&self, position:Option<Vector2<f32>>) {
        self.properties.borrow_mut().mouse_position = position
    }

    fn set_stop_mouse_tracking(&self, listener:Option<MouseEventListener>) {
        self.properties.borrow_mut().stop_tracking_listener = listener;
    }
}


// === Getters ===

impl MouseManagerData {
    fn target(&self) -> EventTarget {
        self.properties.borrow().target.clone()
    }

    fn mouse_position(&self) -> Option<Vector2<f32>> {
        self.properties.borrow().mouse_position
    }

    fn dom(&self) -> DomContainer {
        self.properties.borrow().dom.clone()
    }
}



// ==========================
// === add_callback macro ===
// ==========================

// FIXME: This implementation uses paste::item unnecessary and thus intellij cannot expand it and give us hints
// FIXME: this can be implemented faster, you do not need rc downgrade / upgrade here.

/// Creates an add_callback method implementation.
/// ```compile_fail
/// add_callback!(add_mouse_down_callback, MouseClick, "mousedown")
/// ```
/// expands to
/// ```compile_fail
/// fn add_mouse_down_callback
/// <F:MouseClickEvent>(&mut self, mut f:F) -> Result<MouseEventListener> {
///     let data = Rc::downgrade(&self.data);
///     let closure = move |event:MouseEvent| {
///     if let Some(data) = data.upgrade() {
///         f(MouseClickEvent::from(event, &data));
///     }
/// };
/// ```
macro_rules! add_callback {
    ($name:ident, $event_type:ident, $target:literal) => { paste::item! {
        /// Adds $name event callback and returns its listener object.
        pub fn [<add_ $name _callback>]
        <F:[<$event_type Callback>]>(&mut self, mut f:F) -> Result<MouseEventListener> {
            let data = Rc::downgrade(&self.data);
            let closure = move |event:MouseEvent| {
                if let Some(data) = data.upgrade() {
                    f([<$event_type Event>]::from(event, &data));
                }
            };
            add_mouse_event(&self.data.target(), $target, closure)
        }
    } };
}



// ====================
// === MouseManager ===
// ====================

/// This structs manages mouse events in a specified DOM object.
#[derive(Debug)]
pub struct MouseManager {
    data : Rc<MouseManagerData>
}

const   LEFT_MOUSE_BUTTON: i16 = 0;
const MIDDLE_MOUSE_BUTTON: i16 = 1;
const  RIGHT_MOUSE_BUTTON: i16 = 2;

impl MouseManager {
    /// Creates a new instance to manage mouse events in the specified DOMContainer.
    pub fn new(dom:&DomContainer) -> Result<Self> {
        let target              = dyn_into::<_, EventTarget>(dom.dom.clone())?;
        let dom                 = dom.clone();
        let data                = MouseManagerData::new(target,dom);
        let mut mouse_manager   = Self { data };
        mouse_manager.stop_tracking_mouse_when_it_leaves_dom()?;
        Ok(mouse_manager)
    }

    /// Sets context menu state to enabled or disabled.
    pub fn disable_context_menu(&mut self) -> Result<MouseEventListener> {
        let listener = ignore_context_menu(&self.data.target())?;
        Ok(EventListener::new(self.data.target(), "contextmenu", listener))
    }

    add_callback!(mouse_down, MouseClick, "mousedown");

    add_callback!(mouse_up, MouseClick, "mouseup");

    add_callback!(mouse_move, MousePosition, "mousemove");

    add_callback!(mouse_leave, MousePosition, "mouseleave");

    /// Adds MouseWheel event callback and returns its listener object.
    pub fn add_mouse_wheel_callback
    <F:MouseWheelCallback>(&mut self, mut f:F) -> Result<WheelEventListener> {
        let closure = move |event:WheelEvent| {
            event.prevent_default();
            f(MouseWheelEvent::from(event));
        };
        add_wheel_event(&self.data.target(), closure, false)
    }

    fn stop_tracking_mouse_when_it_leaves_dom(&mut self) -> Result<()> {
        let data    = Rc::downgrade(&self.data);
        let closure = move |_| {
            if let Some(data) = data.upgrade() {
                data.set_mouse_position(None);
            }
        };
        let listener = add_mouse_event(&self.data.target(), "mouseleave", closure)?;
        self.data.set_stop_mouse_tracking(Some(listener));
        Ok(())
    }
}



// =============
// === Utils ===
// =============

// FIXME: these functions should be refactored out.
fn add_event_listener_with_callback
(target:&EventTarget, name:&str, function:&Function) -> Result<()> {
    match target.add_event_listener_with_callback(name, function) {
        Ok(_)  => Ok(()),
        Err(_) => Err(Error::FailedToAddEventListener)
    }
}

fn remove_event_listener_with_callback
(target:&EventTarget, name:&str, function:&Function) -> Result<()> {
    match target.remove_event_listener_with_callback(name, function) {
        Ok(_)  => Ok(()),
        Err(_) => Err(Error::FailedToRemoveEventListener)
    }
}

/// Adds mouse event callback and returns its listener.
fn add_mouse_event<T>(target:&EventTarget, name:&str, closure: T) -> Result<MouseEventListener>
where T : FnMut(MouseEvent) + 'static {
    let closure : Closure<dyn FnMut(MouseEvent)> = Closure::wrap(Box::new(closure));
    let callback : &Function = closure.as_ref().unchecked_ref();
    add_event_listener_with_callback(target, name, callback)?;
    Ok(EventListener::new(target.clone(), name.to_string(), closure))
}

/// Adds wheel event callback and returns its listener.
fn add_wheel_event<T>(target:&EventTarget, closure: T, passive:bool) -> Result<WheelEventListener>
where T : FnMut(WheelEvent) + 'static {
    let closure : Closure<dyn FnMut(WheelEvent)> = Closure::wrap(Box::new(closure));
    let callback    = closure.as_ref().unchecked_ref();
    let mut options = AddEventListenerOptions::new();
    options.passive(passive);
    match target.add_event_listener_with_callback_and_add_event_listener_options
    ("wheel", callback, &options) {
        Ok(_)  => {
            let target = target.clone();
            let name = "wheel".to_string();
            let listener = EventListener::new(target, name, closure);
            Ok(listener)
        },
        Err(_) => Err(Error::FailedToAddEventListener)
    }
}<|MERGE_RESOLUTION|>--- conflicted
+++ resolved
@@ -1,12 +1,10 @@
 //! This module contains the `MouseManager` implementation, its associated structs such as
 //! `MousePositionEvent`, `MouseClickEvent` and `MouseWheelEvent`.
 
-<<<<<<< HEAD
 use crate::prelude::*;
-=======
+
 pub mod event;
 pub mod button;
->>>>>>> cf25c22b
 
 use crate::system::web::dom::DomContainer;
 use crate::system::web::dyn_into;
@@ -210,7 +208,6 @@
 /// A struct used for storing shared MouseManager's mutable data.
 #[derive(Debug)]
 struct MouseManagerData {
-    // FIXME: naked refcell
     properties : RefCell<MouseManagerProperties>
 }
 
