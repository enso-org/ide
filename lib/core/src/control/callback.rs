//! Definitions of callback handling utilities.

use crate::prelude::*;



// ================
// === Callback ===
// ================

<<<<<<< HEAD
/// Callback used by `CallbackRegistry`.
=======
/// Immutable callback type.
pub trait CallbackFn = Fn() + 'static;

/// Immutable callback object.
pub type Callback = Box<dyn CallbackFn>;

/// Callback object smart constructor.
#[allow(non_snake_case)]
pub fn Callback<F:CallbackFn>(f:F) -> Callback {
    Box::new(f)
}

/// Callback accepted by the `CallbackRegistry`.
>>>>>>> 1b37638d
pub trait CallbackMut = FnMut() + 'static;

/// Callback with one param used by `CallbackRegistry1`
pub trait CallbackMut1<T> = FnMut(T) + 'static;

// ======================
// === CallbackHandle ===
// ======================

/// Handle to a callback. When the handle is dropped, the callback is removed.
#[derive(Derivative)]
#[derivative(Debug, Default)]
pub struct CallbackHandle {
    rc: Rc<()>
}

impl CallbackHandle {

    /// Create a new handle.
    pub fn new() -> Self {
        default()
    }

    /// Create guard for this handle.
    pub fn guard(&self) -> Guard {
        let weak = Rc::downgrade(&self.rc);
        Guard {weak}
    }

    /// Forget the handle. Warning! You would not be able to stop the callback after performing this
    /// operation.
    pub fn forget(self) {
        std::mem::forget(self)
    }
}

/// CallbackHandle's guard. Used to check if the handle is still valid.
pub struct Guard {
    weak: Weak<()>
}

impl Guard {
    /// Checks if the handle is still valid.
    pub fn exists(&self) -> bool {
        self.weak.upgrade().is_some()
    }
}



// ========================
// === CallbackRegistry ===
// ========================

/// Registry gathering callbacks. Each registered callback is assigned with a handle. Callback and
/// handle lifetimes are strictly connected. As soon a handle is dropped, the callback is removed
/// as well.
#[derive(Derivative)]
#[derivative(Debug, Default)]
pub struct CallbackRegistry {
    #[derivative(Debug="ignore")]
    callback_list: Vec<(Guard, Box<dyn CallbackMut>)>
}

impl CallbackRegistry {

    /// Adds new callback and returns a new handle for it.
    pub fn add<F:CallbackMut>(&mut self, callback:F) -> CallbackHandle {
        let callback = Box::new(callback);
        let handle   = CallbackHandle::new();
        let guard    = handle.guard();
        self.callback_list.push((guard, callback));
        handle
    }

    /// Fires all registered callbacks.
    pub fn run_all(&mut self) {
        self.clear_unused_callbacks();
        self.callback_list.iter_mut().for_each(|(_,callback)| callback());
    }

    /// Checks all registered callbacks and removes the ones which got dropped.
    fn clear_unused_callbacks(&mut self) {
        self.callback_list.retain(|(guard,_)| guard.exists());
    }
}

/// Registry gathering callbacks. Each registered callback is assigned with a handle. Callback and
/// handle lifetimes are strictly connected. As soon a handle is dropped, the callback is removed
/// as well.
#[derive(Derivative)]
#[derivative(Debug, Default)]
pub struct CallbackRegistry1<T:Copy> {
    #[derivative(Debug="ignore")]
    callback_list: Vec<(Guard, Box<dyn CallbackMut1<T>>)>
}

impl<T:Copy> CallbackRegistry1<T> {
    /// Adds new callback and returns a new handle for it.
    pub fn add<F:CallbackMut1<T>>(&mut self, callback:F) -> CallbackHandle {
        let callback = Box::new(callback);
        let handle   = CallbackHandle::new();
        let guard    = handle.guard();
        self.callback_list.push((guard, callback));
        handle
    }

    /// Fires all registered callbacks.
    pub fn run_all(&mut self, t:T) {
        self.clear_unused_callbacks();
        self.callback_list.iter_mut().for_each(move |(_,callback)| callback(t));
    }

    /// Checks all registered callbacks and removes the ones which got dropped.
    fn clear_unused_callbacks(&mut self) {
        self.callback_list.retain(|(guard,_)| guard.exists());
    }
}<|MERGE_RESOLUTION|>--- conflicted
+++ resolved
@@ -8,9 +8,6 @@
 // === Callback ===
 // ================
 
-<<<<<<< HEAD
-/// Callback used by `CallbackRegistry`.
-=======
 /// Immutable callback type.
 pub trait CallbackFn = Fn() + 'static;
 
@@ -23,12 +20,19 @@
     Box::new(f)
 }
 
-/// Callback accepted by the `CallbackRegistry`.
->>>>>>> 1b37638d
-pub trait CallbackMut = FnMut() + 'static;
+/// Mutable callback type.
+pub trait CallbackMutFn = FnMut() + 'static;
 
-/// Callback with one param used by `CallbackRegistry1`
-pub trait CallbackMut1<T> = FnMut(T) + 'static;
+/// Mutable callback object.
+pub type CallbackMut = Box<dyn CallbackMutFn>;
+
+/// Mutable callback type with one parameter.
+pub trait CallbackMut1Fn<T> = FnMut(T) + 'static;
+
+/// Mutable callback object with one parameter.
+pub type CallbackMut1<T> = Box<dyn CallbackMut1Fn<T>>;
+
+
 
 // ======================
 // === CallbackHandle ===
@@ -86,13 +90,13 @@
 #[derivative(Debug, Default)]
 pub struct CallbackRegistry {
     #[derivative(Debug="ignore")]
-    callback_list: Vec<(Guard, Box<dyn CallbackMut>)>
+    callback_list: Vec<(Guard, CallbackMut)>
 }
 
 impl CallbackRegistry {
 
     /// Adds new callback and returns a new handle for it.
-    pub fn add<F:CallbackMut>(&mut self, callback:F) -> CallbackHandle {
+    pub fn add<F:CallbackMutFn>(&mut self, callback:F) -> CallbackHandle {
         let callback = Box::new(callback);
         let handle   = CallbackHandle::new();
         let guard    = handle.guard();
@@ -119,12 +123,12 @@
 #[derivative(Debug, Default)]
 pub struct CallbackRegistry1<T:Copy> {
     #[derivative(Debug="ignore")]
-    callback_list: Vec<(Guard, Box<dyn CallbackMut1<T>>)>
+    callback_list: Vec<(Guard, CallbackMut1<T>)>
 }
 
 impl<T:Copy> CallbackRegistry1<T> {
     /// Adds new callback and returns a new handle for it.
-    pub fn add<F:CallbackMut1<T>>(&mut self, callback:F) -> CallbackHandle {
+    pub fn add<F:CallbackMut1Fn<T>>(&mut self, callback:F) -> CallbackHandle {
         let callback = Box::new(callback);
         let handle   = CallbackHandle::new();
         let guard    = handle.guard();
