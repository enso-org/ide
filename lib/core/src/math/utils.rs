--- conflicted
+++ resolved
@@ -1,12 +1,9 @@
-<<<<<<< HEAD
-=======
-#![allow(missing_docs)]
+//! This module aims to provide math utils.
 
-use nalgebra::clamp;
->>>>>>> 22b4b280
 use std::ops::Mul;
 use std::ops::Add;
 
+/// Linear interpolation function for any type implementing T * f32 and T + T.
 pub fn linear_interpolation<T>(a:T, b:T, t:f32) -> T
     where T : Mul<f32, Output = T> + Add<T, Output = T> {
     a * (1.0 - t) + b * t
