#![allow(missing_docs)]

#[warn(missing_docs)]
pub mod glsl;

use basegl_prelude::*;

use js_sys::Float32Array;
use web_sys::WebGlBuffer;
use web_sys::WebGlProgram;
use web_sys::WebGl2RenderingContext;
use web_sys::WebGlShader;



// =============
// === Types ===
// =============

pub type Context = WebGl2RenderingContext;
pub type Shader  = WebGlShader;
pub type Program = WebGlProgram;



// =============
// === Error ===
// =============

type Result<T> = std::result::Result<T, Error>;

#[derive(Debug,Fail,From)]
pub enum Error {
    #[fail(display = "Unable to create {}.", target)]
    Create { target:ErrorTarget },
    #[fail(display = "Unable to compile {}.\n{}\n\n{}",target,message,code)]
    Compile { target:ErrorTarget, message:String, code:String },
}

#[derive(Copy, Clone, Debug, Fail)]
pub enum ErrorTarget {
    #[fail(display = "shader")]
    Shader,
    #[fail(display = "program")]
    Program,
}



// ==================
// === HasInfoLog ===
// ==================

pub trait CompilationTarget {
    fn check(&self, ctx: &Context) -> bool;
    fn logs(&self, ctx: &Context) -> String;
}

impl CompilationTarget for Shader {
    fn check(&self, ctx: &Context) -> bool {
        ctx.get_shader_parameter(&self, Context::COMPILE_STATUS).as_bool().unwrap_or(false)
    }

    fn logs(&self, ctx: &Context) -> String {
        unwrap_error(ctx.get_shader_info_log(&self))
    }
}

impl CompilationTarget for Program {
    fn check(&self, ctx: &Context) -> bool {
        ctx.get_program_parameter(&self, Context::LINK_STATUS).as_bool().unwrap_or(false)
    }

    fn logs(&self, ctx: &Context) -> String {
        unwrap_error(ctx.get_program_info_log(&self))
    }
}

fn unwrap_error(opt_err: Option<String>) -> String {
    opt_err.unwrap_or_else(|| "Unknown error.".to_string())
}



// ======================
// === Compile / Link ===
// ======================

pub fn compile_vertex_shader(ctx:&Context, src:&str) -> Result<Shader> {
    compile_shader(ctx,Context::VERTEX_SHADER,src)
}

pub fn compile_fragment_shader(ctx:&Context, src:&str) -> Result<Shader> {
    compile_shader(ctx,Context::FRAGMENT_SHADER,src)
}

pub fn compile_shader(ctx:&Context, tp:u32, src:&str) -> Result<Shader> {
    let target = ErrorTarget::Shader;
    let shader = ctx.create_shader(tp).ok_or(Error::Create {target})?;
    ctx.shader_source(&shader, src);
    ctx.compile_shader(&shader);
    if shader.check(ctx) { Ok(shader) } else {
        let code: String   = src.into();
        let lines          = code.split("\n").collect::<Vec<&str>>();
        let lines_num      = lines.len();
        let lines_str_len  = (lines_num as f32).log10().ceil() as usize;
        let lines_enum     = lines.into_iter().enumerate();
        let lines_with_num = lines_enum.map(|(n,l)| format!("{1:0$} : {2}",lines_str_len,n+1,l));
        let lines_with_num = lines_with_num.collect::<Vec<String>>();
        let code_with_num  = lines_with_num.join("\n");
        let message        = shader.logs(ctx);
        let error_loc_pfx  = "ERROR: 0:";
        let out = if message.starts_with(error_loc_pfx) {
            let msg                = &message[error_loc_pfx.len()..];
            let line_num:String    = msg.chars().take_while(|c| c.is_digit(10)).collect();
            let line_num           = line_num.parse::<usize>().unwrap() - 1;
            let preview_radius     = 5;
            let preview_line_start = std::cmp::max(0         , line_num - preview_radius);
            let preview_line_end   = std::cmp::min(lines_num , line_num + preview_radius);
            let preview            = lines_with_num[preview_line_start..preview_line_end].join("\n");
            preview
        } else { code_with_num };
        Err(Error::Compile {target,message,code:out})
    }
}

pub fn link_program(ctx:&Context, vert_shader:&Shader, frag_shader:&Shader) -> Result<Program> {
    let target = ErrorTarget::Program;
    let program = ctx.create_program().ok_or(Error::Create {target})?;
    ctx.attach_shader(&program, vert_shader);
    ctx.attach_shader(&program, frag_shader);
    ctx.link_program(&program);
    //handle_error(ctx, target, program)
    Ok(program)
}

<<<<<<< HEAD
//fn handle_error<T: CompilationTarget>(ctx:&Context, target:ErrorTarget, t:T) -> Result<T> {
//    if t.check(ctx) {
//        Ok(t)
//    } else {
//        let message = t.logs(ctx);
//        let error   = Error::Compile {target,message};
//        Err(error)
//    }
//}
=======
fn handle_error<T: CompilationTarget>(ctx:&Context, target:ErrorTarget, t:T) -> Result<T> {
    if t.check_ok(ctx) {
        Ok(t)
    } else {
        let message = t.get_info_log(ctx);
        let error   = Error::Compile {target,message};
        Err(error)
    }
}


// ========================
// === Managing buffers ===
// ========================

/// Set the array buffer data with floats.
pub fn set_buffer_data(gl_context:&Context, buffer:&WebGlBuffer, data:&[f32]) {
    let target = Context::ARRAY_BUFFER;
    gl_context.bind_buffer(target,Some(&buffer));
    set_bound_buffer_data(gl_context,target,data);
}

/// Set data in currently bound buffer
///
/// # Safety
/// The Float32Array::view is safe as long there are no allocations done
/// until it is destroyed. This way of creating buffers were taken from
/// wasm-bindgen examples
/// (https://rustwasm.github.io/wasm-bindgen/examples/webgl.html)
fn set_bound_buffer_data(gl_context:&Context, target:u32, data:&[f32]) {
    let usage      = Context::STATIC_DRAW;
    unsafe { // Note [unsafe buffer_data]
        let float_array = Float32Array::view(&data);
        gl_context.buffer_data_with_array_buffer_view(target,&float_array,usage);
    }
}

/// Set the array buffer fragment with with floats.
pub fn set_buffer_subdata(gl_context:&Context, buffer:&WebGlBuffer, offset:usize, data:&[f32]) {
    let target = Context::ARRAY_BUFFER;
    gl_context.bind_buffer(target,Some(&buffer));
    set_bound_buffer_subdata(gl_context,target,offset as i32,data);
}

/// Set subdata in currently bound buffer
///
/// # Safety
/// The Float32Array::view is safe as long there are no allocations done
/// until it is destroyed. This way of creating buffers were taken from
/// wasm-bindgen examples
/// (https://rustwasm.github.io/wasm-bindgen/examples/webgl.html)
fn set_bound_buffer_subdata(gl_context:&Context, target:u32, offset:i32, data:&[f32]) {
    unsafe { // Note [unsafe buffer_data]
        let float_array = Float32Array::view(&data);
        gl_context.buffer_sub_data_with_i32_and_array_buffer_view(target,offset,&float_array);
    }
}
>>>>>>> 73b8fff6
<|MERGE_RESOLUTION|>--- conflicted
+++ resolved
@@ -134,7 +134,6 @@
     Ok(program)
 }
 
-<<<<<<< HEAD
 //fn handle_error<T: CompilationTarget>(ctx:&Context, target:ErrorTarget, t:T) -> Result<T> {
 //    if t.check(ctx) {
 //        Ok(t)
@@ -144,16 +143,6 @@
 //        Err(error)
 //    }
 //}
-=======
-fn handle_error<T: CompilationTarget>(ctx:&Context, target:ErrorTarget, t:T) -> Result<T> {
-    if t.check_ok(ctx) {
-        Ok(t)
-    } else {
-        let message = t.get_info_log(ctx);
-        let error   = Error::Compile {target,message};
-        Err(error)
-    }
-}
 
 
 // ========================
@@ -201,5 +190,4 @@
         let float_array = Float32Array::view(&data);
         gl_context.buffer_sub_data_with_i32_and_array_buffer_view(target,offset,&float_array);
     }
-}
->>>>>>> 73b8fff6
+}