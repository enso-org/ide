--- conflicted
+++ resolved
@@ -23,10 +23,7 @@
 impl Camera {
     /// Creates a Camera with perspective projection.
     pub fn perspective(fov: f32, aspect: f32, z_near: f32, z_far: f32) -> Self {
-<<<<<<< HEAD
-=======
         let fov = fov / 180.0 * PI;
->>>>>>> 71e19fe4
         let projection = Perspective3::new(aspect, fov, z_near, z_far);
         let projection = *projection.as_matrix();
         let object     = default();
