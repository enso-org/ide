use crate::prelude::*;

use crate::display::rendering::Transform;

use nalgebra::UnitQuaternion;
use nalgebra::Vector3;

use std::rc::Rc;
use std::cell::RefCell;
use crate::traits::HasPosition;



// ==============
// === Object ===
// ==============

/// Base structure for representing a 3D object in a `Scene`.
#[derive(Default, Debug, Clone)]
pub struct Object {
<<<<<<< HEAD
    transform : Transform
=======
    transform : Rc<RefCell<Transform>>
>>>>>>> 5066b9a9
}

impl Object {
    /// Creates a Default Object.
    pub fn new() -> Object { default() }

    /// Gets object's transform.
<<<<<<< HEAD
    pub fn transform(&self) -> &Transform { &self.transform }

    /// Gets mutable object's transform.
    pub fn transform_mut(&mut self) -> &mut Transform { &mut self.transform }

    /// Sets object's position.
    pub fn set_position(&mut self, x:f32, y:f32, z:f32) {
        self.transform.set_translation(x, y, z)
    }

    /// Gets object's position.
    pub fn position(&self) -> &Vector3<f32> {
        self.transform.translation()
    }
=======
    pub fn transform(&self) -> Transform { *self.transform.borrow() }
>>>>>>> 5066b9a9

    /// Gets mutable object's position.
    pub fn position_mut(&mut self) -> &mut Vector3<f32> {
        self.transform.translation_mut()
    }

    /// Sets the object's rotation in YXZ (yaw -> roll -> pitch) order.
    pub fn set_rotation(&mut self, roll:f32, pitch:f32, yaw:f32) {
        self.transform.borrow_mut().set_rotation(roll, pitch, yaw)
    }

    /// Gets the object's rotation UnitQuaternion.
    pub fn rotation(&self) -> UnitQuaternion<f32> {
        *self.transform.borrow().rotation()
    }

    /// Gets the object's rotation UnitQuaternion.
    pub fn rotation_mut(&mut self) -> &mut UnitQuaternion<f32> {
        self.transform.rotation_mut()
    }

    /// Sets the object's scale.
    pub fn set_scale(&mut self, x: f32, y: f32, z: f32) {
        self.transform.borrow_mut().set_scale(x, y, z);
    }

    /// Gets the object's scale.
    pub fn scale(&self) -> Vector3<f32> {
        *self.transform.borrow().scale()
    }
}

impl HasPosition for Object {
    fn position(&self) -> Vector3<f32> {
        *self.transform.borrow().translation()
    }

    fn set_position(&mut self, position:Vector3<f32>) {
        self.transform.borrow_mut().set_translation(position)
    }
}

#[cfg(test)]
mod test {
    use super::Object;
    use crate::traits::HasPosition;
    use nalgebra::Vector3;
    use nalgebra::Quaternion;
    use std::f32::consts::PI;

    #[test]
    fn set_transform() {
        let mut object = Object::new();
        object.set_position(Vector3::new(1.0, 2.0, 3.0));
        object.set_scale(3.0, 2.0, 1.0);
        object.set_rotation(PI * 2.0, PI, PI / 2.0);

        assert_eq!(object.position(), Vector3::new(1.0, 2.0, 3.0));
        assert_eq!(object.scale(), Vector3::new(3.0, 2.0, 1.0));

        let expected = Quaternion::new
            ( 0.00000009272586
            , -0.7071068
            , -0.7071068
            , -0.000000030908623 );
        assert_eq!(*object.rotation().quaternion(), expected);
    }
}<|MERGE_RESOLUTION|>--- conflicted
+++ resolved
@@ -18,11 +18,7 @@
 /// Base structure for representing a 3D object in a `Scene`.
 #[derive(Default, Debug, Clone)]
 pub struct Object {
-<<<<<<< HEAD
-    transform : Transform
-=======
     transform : Rc<RefCell<Transform>>
->>>>>>> 5066b9a9
 }
 
 impl Object {
@@ -30,29 +26,7 @@
     pub fn new() -> Object { default() }
 
     /// Gets object's transform.
-<<<<<<< HEAD
-    pub fn transform(&self) -> &Transform { &self.transform }
-
-    /// Gets mutable object's transform.
-    pub fn transform_mut(&mut self) -> &mut Transform { &mut self.transform }
-
-    /// Sets object's position.
-    pub fn set_position(&mut self, x:f32, y:f32, z:f32) {
-        self.transform.set_translation(x, y, z)
-    }
-
-    /// Gets object's position.
-    pub fn position(&self) -> &Vector3<f32> {
-        self.transform.translation()
-    }
-=======
     pub fn transform(&self) -> Transform { *self.transform.borrow() }
->>>>>>> 5066b9a9
-
-    /// Gets mutable object's position.
-    pub fn position_mut(&mut self) -> &mut Vector3<f32> {
-        self.transform.translation_mut()
-    }
 
     /// Sets the object's rotation in YXZ (yaw -> roll -> pitch) order.
     pub fn set_rotation(&mut self, roll:f32, pitch:f32, yaw:f32) {
@@ -62,11 +36,6 @@
     /// Gets the object's rotation UnitQuaternion.
     pub fn rotation(&self) -> UnitQuaternion<f32> {
         *self.transform.borrow().rotation()
-    }
-
-    /// Gets the object's rotation UnitQuaternion.
-    pub fn rotation_mut(&mut self) -> &mut UnitQuaternion<f32> {
-        self.transform.rotation_mut()
     }
 
     /// Sets the object's scale.
