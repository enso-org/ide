--- conflicted
+++ resolved
@@ -3,40 +3,35 @@
 use crate::prelude::*;
 
 pub use crate::display::symbol::registry::SymbolId;
+
 use crate::closure;
+use crate::control::callback::CallbackHandle;
+use crate::control::callback::DynEvent;
+use crate::control::io::mouse2::MouseManager;
+use crate::control::io::mouse2;
 use crate::data::dirty::traits::*;
 use crate::data::dirty;
 use crate::debug::stats::Stats;
 use crate::display::camera::Camera2d;
 use crate::display::object::DisplayObjectData;
+use crate::display::object::DisplayObjectOps;
 use crate::display::render::RenderComposer;
 use crate::display::render::RenderPipeline;
 use crate::display::symbol::registry::SymbolRegistry;
 use crate::display::symbol::Symbol;
+use crate::system::gpu::data::uniform::Uniform;
 use crate::system::gpu::data::uniform::UniformScope;
 use crate::system::gpu::shader::Context;
 use crate::system::gpu::types::*;
-use crate::system::web::resize_observer::ResizeObserver;
-use crate::system::web;
-use crate::display::object::DisplayObjectOps;
-use crate::system::gpu::data::uniform::Uniform;
-<<<<<<< HEAD
-use crate::system::web::StyleSetter;
-=======
 use crate::system::web::dom::html::Css3dRenderer;
 use crate::system::web::dyn_into;
->>>>>>> 57cdbbf5
+use crate::system::web::resize_observer::ResizeObserver;
+use crate::system::web::StyleSetter;
+use crate::system::web;
 
 use wasm_bindgen::prelude::Closure;
 use wasm_bindgen::JsValue;
 use web_sys::HtmlElement;
-
-use crate::control::io::mouse2::MouseManager;
-use crate::control::io::mouse2;
-use crate::control::callback::CallbackHandle;
-
-
-use crate::control::callback::DynEvent;
 
 
 
@@ -231,7 +226,7 @@
     root           : DisplayObjectData,
     canvas         : web_sys::HtmlCanvasElement,
     context        : Context,
-    css3d_renderer : Css3dRenderer,
+//    css3d_renderer : Css3dRenderer,
     symbols        : SymbolRegistry,
     symbols_dirty  : SymbolRegistryDirty,
     camera         : Camera2d,
@@ -255,17 +250,17 @@
 impl {
     /// Create new instance with the provided on-dirty callback.
     pub fn new<OnMut:Fn()+Clone+'static>
-    (parent_dom:&web_sys::HtmlElement, logger:Logger, stats:&Stats, on_mut:OnMut) -> Self {
+    (parent_dom:&HtmlElement, logger:Logger, stats:&Stats, on_mut:OnMut) -> Self {
         logger.trace("Initializing.");
         let root            = DisplayObjectData::new(&logger);
         let dom             = web::create_div();
         let canvas          = web::create_canvas();
-        dom.set_property_or_panic("height","100vh");
-        dom.set_property_or_panic("width","100vw");
-        dom.set_property_or_panic("display","block");
-        canvas.set_property_or_panic("height","100vh");
-        canvas.set_property_or_panic("width","100vw");
-        canvas.set_property_or_panic("display","block");
+        dom.set_style_or_panic("height","100vh");
+        dom.set_style_or_panic("width","100vw");
+        dom.set_style_or_panic("display","block");
+        canvas.set_style_or_panic("height","100vh");
+        canvas.set_style_or_panic("width","100vw");
+        canvas.set_style_or_panic("display","block");
         parent_dom.append_child(&dom).unwrap();
         dom.append_child(&canvas).unwrap();
         let context         = web::get_webgl2_context(&canvas).unwrap();
@@ -306,15 +301,16 @@
         let height   = shape.canvas_shape().height as i32;
         let composer = RenderComposer::new(&pipeline,&context,&variables,width,height);
 
-        let css3d_renderer = Css3dRenderer::from_element_or_panic(&logger,canvas_parent);
+//        let css3d_renderer = Css3dRenderer::from_element_or_panic(&logger,canvas_parent);
 
         Self { pipeline,composer,root,canvas,context,symbols,camera,symbols_dirty,shape,shape_dirty
              , logger,listeners,variables,on_resize,stats,pixel_ratio,mouse,zoom_uniform
-             , css3d_renderer }
+             }//, css3d_renderer }
     }
 
     pub fn css3d_renderer(&self) -> Css3dRenderer {
-        self.css3d_renderer.clone()
+        todo!()
+//        self.css3d_renderer.clone()
     }
 
     pub fn canvas(&self) -> web_sys::HtmlCanvasElement {
@@ -380,7 +376,7 @@
             }
             self.logger.info("Rendering meshes.");
             self.symbols.render(&self.camera);
-            self.css3d_renderer.render(&self.camera);
+//            self.css3d_renderer.render(&self.camera);
 
             self.composer.run();
         })
