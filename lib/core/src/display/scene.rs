#![allow(missing_docs)]

use crate::prelude::*;

pub use crate::display::symbol::registry::SymbolId;
use crate::closure;
use crate::data::dirty::traits::*;
use crate::data::dirty;
use crate::debug::stats::Stats;
use crate::display::camera::Camera2d;
use crate::display::object::DisplayObjectData;
use crate::display::render::RenderComposer;
use crate::display::render::RenderPipeline;
use crate::display::shape::text::font::Fonts;
use crate::display::shape::text;
use crate::display::symbol::registry::SymbolRegistry;
use crate::display::symbol::Symbol;
use crate::system::gpu::data::uniform::UniformScope;
use crate::system::gpu::shader::Context;
use crate::system::gpu::types::*;
use crate::system::web::resize_observer::ResizeObserver;
use crate::system::web;
<<<<<<< HEAD
use crate::display::object::DisplayObjectOps;
=======
use crate::system::gpu::data::uniform::Uniform;
>>>>>>> e35fa857

use wasm_bindgen::prelude::Closure;
use wasm_bindgen::JsValue;

use crate::control::io::mouse2::MouseManager;
use crate::control::io::mouse2;
use crate::control::callback::CallbackHandle;


use crate::control::callback::DynEvent;



// =============
// === Error ===
// =============

#[derive(Debug, Fail, From)]
pub enum Error {
    #[fail(display = "Web Platform error: {}", error)]
    WebError { error: web::Error },
}



// =============
// === Shape ===
// =============

// === Shape ===

#[derive(Clone,Debug)]
pub struct Shape {
    rc: Rc<RefCell<ShapeData>>
}

impl Shape {
    pub fn new(width:f32, height:f32) -> Shape {
        let rc = Rc::new(RefCell::new(ShapeData::new(width,height)));
        Self {rc}
    }

    pub fn from_window(window:&web_sys::Window) -> Self {
        let width  = window.inner_width().unwrap().as_f64().unwrap() as f32;
        let height = window.inner_height().unwrap().as_f64().unwrap() as f32;
        let rc     = Rc::new(RefCell::new(ShapeData::new(width,height)));
        Self{rc}
    }


    pub fn screen_shape(&self) -> ShapeData {
        self.rc.borrow().clone()
    }

    pub fn canvas_shape(&self) -> ShapeData {
        let mut shape = self.screen_shape();
        shape.width  *= shape.pixel_ratio;
        shape.height *= shape.pixel_ratio;
        shape
    }

    pub fn set_screen_dimension(&self, width:f32, height:f32) {
        self.rc.borrow_mut().set_screen_dimension(width,height);
    }

    pub fn pixel_ratio(&self) -> f32 {
        self.rc.borrow().pixel_ratio
    }
}

impl CloneRef for Shape {}


// === ShapeData ===

#[derive(Clone,Debug)]
pub struct ShapeData {
    pub width       : f32,
    pub height      : f32,
    pub pixel_ratio : f32
}

impl ShapeData {
    pub fn new(width:f32, height:f32) -> ShapeData {
        let pixel_ratio = web::device_pixel_ratio().unwrap_or(1.0) as f32;
        Self{width,height,pixel_ratio}
    }

    pub fn set_screen_dimension(&mut self, width:f32, height:f32) {
        self.width  = width;
        self.height = height;
    }
}



// ======================
// === Mouse Handling ===
// ======================

pub trait MouseEventFn      = Fn(JsValue) + 'static;
pub type  MouseEventClosure = Closure<dyn Fn(JsValue)>;

fn mouse_event_closure<F:MouseEventFn>(f:F) -> MouseEventClosure {
    Closure::wrap(Box::new(f))
}

#[derive(Debug)]
struct Mouse {
    mouse_manager   : MouseManager,
    position        : Uniform<Vector2<i32>>,
    hover_ids       : Uniform<Vector4<u32>>,
    button0_pressed : Uniform<bool>,
    button1_pressed : Uniform<bool>,
    button2_pressed : Uniform<bool>,
    button3_pressed : Uniform<bool>,
    button4_pressed : Uniform<bool>,
    last_hover_ids  : Vector4<u32>,
    handles         : Vec<CallbackHandle>,
}

impl Mouse {
    pub fn new(shape:&Shape, variables:&UniformScope) -> Self {

        let empty_hover_ids = Vector4::<u32>::new(0,0,0,0);
        let position        = variables.add_or_panic("mouse_position",Vector2::new(0,0));
        let hover_ids       = variables.add_or_panic("mouse_hover_ids",empty_hover_ids);
        let button0_pressed = variables.add_or_panic("mouse_button0_pressed",false);
        let button1_pressed = variables.add_or_panic("mouse_button1_pressed",false);
        let button2_pressed = variables.add_or_panic("mouse_button2_pressed",false);
        let button3_pressed = variables.add_or_panic("mouse_button3_pressed",false);
        let button4_pressed = variables.add_or_panic("mouse_button4_pressed",false);
        let last_hover_ids  = empty_hover_ids;
        let document        = web::document().unwrap();
        let mouse_manager   = MouseManager::new(&document);

        let shape_ref       = shape.clone_ref();
        let position_ref    = position.clone_ref();
        let on_move_handle  = mouse_manager.on_move.add(move |event:&mouse2::event::OnMove| {
            let pixel_ratio = shape_ref.pixel_ratio() as i32;
            let screen_x    = event.offset_x();
            let screen_y    = shape_ref.screen_shape().height as i32 - event.offset_y();
            let canvas_x    = pixel_ratio * screen_x;
            let canvas_y    = pixel_ratio * screen_y;
            position_ref.set(Vector2::new(canvas_x,canvas_y))
        });

        let button0_pressed_ref = button0_pressed.clone_ref();
        let button1_pressed_ref = button1_pressed.clone_ref();
        let button2_pressed_ref = button2_pressed.clone_ref();
        let button3_pressed_ref = button3_pressed.clone_ref();
        let button4_pressed_ref = button4_pressed.clone_ref();
        let on_down_handle      = mouse_manager.on_down.add(move |event:&mouse2::event::OnDown| {
            match event.button() {
                mouse2::Button0 => button0_pressed_ref.set(true),
                mouse2::Button1 => button1_pressed_ref.set(true),
                mouse2::Button2 => button2_pressed_ref.set(true),
                mouse2::Button3 => button3_pressed_ref.set(true),
                mouse2::Button4 => button4_pressed_ref.set(true),
            }
        });

        let button0_pressed_ref = button0_pressed.clone_ref();
        let button1_pressed_ref = button1_pressed.clone_ref();
        let button2_pressed_ref = button2_pressed.clone_ref();
        let button3_pressed_ref = button3_pressed.clone_ref();
        let button4_pressed_ref = button4_pressed.clone_ref();
        let on_up_handle        = mouse_manager.on_up.add(move |event:&mouse2::event::OnUp| {
            match event.button() {
                mouse2::Button0 => button0_pressed_ref.set(false),
                mouse2::Button1 => button1_pressed_ref.set(false),
                mouse2::Button2 => button2_pressed_ref.set(false),
                mouse2::Button3 => button3_pressed_ref.set(false),
                mouse2::Button4 => button4_pressed_ref.set(false),
            }
        });

        let handles = vec![on_move_handle,on_down_handle,on_up_handle];

        Self {mouse_manager,position,hover_ids,button0_pressed,button1_pressed,button2_pressed,button3_pressed
             ,button4_pressed,last_hover_ids,handles}
    }
}



// =============
// === Scene ===
// =============

shared! { Scene

#[derive(Derivative)]
#[derivative(Debug)]
pub struct SceneData {
    root          : DisplayObjectData,
    canvas        : web_sys::HtmlCanvasElement,
    context       : Context,
    symbols       : SymbolRegistry,
    symbols_dirty : SymbolRegistryDirty,
    camera        : Camera2d,
    shape         : Shape,
    shape_dirty   : ShapeDirty,
    logger        : Logger,
    listeners     : Listeners,
    variables     : UniformScope,
    pipeline      : RenderPipeline,
    composer      : RenderComposer,
    stats         : Stats,
    pixel_ratio   : Uniform<f32>,
    mouse         : Mouse,


    #[derivative(Debug="ignore")]
    on_resize: Option<Box<dyn Fn(&Shape)>>,

    // TODO[AO] this is a very temporary solution. Need to develop some general component handling.
    text_components : Vec<text::TextComponent>,
<<<<<<< HEAD
=======
    pipeline        : RenderPipeline,
    composer        : RenderComposer,
    stats           : Stats,
    zoom_uniform    : Uniform<f32>
>>>>>>> e35fa857
}

impl {
    /// Create new instance with the provided on-dirty callback.
    pub fn new<Dom:Str, OnMut:Fn()+Clone+'static>
    (dom:Dom, logger:Logger, stats:&Stats, on_mut:OnMut) -> Self {
        logger.trace("Initializing.");
        let root            = DisplayObjectData::new(&logger);
        let dom             = dom.as_ref();
        let canvas          = web::get_canvas(dom).unwrap();
        let context         = web::get_webgl2_context(&canvas).unwrap();
        let sub_logger      = logger.sub("shape_dirty");
        let shape_dirty     = ShapeDirty::new(sub_logger,Box::new(on_mut.clone()));
        let sub_logger      = logger.sub("symbols_dirty");
        let dirty_flag      = SymbolRegistryDirty::new(sub_logger,Box::new(on_mut));
        let on_change       = symbols_on_change(dirty_flag.clone_ref());
        let sub_logger      = logger.sub("symbols");
        let variables       = UniformScope::new(logger.sub("global_variables"),&context);
        let symbols         = SymbolRegistry::new(&variables,&stats,&context,sub_logger,on_change);
        let window          = crate::system::web::window();
        let shape           = Shape::from_window(&window);
        let shape_data      = shape.screen_shape();
        let width           = shape_data.width;
        let height          = shape_data.height;
        let listeners       = Self::init_listeners(&logger,&canvas,&shape,&shape_dirty);
        let symbols_dirty   = dirty_flag;
        let camera          = Camera2d::new(logger.sub("camera"),width,height);
        let zoom_uniform    = variables.add_or_panic("zoom", 1.0);
        let text_components = default();
        let on_resize       = default();
        let stats           = stats.clone();
<<<<<<< HEAD
        let pixel_ratio     = variables.add_or_panic("pixel_ratio", shape.pixel_ratio());
        let mouse           = Mouse::new(&shape,&variables);
=======
        let zoom_uniform_cp = zoom_uniform.clone();
        camera.add_zoom_update_callback(move |zoom| zoom_uniform_cp.set(zoom));
        variables.add("pixel_ratio", shape.pixel_ratio());
>>>>>>> e35fa857

        context.enable(Context::BLEND);

        // To learn more about the blending equations used here, please see the following articles:
        // - http://www.realtimerendering.com/blog/gpus-prefer-premultiplication
        // - https://www.khronos.org/opengl/wiki/Blending#Colors
        context.blend_equation_separate ( Context::FUNC_ADD, Context::FUNC_ADD );
        context.blend_func_separate     ( Context::ONE , Context::ONE_MINUS_SRC_ALPHA
                                        , Context::ONE , Context::ONE_MINUS_SRC_ALPHA );


        let pipeline = default();
        let width    = shape.canvas_shape().width  as i32;
        let height   = shape.canvas_shape().height as i32;
        let composer = RenderComposer::new(&pipeline,&context,&variables,width,height);

        Self {pipeline,composer,root,canvas,context,symbols,camera,symbols_dirty,shape,shape_dirty,logger
<<<<<<< HEAD
             ,listeners,variables,on_resize,text_components,stats,pixel_ratio,mouse}
=======
             ,listeners,variables,on_resize,text_components,stats,zoom_uniform}
    }

    pub fn canvas(&self) -> web_sys::HtmlCanvasElement {
        self.canvas.clone()
>>>>>>> e35fa857
    }

    pub fn context(&self) -> Context {
        self.context.clone()
    }

    pub fn variables(&self) -> UniformScope {
        self.variables.clone_ref()
    }

    pub fn mouse_position_uniform(&self) -> Uniform<Vector2<i32>> {
        self.mouse.position.clone_ref()
    }

    pub fn mouse_hover_ids(&self) -> Uniform<Vector4<u32>> {
        self.mouse.hover_ids.clone_ref()
    }

    pub fn set_render_pipeline<P:Into<RenderPipeline>>(&mut self, pipeline:P) {
        self.pipeline = pipeline.into();
        self.init_composer();
    }

    pub fn init_composer(&mut self) {
        let width    = self.shape.canvas_shape().width  as i32;
        let height   = self.shape.canvas_shape().height as i32;
        self.composer = RenderComposer::new(&self.pipeline,&self.context,&self.variables,width,height);
    }

    pub fn render(&mut self) {

        let mouse_hover_ids = self.mouse.hover_ids.get();
        if mouse_hover_ids != self.mouse.last_hover_ids {
            self.mouse.last_hover_ids = mouse_hover_ids;
            let is_not_background = mouse_hover_ids.w != 0;
            if is_not_background {
                let symbol_id = mouse_hover_ids.x;
                let symbol = self.symbols.index(symbol_id as usize);
                symbol.dispatch(&DynEvent::new(()));
                // println!("{:?}",self.mouse.hover_ids.get());
                // TODO: finish events sending, including OnOver and OnOut.
            }
        }




        group!(self.logger, "Updating.", {
            if self.shape_dirty.check_all() {
                let screen = self.shape.screen_shape();
                self.resize_canvas(&self.shape);
                self.camera.set_screen(screen.width, screen.height);
                self.init_composer();
                self.shape_dirty.unset_all();
            }
            if self.symbols_dirty.check_all() {
                self.symbols.update();
                self.symbols_dirty.unset_all();
            }
            self.logger.info("Rendering meshes.");
            self.symbols.render(&self.camera);

            self.composer.run();
        })
    }

    /// Check dirty flags and update the state accordingly.
    pub fn update(&mut self, fonts:&mut Fonts) {
        self.render();
        if !self.text_components.is_empty() {
            self.logger.info("Rendering text components");
            for text_component in &mut self.text_components {
                text_component.display(fonts);
            }
        }
    }

    pub fn camera(&self) -> Camera2d {
        self.camera.clone_ref()
    }

    pub fn stats(&self) -> Stats {
        self.stats.clone_ref()
    }

    pub fn index(&self, ix:usize) -> Symbol {
        self.symbols.index(ix)
    }

    /// Create a new `Symbol` instance.
    pub fn new_symbol(&self) -> Symbol {
        self.symbols.new_symbol()
    }
}}

impl Into<DisplayObjectData> for &SceneData {
    fn into(self) -> DisplayObjectData {
        self.root.clone()
    }
}

impl Into<DisplayObjectData> for &Scene {
    fn into(self) -> DisplayObjectData {
        let data:&SceneData = &self.rc.borrow();
        data.into()
    }
}


// === Types ===

pub type ShapeDirty          = dirty::SharedBool<Box<dyn Fn()>>;
pub type SymbolRegistryDirty = dirty::SharedBool<Box<dyn Fn()>>;


// === Callbacks ===

closure! {
fn symbols_on_change(dirty:SymbolRegistryDirty) -> OnSymbolRegistryChange {
    || dirty.set()
}}


// === Implementation ===

#[derive(Debug)]
pub struct Listeners {
    resize: ResizeObserver,
}

impl Scene {
    pub fn tmp_borrow_mut(&self) -> RefMut<'_,SceneData> {
        self.rc.borrow_mut()
    }
}

impl SceneData {

    pub fn tmp_text_components(&mut self) -> &mut Vec<text::TextComponent> {
        &mut self.text_components
    }


    /// Initialize all listeners and attach them to DOM elements.
    fn init_listeners
    (logger:&Logger, canvas:&web_sys::HtmlCanvasElement, shape:&Shape, dirty:&ShapeDirty)
    -> Listeners {
        let logger = logger.clone();
        let shape  = shape.clone();
        let dirty  = dirty.clone();
        let on_resize = Closure::new(move |width, height| {
            group!(logger, "Resize observer event.", {
                shape.set_screen_dimension(width as f32,height as f32);
                dirty.set();
            })
        });
        let resize = ResizeObserver::new(canvas,on_resize);
        Listeners {resize}
    }



    /// Resize the underlying canvas. This function should rather not be called
    /// directly. If you want to change the canvas size, modify the `shape` and
    /// set the dirty flag.
    fn resize_canvas(&self, shape:&Shape) {
        let screen = shape.screen_shape();
        let canvas = shape.canvas_shape();
        self.logger.group(fmt!("Resized to {}px x {}px.", screen.width, screen.height), || {
            self.canvas.set_attribute("width",  &canvas.width.to_string()).unwrap();
            self.canvas.set_attribute("height", &canvas.height.to_string()).unwrap();
            self.context.viewport(0,0,canvas.width as i32, canvas.height as i32);
            self.on_resize.iter().for_each(|f| f(shape));
        });
    }

    pub fn text_components_mut(&mut self) -> &mut Vec<text::TextComponent> {
        &mut self.text_components
    }
}<|MERGE_RESOLUTION|>--- conflicted
+++ resolved
@@ -20,11 +20,8 @@
 use crate::system::gpu::types::*;
 use crate::system::web::resize_observer::ResizeObserver;
 use crate::system::web;
-<<<<<<< HEAD
 use crate::display::object::DisplayObjectOps;
-=======
 use crate::system::gpu::data::uniform::Uniform;
->>>>>>> e35fa857
 
 use wasm_bindgen::prelude::Closure;
 use wasm_bindgen::JsValue;
@@ -235,6 +232,7 @@
     composer      : RenderComposer,
     stats         : Stats,
     pixel_ratio   : Uniform<f32>,
+    zoom_uniform  : Uniform<f32>,
     mouse         : Mouse,
 
 
@@ -243,13 +241,6 @@
 
     // TODO[AO] this is a very temporary solution. Need to develop some general component handling.
     text_components : Vec<text::TextComponent>,
-<<<<<<< HEAD
-=======
-    pipeline        : RenderPipeline,
-    composer        : RenderComposer,
-    stats           : Stats,
-    zoom_uniform    : Uniform<f32>
->>>>>>> e35fa857
 }
 
 impl {
@@ -281,17 +272,12 @@
         let text_components = default();
         let on_resize       = default();
         let stats           = stats.clone();
-<<<<<<< HEAD
         let pixel_ratio     = variables.add_or_panic("pixel_ratio", shape.pixel_ratio());
         let mouse           = Mouse::new(&shape,&variables);
-=======
         let zoom_uniform_cp = zoom_uniform.clone();
         camera.add_zoom_update_callback(move |zoom| zoom_uniform_cp.set(zoom));
-        variables.add("pixel_ratio", shape.pixel_ratio());
->>>>>>> e35fa857
 
         context.enable(Context::BLEND);
-
         // To learn more about the blending equations used here, please see the following articles:
         // - http://www.realtimerendering.com/blog/gpus-prefer-premultiplication
         // - https://www.khronos.org/opengl/wiki/Blending#Colors
@@ -305,16 +291,13 @@
         let height   = shape.canvas_shape().height as i32;
         let composer = RenderComposer::new(&pipeline,&context,&variables,width,height);
 
-        Self {pipeline,composer,root,canvas,context,symbols,camera,symbols_dirty,shape,shape_dirty,logger
-<<<<<<< HEAD
-             ,listeners,variables,on_resize,text_components,stats,pixel_ratio,mouse}
-=======
-             ,listeners,variables,on_resize,text_components,stats,zoom_uniform}
+        Self { pipeline,composer,root,canvas,context,symbols,camera,symbols_dirty,shape,shape_dirty
+             , logger,listeners,variables,on_resize,text_components,stats,pixel_ratio,mouse
+             , zoom_uniform }
     }
 
     pub fn canvas(&self) -> web_sys::HtmlCanvasElement {
         self.canvas.clone()
->>>>>>> e35fa857
     }
 
     pub fn context(&self) -> Context {
