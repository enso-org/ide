--- conflicted
+++ resolved
@@ -176,13 +176,8 @@
 ///
 /// During x scrolling we don't immediately refresh all the lines, but pick only one which is
 /// "centered" on current scroll - the rest of lines should still have data in buffers for
-<<<<<<< HEAD
-/// shown glyph.
-#[derive(Debug)]
-=======
 /// shown glyphs.
 #[derive(Clone,Copy,Debug)]
->>>>>>> 17b0d321
 pub struct NextFragmentToRefreshAfterXScrolling {
     pub fragments_count : usize,
     pub next_fragment   : usize
