--- conflicted
+++ resolved
@@ -77,24 +77,15 @@
     #[derive(Derivative)]
     #[derivative(Debug)]
     pub struct TextFieldData {
-<<<<<<< HEAD
         properties       : TextFieldProperties,
         content          : TextFieldContent,
         cursors          : Cursors,
         rendered         : TextFieldSprites,
         display_object   : DisplayObjectData,
         frp              : Option<TextFieldFrp>,
-        word_occurrences : Option<WordOccurrences>
-=======
-        properties           : TextFieldProperties,
-        content              : TextFieldContent,
-        cursors              : Cursors,
-        rendered             : TextFieldSprites,
-        display_object       : DisplayObjectData,
-        frp                  : Option<TextFieldFrp>,
+        word_occurrences : Option<WordOccurrences>,
         #[derivative(Debug="ignore")]
         text_change_callback : Option<Box<dyn FnMut(&TextChangedNotification)>>
->>>>>>> b027517b
     }
 
     impl {
@@ -168,6 +159,7 @@
         pub fn set_content(&mut self, text:&str) {
             // FIXME [ao] It should check if cursors positions are valid.
             //       See: https://github.com/luna/ide/issues/187
+            self.word_occurrences = None;
             self.content.set_content(text);
             self.assignment_update().update_after_text_edit();
             self.rendered.update_glyphs(&mut self.content);
@@ -196,58 +188,6 @@
             selections.join("\n")
         }
 
-<<<<<<< HEAD
-        /// Edit text.
-        ///
-        /// All the currently selected text will be removed, and the given string will be inserted
-        /// by each cursor.
-        pub fn write(&mut self, text:&str) {
-            self.word_occurrences       = None;
-            let trimmed                 = text.trim_end_matches('\n');
-            let is_line_per_cursor_edit = trimmed.contains('\n') && self.cursors.cursors.len() > 1;
-            let cursor_ids              = self.cursors.sorted_cursor_indices();
-
-            if is_line_per_cursor_edit {
-                let cursor_with_line = cursor_ids.iter().cloned().zip(trimmed.split('\n'));
-                self.write_per_cursor(cursor_with_line);
-            } else {
-                let cursor_with_line = cursor_ids.iter().map(|cursor_id| (*cursor_id,text));
-                self.write_per_cursor(cursor_with_line);
-            };
-            self.assignment_update().update_after_text_edit();
-            self.rendered.update_glyphs(&mut self.content);
-            self.rendered.update_cursor_sprites(&self.cursors, &mut self.content);
-        }
-
-
-        /// Discards all current content and replaces it with new one.
-        /// Whenever possible, tries to maintain cursor positions.
-        pub fn set_content(&mut self, text:&str) {
-            // FIXME [mwu] This is a provisional stub to allow `TextEditor` use
-            //       proper API. This implementation should correctly remove old
-            //       contents and update the cursors.
-            //       See: https://github.com/luna/ide/issues/187
-            self.write(text)
-        }
-
-        /// Remove all text selected by all cursors.
-        pub fn remove_selection(&mut self) {
-            self.write("");
-        }
-
-        /// Do delete operation on text.
-        ///
-        /// For cursors with selection it will just remove the selected text. For the rest, it will
-        /// remove all content covered by `step`.
-        pub fn do_delete_operation(&mut self, step:Step) {
-            let content           = &mut self.content;
-            let selecting         = true;
-            let mut navigation    = CursorNavigation {content,selecting};
-            let without_selection = |c:&Cursor| !c.has_selection();
-            self.cursors.navigate_cursors(&mut navigation,step,without_selection);
-            self.remove_selection();
-        }
-
         /// Text field has a selected text.
         pub fn has_selection(&self) -> bool {
             self.cursors.cursors.iter().any(|cursor| cursor.has_selection())
@@ -275,8 +215,6 @@
             }
         }
 
-=======
->>>>>>> b027517b
         /// Update underlying Display Object.
         pub fn update(&self) {
             self.display_object.update()
@@ -347,6 +285,7 @@
             self.write_per_cursor(cursor_with_line);
         };
         self.with_borrowed(|this| {
+            this.word_occurrences = None;
             // TODO[ao] updates should be done only in one place and only once per frame
             // see https://github.com/luna/ide/issues/178
             this.assignment_update().update_after_text_edit();
@@ -402,32 +341,19 @@
 }
 
 impl TextFieldData {
-
     fn new(world:&World, initial_content:&str, properties:TextFieldProperties) -> Self {
-<<<<<<< HEAD
-        let logger           = Logger::new("TextField");
-        let display_object   = DisplayObjectData::new(logger);
-        let content          = TextFieldContent::new(initial_content,&properties);
-        let cursors          = Cursors::default();
-        let rendered         = TextFieldSprites::new(world,&properties);
-        let frp              = None;
-        let word_occurrences = None;
-        display_object.add_child(rendered.display_object.clone_ref());
-
-        Self {properties,content,cursors,rendered,display_object,frp,word_occurrences}.initialize()
-=======
         let logger               = Logger::new("TextField");
         let display_object       = DisplayObjectData::new(logger);
         let content              = TextFieldContent::new(initial_content,&properties);
         let cursors              = Cursors::default();
         let rendered             = TextFieldSprites::new(world,&properties);
         let frp                  = None;
+        let word_occurrences     = None;
         let text_change_callback = None;
         display_object.add_child(rendered.display_object.clone_ref());
 
-        Self {properties,content,cursors,rendered,display_object,frp,text_change_callback}
-            .initialize()
->>>>>>> b027517b
+        Self {properties,content,cursors,rendered,display_object,frp,word_occurrences,
+              text_change_callback}.initialize()
     }
 
     fn initialize(mut self) -> Self {
