--- conflicted
+++ resolved
@@ -1,8 +1,5 @@
-<<<<<<< HEAD
 pub mod mesh_registry;
-pub mod rendering;
-=======
->>>>>>> deca77dc
 pub mod symbol;
 pub mod workspace;
-pub mod world;+pub mod world;
+pub mod rendering;