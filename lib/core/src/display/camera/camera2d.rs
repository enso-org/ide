--- conflicted
+++ resolved
@@ -4,9 +4,8 @@
 use crate::prelude::*;
 
 use crate::data::dirty;
+use crate::display::layout::types::*;
 use crate::display::object::DisplayObjectData;
-<<<<<<< HEAD
-use crate::display::layout::types::*;
 use crate::system::gpu::data::uniform::Uniform;
 use crate::system::gpu::data::uniform::UniformScope;
 use crate::data::dirty::traits::*;
@@ -14,45 +13,6 @@
 use nalgebra::Vector3;
 use nalgebra::Matrix4;
 use nalgebra::Perspective3;
-=======
-use nalgebra::{Vector3, Matrix4, Perspective3};
-use crate::data::dirty::traits::*;
-
-
-// =================
-// === Alignment ===
-// =================
-
-/// Camera alignment. It describes where the origin of the camera should be aligned to.
-#[derive(Clone,Copy,Debug)]
-pub struct Alignment {
-    /// Horizontal alignment.
-    pub horizontal : HorizontalAlignment,
-
-    /// Vertical alignment.
-    pub vertical   : VerticalAlignment,
-}
-
-/// Horizontal alignments.
-#[derive(Clone,Copy,Debug)]
-#[allow(missing_docs)]
-pub enum HorizontalAlignment {Left,Center,Right}
-
-/// Vertical alignments.
-#[derive(Clone,Copy,Debug)]
-#[allow(missing_docs)]
-pub enum VerticalAlignment {Top,Center,Bottom}
-
-impl Default for HorizontalAlignment { fn default() -> Self { Self::Left } }
-impl Default for VerticalAlignment   { fn default() -> Self { Self::Bottom } }
-impl Default for Alignment {
-    fn default() -> Self {
-        let horizontal = default();
-        let vertical   = default();
-        Self {horizontal,vertical}
-    }
-}
->>>>>>> 17b0d321
 
 
 
