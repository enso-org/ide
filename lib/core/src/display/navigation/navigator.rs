mod events;

use crate::prelude::*;

use events::NavigatorEvents;
use events::ZoomEvent;
use events::PanEvent;
use crate::display::camera::Camera2d;
use crate::display::Scene;
use crate::system::web::Result;
use crate::system::web::dom::DomContainer;
use crate::animation::physics::inertia::PhysicsSimulator;
use crate::animation::physics::inertia::SpringProperties;
use crate::animation::physics::inertia::DragProperties;
use crate::animation::physics::inertia::PhysicsProperties;
use crate::animation::physics::inertia::KinematicsProperties;
use crate::system::web::dyn_into;
use crate::control::callback::CallbackHandle;

use nalgebra::{Vector3, zero};
use nalgebra::Vector2;
use nalgebra::clamp;



// =================
// === Navigator ===
// =================

/// Navigator enables camera navigation with mouse interactions.
#[derive(Debug)]
pub struct Navigator {
    _events         : NavigatorEvents,
    _simulator      : PhysicsSimulator,
    resize_callback : CallbackHandle
}

impl Navigator {
    pub fn new(scene:&Scene, camera:&Camera2d) -> Result<Self> {
        let dom                       = dyn_into(scene.canvas())?;
        let dom                       = DomContainer::from_element(dom);
        let (_simulator, properties)  = Self::start_simulator(camera.clone());
        let zoom_speed                = 2.0;
        let min_zoom                  = 10.0;
        let max_zoom                  = 10000.0;
        let scaled_down_zoom_speed    = zoom_speed / 1000.0;
        let camera                    = camera.clone();
        let (resize_callback,_events) = Self::start_navigator_events(
            &dom,
            camera,
            min_zoom,
            max_zoom,
            scaled_down_zoom_speed,
            properties
        );
        let _events = _events?;
        Ok(Self {_simulator,_events,resize_callback})
    }

    fn start_simulator(camera:Camera2d) -> (PhysicsSimulator, PhysicsProperties) {
        let mass               = 30.0;
        let velocity           = zero();
        let position           = camera.transform().position();
        let kinematics         = KinematicsProperties::new(position, velocity, zero(), mass);
        let spring_coefficient = 10000.0;
        let fixed_point        = position;
        let spring             = SpringProperties::new(spring_coefficient, fixed_point);
        let drag               = DragProperties::new(1500.0);
        let properties         = PhysicsProperties::new(kinematics, spring, drag);
        let steps_per_second   = 60.0;
<<<<<<< HEAD
        let callback           = enclose!((properties) move |interpolated_position:Vector3<f32>| {
            let fixed_point       = properties.spring().fixed_point;
            let position          = properties.kinematics().position();
            let distance          = (position - fixed_point).magnitude();
            const THRESHOLD : f32 = 1.0;
            let position = if distance < THRESHOLD {
                fixed_point
            } else {
                interpolated_position
            };
            if camera.transform().position() != position {
                camera.set_position(position);
            }
        });
        let sim = PhysicsSimulator::new(steps_per_second,properties.clone(),callback);
=======
        let callback           = move |position| camera.set_position(position);
        let thresholds         = default();
        let sim = PhysicsSimulator::new(steps_per_second,&properties,thresholds,callback);
>>>>>>> d8369ef9
        (sim,properties)
    }

    fn start_navigator_events
    ( dom:&DomContainer
    , camera:Camera2d
    , min_zoom:f32
    , max_zoom:f32
    , zoom_speed:f32
    , mut properties:PhysicsProperties) -> (CallbackHandle, Result<NavigatorEvents>) {
        let dom_clone            = dom.clone();
        let camera_clone         = camera.clone();
        let panning_callback     = enclose!((mut properties) move |pan: PanEvent| {
            let fovy_slope = camera_clone.half_fovy_slope();
            // base_distance is a distance where the camera covers all the UI.
            let base_distance = dom_clone.dimensions().y / 2.0 / fovy_slope;
            // We can then scale the movement based on the camera distance. If we are closer, the
            // movement will be slower, if we are further, the movement is faster.
            let scale         = camera_clone.transform().position().z / base_distance;

            let x = pan.movement.x * scale;
            let y = pan.movement.y * scale;
            let z = 0.0;

            properties.mod_spring(|spring| { spring.fixed_point += Vector3::new(x, y, z); });
        });

<<<<<<< HEAD
        let mut dom_clone = dom.clone();
        dom_clone.add_resize_callback(
            enclose!((camera,mut properties) move |dimensions:&Vector2<f32>| {
                camera.set_screen(dimensions.x, dimensions.y);
                camera.update();
                let position = camera.transform().position();
=======
        let transform       = camera.transform();
        let resize_callback = camera.add_screen_update_callback(
            enclose!((mut properties,transform) move |dimensions:&Vector2<f32>| {
            println!("{}", dimensions);
                let position = transform.position();
>>>>>>> d8369ef9
                properties.mod_kinematics(|kinematics| {
                    kinematics.set_position(position);
                    kinematics.set_velocity(Vector3::new(0.0, 0.0, 0.0));
                });
                properties.mod_spring(|spring| spring.fixed_point = position);
            })
        );
<<<<<<< HEAD
=======

        let dom_clone     = dom.clone();
>>>>>>> d8369ef9
        let zoom_callback = move |zoom:ZoomEvent| {
                let point       = zoom.focus;
                let normalized  = normalize_point2(point, dom_clone.dimensions());
                let normalized  = normalized_to_range2(normalized, -1.0, 1.0);
                let half_height = 1.0;

                // Scale X and Y to compensate aspect and fov.
                let x            = -normalized.x * camera.screen().aspect();
                let y            =  normalized.y;
                let z            = half_height / camera.half_fovy_slope();
                let direction    = Vector3::new(x, y, z).normalize();
                let mut position = properties.spring().fixed_point;
                let zoom_amount  = zoom.amount * position.z;
                position        += direction   * zoom_amount;
                let min_zoom     = camera.clipping().near  + min_zoom;
                position.z       = clamp(position.z, min_zoom, max_zoom);

                properties.mod_spring(|spring| spring.fixed_point = position);
        };
        (resize_callback, NavigatorEvents::new(dom, panning_callback, zoom_callback, zoom_speed))
    }
}



// =============
// === Utils ===
// =============

/// Normalize a `point` in (0..dimension.x, 0..dimension.y) to (0..1, 0..1).
fn normalize_point2
(point:Vector2<f32>, dimension:Vector2<f32>) -> Vector2<f32> {
    Vector2::new(point.x / dimension.x, point.y / dimension.y)
}

/// Transforms a `point` normalized in (0..1, 0..1) to (a..b,a..b).
fn normalized_to_range2(point:Vector2<f32>, a:f32, b:f32) -> Vector2<f32> {
    let width = b - a;
    Vector2::new(point.x * width + a, point.y * width + a)
}<|MERGE_RESOLUTION|>--- conflicted
+++ resolved
@@ -20,7 +20,6 @@
 use nalgebra::{Vector3, zero};
 use nalgebra::Vector2;
 use nalgebra::clamp;
-
 
 
 // =================
@@ -68,27 +67,9 @@
         let drag               = DragProperties::new(1500.0);
         let properties         = PhysicsProperties::new(kinematics, spring, drag);
         let steps_per_second   = 60.0;
-<<<<<<< HEAD
-        let callback           = enclose!((properties) move |interpolated_position:Vector3<f32>| {
-            let fixed_point       = properties.spring().fixed_point;
-            let position          = properties.kinematics().position();
-            let distance          = (position - fixed_point).magnitude();
-            const THRESHOLD : f32 = 1.0;
-            let position = if distance < THRESHOLD {
-                fixed_point
-            } else {
-                interpolated_position
-            };
-            if camera.transform().position() != position {
-                camera.set_position(position);
-            }
-        });
-        let sim = PhysicsSimulator::new(steps_per_second,properties.clone(),callback);
-=======
         let callback           = move |position| camera.set_position(position);
         let thresholds         = default();
         let sim = PhysicsSimulator::new(steps_per_second,&properties,thresholds,callback);
->>>>>>> d8369ef9
         (sim,properties)
     }
 
@@ -116,20 +97,11 @@
             properties.mod_spring(|spring| { spring.fixed_point += Vector3::new(x, y, z); });
         });
 
-<<<<<<< HEAD
-        let mut dom_clone = dom.clone();
-        dom_clone.add_resize_callback(
-            enclose!((camera,mut properties) move |dimensions:&Vector2<f32>| {
-                camera.set_screen(dimensions.x, dimensions.y);
-                camera.update();
-                let position = camera.transform().position();
-=======
         let transform       = camera.transform();
         let resize_callback = camera.add_screen_update_callback(
             enclose!((mut properties,transform) move |dimensions:&Vector2<f32>| {
             println!("{}", dimensions);
                 let position = transform.position();
->>>>>>> d8369ef9
                 properties.mod_kinematics(|kinematics| {
                     kinematics.set_position(position);
                     kinematics.set_velocity(Vector3::new(0.0, 0.0, 0.0));
@@ -137,11 +109,8 @@
                 properties.mod_spring(|spring| spring.fixed_point = position);
             })
         );
-<<<<<<< HEAD
-=======
 
         let dom_clone     = dom.clone();
->>>>>>> d8369ef9
         let zoom_callback = move |zoom:ZoomEvent| {
                 let point       = zoom.focus;
                 let normalized  = normalize_point2(point, dom_clone.dimensions());
