--- conflicted
+++ resolved
@@ -10,12 +10,8 @@
 use wasm_bindgen::JsCast;
 use wasm_bindgen::JsValue;
 use web_sys::HtmlCanvasElement;
-use web_sys::WebGlRenderingContext;
-<<<<<<< HEAD
 use web_sys::WebGl2RenderingContext;
-=======
 use web_sys::Performance;
->>>>>>> 0b39d6f8
 use web_sys::Node;
 use std::fmt::Debug;
 
@@ -77,11 +73,7 @@
 }
 
 impl<F: Fn() -> S, S: AsRef<str>> LogMsg for F {
-<<<<<<< HEAD
-    fn with_log_msg<G: FnOnce(&str) -> T, T>(&self, f: G) -> T {
-=======
     fn with_log_msg<G: FnOnce(&str) -> T, T>(&self, f:G) -> T {
->>>>>>> 0b39d6f8
         f(self().as_ref())
     }
 }
@@ -102,7 +94,6 @@
         Self { path }
     }
 
-<<<<<<< HEAD
     pub fn sub<T: AsRef<str>>(&self, path: T) -> Self {
         Self::new(format!("{}.{}", self.path, path.as_ref()))
     }
@@ -144,52 +135,9 @@
 
     pub fn group_end(&self) {
 //        console::group_end();
-=======
-    // FIXME: Default
-    pub fn new_() -> Self {
-        Self::new("")
-    }
-
-    pub fn sub<T: AsRef<str>>(&self, path:T) -> Self {
-        Self::new(format!("{}.{}", self.path, path.as_ref()))
-    }
-
-    pub fn trace<M: LogMsg>(&self, msg:M) {
-        console::debug_1(&self.format(msg));
-    }
-
-    pub fn info<M: LogMsg>(&self, msg:M) {
-        // console::info_1(&self.format(msg));
-        console::group_1(&self.format(msg));
-        console::group_end();
-    }
-
-    pub fn warning<M: LogMsg>(&self, msg:M) {
-        console::warn_1(&self.format(msg));
-    }
-
-    pub fn error<M: LogMsg>(&self, msg:M) {
-        console::error_1(&self.format(msg));
-    }
-
-    pub fn group_begin<M: LogMsg>(&self, msg:M) {
-        console::group_1(&self.format(msg));
-    }
-
-    pub fn group_end(&self) {
-        console::group_end();
-    }
-
-    pub fn group<M:LogMsg, T, F:FnOnce() -> T>(&self, msg:M, f:F) -> T {
-        self.group_begin(msg);
-        let out = f();
-        self.group_end();
-        out
->>>>>>> 0b39d6f8
-    }
-}
-
-<<<<<<< HEAD
+    }
+}
+
 // FIXME: Add the non-wasm impl
 #[cfg(not(target_arch = "wasm32"))]
 impl Logger {
@@ -201,19 +149,6 @@
     pub fn group_end(&self) {}
 }
 
-=======
-    fn format<M: LogMsg>(&self, msg:M) -> JsValue {
-        msg.with_log_msg(|s| format!("[{}] {}", self.path, s)).into()
-    }
-}
-
-impl Default for Logger {
-    fn default() -> Self {
-        Self::new("")
-    }
-}
-
->>>>>>> 0b39d6f8
 
 // ====================
 // === Logger Utils ===
@@ -269,11 +204,7 @@
     window()?.document().ok_or_else(|| Error::missing("document"))
 }
 
-<<<<<<< HEAD
-pub fn get_element_by_id(id: &str) -> Result<web_sys::Element> {
-=======
 pub fn get_element_by_id(id:&str) -> Result<web_sys::Element> {
->>>>>>> 0b39d6f8
     document()?.get_element_by_id(id).ok_or_else(|| Error::missing(id))
 }
 
@@ -289,37 +220,10 @@
     }
 }
 
-<<<<<<< HEAD
-pub fn get_canvas(id: &str) -> Result<web_sys::HtmlCanvasElement> {
-    dyn_into(get_element_by_id(id)?)
-}
-
-pub fn get_webgl_context
-(canvas:&HtmlCanvasElement, version:u32) -> Result<WebGlRenderingContext> {
-=======
 pub fn get_canvas(id:&str) -> Result<web_sys::HtmlCanvasElement> {
     dyn_into(get_element_by_id(id)?)
 }
 
-pub fn get_webgl_context(
-    canvas: &HtmlCanvasElement,
-    version: u32,
-) -> Result<WebGlRenderingContext>
-{
->>>>>>> 0b39d6f8
-    let no_webgl = || Error::NoWebGL { version };
-    let name_sfx = if version == 1 {
-        "".to_string()
-    } else {
-        version.to_string()
-    };
-    let name = &format!("webgl{}", &name_sfx);
-    let context = canvas.get_context(name)
-                        .map_err(|_| no_webgl())?.ok_or_else(no_webgl)?;
-    context.dyn_into().map_err(|_| no_webgl())
-}
-
-<<<<<<< HEAD
 pub fn get_webgl2_context
 (canvas:&HtmlCanvasElement) -> Result<WebGl2RenderingContext> {
     let no_webgl = || Error::NoWebGL { version:2 };
@@ -327,31 +231,22 @@
     context.dyn_into().map_err(|_| no_webgl())
 }
 
-pub fn request_animation_frame(f: &Closure<dyn FnMut()>) -> Result<i32> {
-=======
 pub fn request_animation_frame(f:&Closure<dyn FnMut()>) -> Result<i32> {
->>>>>>> 0b39d6f8
     let req = window()?.request_animation_frame(f.as_ref().unchecked_ref());
     req.map_err(|_| Error::missing("requestAnimationFrame"))
 }
 
-<<<<<<< HEAD
-pub fn cancel_animation_frame(id: i32) -> Result<()> {
-=======
 pub fn cancel_animation_frame(id:i32) -> Result<()> {
->>>>>>> 0b39d6f8
     let req = window()?.cancel_animation_frame(id);
     req.map_err(|_| Error::missing("cancel_animation_frame"))
 }
 
-<<<<<<< HEAD
-=======
 pub fn get_performance() -> Result<Performance> {
     window()?.performance().ok_or_else(|| Error::missing("performance"))
 }
 
 
->>>>>>> 0b39d6f8
+
 // =====================
 // === Other Helpers ===
 // =====================
