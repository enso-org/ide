#![feature(trait_alias)]

pub mod resize_observer;

use basegl_prelude::*;

use wasm_bindgen::prelude::Closure;
use wasm_bindgen::JsCast;
use wasm_bindgen::JsValue;
use web_sys::HtmlCanvasElement;
use web_sys::WebGlRenderingContext;
use web_sys::Node;
use std::fmt::Debug;

pub use web_sys::console;

// =============
// === Error ===
// =============

pub type Result<A> = std::result::Result<A, Error>;

#[derive(Debug, Fail)]
pub enum Error {
    #[fail(display = "Missing `{}`.", name)]
    Missing { name: String },
    #[fail(display = "Type mismatch. Expected `{}`, got `{}`.", expected, got)]
    TypeMismatch { expected: String, got: String },
    #[fail(display = "WebGL {} is not available.", version)]
    NoWebGL { version: u32 },
}
impl Error {
    pub fn missing(name: &str) -> Error {
        let name = name.to_string();
        Error::Missing { name }
    }

    pub fn type_mismatch(expected: &str, got: &str) -> Error {
        let expected = expected.to_string();
        let got = got.to_string();
        Error::TypeMismatch { expected, got }
    }
}

// ===================
// === JS Bindings ===
// ===================

#[macro_export]
macro_rules! console_log {
    ($($t:tt)*) => ($crate::console::log_1(&format_args!($($t)*).to_string().into()))
}

// ==============
// === LogMsg ===
// ==============

pub trait LogMsg {
    fn with_log_msg<F: FnOnce(&str) -> T, T>(&self, f: F) -> T;
}

impl LogMsg for &str {
    fn with_log_msg<F: FnOnce(&str) -> T, T>(&self, f: F) -> T {
        f(self)
    }
}

impl<F: Fn() -> S, S: AsRef<str>> LogMsg for F {
    fn with_log_msg<G: FnOnce(&str) -> T, T>(&self, f: G) -> T {
        f(self().as_ref())
    }
}

// ==============
// === Logger ===
// ==============

#[derive(Clone, Debug)]
pub struct Logger {
    pub path: String,
}
impl Logger {
    pub fn new<T: AsRef<str>>(path: T) -> Self {
        let path = path.as_ref().to_string();
        Self { path }
    }

    // FIXME: Default
    pub fn new_() -> Self {
        Self::new("")
    }

    pub fn sub<T: AsRef<str>>(&self, path: T) -> Self {
        Self::new(format!("{}.{}", self.path, path.as_ref()))
    }

    pub fn trace<M: LogMsg>(&self, msg: M) {
        console::debug_1(&self.format(msg));
    }

    pub fn info<M: LogMsg>(&self, msg: M) {
        // console::info_1(&self.format(msg));
        console::group_1(&self.format(msg));
        console::group_end();
    }

    pub fn warning<M: LogMsg>(&self, msg: M) {
        console::warn_1(&self.format(msg));
    }

    pub fn error<M: LogMsg>(&self, msg: M) {
        console::error_1(&self.format(msg));
    }

    pub fn group_begin<M: LogMsg>(&self, msg: M) {
        console::group_1(&self.format(msg));
    }

    pub fn group_end(&self) {
        console::group_end();
    }

    pub fn group<M: LogMsg, T, F: FnOnce() -> T>(&self, msg: M, f: F) -> T {
        self.group_begin(msg);
        let out = f();
        self.group_end();
        out
    }

    fn format<M: LogMsg>(&self, msg: M) -> JsValue {
        msg.with_log_msg(|s| format!("[{}] {}", self.path, s)).into()
    }
}

impl Default for Logger {
    fn default() -> Self {
        Self::new("")
    }
}

// ====================
// === Logger Utils ===
// ====================

#[macro_export]
macro_rules! fmt {
    ($($arg:tt)*) => (||(format!($($arg)*)))
}

#[macro_export]
macro_rules! group {
    ($logger:expr, $message:expr, $body:tt) => {{
        $logger.group_begin(|| $message);
        let out = $body;
        $logger.group_end();
        out
    }};
    ($logger:expr, $str:expr, $a1:expr, $body:tt) => {{
        group!($logger, format!($str,$a1), $body)
    }};
    ($logger:expr, $str:expr, $a1:expr, $a2:expr, $body:tt) => {{
        group!($logger, format!($str,$a1,$a2), $body)
    }};
    ($logger:expr, $str:expr, $a1:expr, $a2:expr, $a3:expr, $body:tt) => {{
        group!($logger, format!($str,$a1,$a2,$a3), $body)
    }};
}

// ===================
// === DOM Helpers ===
// ===================

<<<<<<< HEAD
=======
pub fn dyn_into<T, U>(obj : T) -> Result<U>
where T : wasm_bindgen::JsCast + Debug,
      U : wasm_bindgen::JsCast
{
    let expected = type_name::<T>();
    let got = format!("{:?}", obj);
    obj.dyn_into().map_err(|_| Error::type_mismatch(&expected, &got))
}

>>>>>>> 81ae637b
pub fn window() -> Result<web_sys::Window> {
    web_sys::window().ok_or_else(|| Error::missing("window"))
}

pub fn document() -> Result<web_sys::Document> {
    window()?.document().ok_or_else(|| Error::missing("document"))
}

pub fn get_element_by_id(id: &str) -> Result<web_sys::Element> {
    document()?.get_element_by_id(id).ok_or_else(|| Error::missing(id))
}
<<<<<<< HEAD

pub fn get_element_by_id_as<T: wasm_bindgen::JsCast>(id: &str) -> Result<T> {
    let elem = get_element_by_id(id)?;
    let expected = type_name::<T>(); // fixme
    let got = format!("{:?}", elem); // fixme
    elem.dyn_into().map_err(|_| Error::type_mismatch(&expected, &got))
=======
#[deprecated(note = "Use get_element_by_id with dyn_into instead")]
pub fn get_element_by_id_as<T: wasm_bindgen::JsCast>(id: &str) -> Result<T> {
    let elem = get_element_by_id(id)?;
    dyn_into(elem)
}
pub fn create_element(id: &str) -> Result<web_sys::Element> {
    match document()?.create_element(id) {
        Ok(element) => Ok(element),
        Err(_) => Err(Error::missing(id)),
    }
>>>>>>> 81ae637b
}

pub fn get_canvas(id: &str) -> Result<web_sys::HtmlCanvasElement> {
    dyn_into(get_element_by_id(id)?)
}

pub fn get_webgl_context(
    canvas: &HtmlCanvasElement,
    version: u32,
) -> Result<WebGlRenderingContext>
{
    let no_webgl = || Error::NoWebGL { version };
    let name_sfx = if version == 1 { "".to_string() } else { version.to_string() };
    let name = &format!("webgl{}", &name_sfx);
    let context = canvas.get_context(name).map_err(|_| no_webgl())?.ok_or_else(no_webgl)?;
    context.dyn_into().map_err(|_| no_webgl())
}

pub fn request_animation_frame(f: &Closure<dyn FnMut()>) -> Result<i32> {
    let req = window()?.request_animation_frame(f.as_ref().unchecked_ref());
    req.map_err(|_| Error::missing("requestAnimationFrame"))
}

<<<<<<< HEAD
pub fn cancel_animation_frame(id: i32) -> Result<()> {
    let req = window()?.cancel_animation_frame(id);
    req.map_err(|_| Error::missing("cancel_animation_frame"))
=======
// ===================
// === Other Helpers ===
// ===================

pub trait AttributeSetter {
    fn set_attribute_or_panic<T, U>(&self, name : T, value : U)
            where T : AsRef<str>,
                  U : AsRef<str>;
}

impl AttributeSetter for web_sys::HtmlElement {
    fn set_attribute_or_panic<T, U>(&self, name : T, value : U)
            where T : AsRef<str>,
                  U : AsRef<str> {
        let name  = name.as_ref();
        let value = value.as_ref();
        let values = format!("\"{}\" = \"{}\" on \"{:?}\"", name, value, self);
        self.set_attribute(name, value)
            .unwrap_or_else(|_| panic!("Failed to set attribute {}", values));
    }
}

pub trait StyleSetter {
    fn set_property_or_panic<T, U>(&self, name : T, value : U)
            where T : AsRef<str>,
                  U : AsRef<str>;
}

impl StyleSetter for web_sys::HtmlElement {
    fn set_property_or_panic<T, U>(&self, name : T, value : U)
            where T : AsRef<str>,
                  U : AsRef<str> {
        let name  = name.as_ref();
        let value = value.as_ref();
        let values = format!("\"{}\" = \"{}\" on \"{:?}\"", name, value, self);
        self.style().set_property(name, value)
            .unwrap_or_else(|_| panic!("Failed to set style {}", values));
    }
}

pub trait NodeAppender {
    fn append_child_or_panic(&self, node : &Node);
}

impl NodeAppender for Node {
    fn append_child_or_panic(&self, node : &Node) {
        self.append_child(node)
            .unwrap_or_else(|_|
                panic!("Failed to append child \"{:?}\" to \"{:?}\"",
                       node,
                       self
                )
            );
    }
}

pub trait NodeRemover {
    fn remove_child_or_panic(&self, node : &Node);
}

impl NodeRemover for Node {
    fn remove_child_or_panic(&self, node : &Node) {
        self.remove_child(node)
            .unwrap_or_else(|_|
                panic!("Failed to remove child \"{:?}\" from \"{:?}\"",
                       node,
                       self
                )
            );
    }
>>>>>>> 81ae637b
}<|MERGE_RESOLUTION|>--- conflicted
+++ resolved
@@ -170,8 +170,6 @@
 // === DOM Helpers ===
 // ===================
 
-<<<<<<< HEAD
-=======
 pub fn dyn_into<T, U>(obj : T) -> Result<U>
 where T : wasm_bindgen::JsCast + Debug,
       U : wasm_bindgen::JsCast
@@ -181,7 +179,6 @@
     obj.dyn_into().map_err(|_| Error::type_mismatch(&expected, &got))
 }
 
->>>>>>> 81ae637b
 pub fn window() -> Result<web_sys::Window> {
     web_sys::window().ok_or_else(|| Error::missing("window"))
 }
@@ -193,14 +190,7 @@
 pub fn get_element_by_id(id: &str) -> Result<web_sys::Element> {
     document()?.get_element_by_id(id).ok_or_else(|| Error::missing(id))
 }
-<<<<<<< HEAD
-
-pub fn get_element_by_id_as<T: wasm_bindgen::JsCast>(id: &str) -> Result<T> {
-    let elem = get_element_by_id(id)?;
-    let expected = type_name::<T>(); // fixme
-    let got = format!("{:?}", elem); // fixme
-    elem.dyn_into().map_err(|_| Error::type_mismatch(&expected, &got))
-=======
+
 #[deprecated(note = "Use get_element_by_id with dyn_into instead")]
 pub fn get_element_by_id_as<T: wasm_bindgen::JsCast>(id: &str) -> Result<T> {
     let elem = get_element_by_id(id)?;
@@ -211,7 +201,6 @@
         Ok(element) => Ok(element),
         Err(_) => Err(Error::missing(id)),
     }
->>>>>>> 81ae637b
 }
 
 pub fn get_canvas(id: &str) -> Result<web_sys::HtmlCanvasElement> {
@@ -235,14 +224,14 @@
     req.map_err(|_| Error::missing("requestAnimationFrame"))
 }
 
-<<<<<<< HEAD
 pub fn cancel_animation_frame(id: i32) -> Result<()> {
     let req = window()?.cancel_animation_frame(id);
     req.map_err(|_| Error::missing("cancel_animation_frame"))
-=======
-// ===================
+}
+
+// =====================
 // === Other Helpers ===
-// ===================
+// =====================
 
 pub trait AttributeSetter {
     fn set_attribute_or_panic<T, U>(&self, name : T, value : U)
@@ -310,5 +299,4 @@
                 )
             );
     }
->>>>>>> 81ae637b
 }