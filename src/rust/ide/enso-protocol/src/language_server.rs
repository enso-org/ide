--- conflicted
+++ resolved
@@ -94,208 +94,6 @@
     #[MethodInput=AcquireCapabilityInput,rpc_name="capability/acquire",
     result=acquire_capability_result,set_result=set_acquire_capability_result]
     fn acquire_capability(&self, method:String, register_options:RegisterOptions) -> ();
-<<<<<<< HEAD
-}}
-
-
-
-// =============
-// === Tests ===
-// =============
-
-#[cfg(test)]
-mod tests {
-    use super::*;
-
-    use futures::task::LocalSpawnExt;
-    use json_rpc::messages::Message;
-    use json_rpc::messages::RequestMessage;
-    use json_rpc::test_util::transport::mock::MockTransport;
-    use serde_json::json;
-    use serde_json::Value;
-    use std::future::Future;
-    use utils::test::poll_future_output;
-    use utils::test::poll_stream_output;
-
-    struct Fixture {
-        transport : MockTransport,
-        client    : Client,
-        executor  : futures::executor::LocalPool,
-    }
-
-    fn setup_language_server() -> Fixture {
-        let transport = MockTransport::new();
-        let client    = Client::new(transport.clone());
-        let executor  = futures::executor::LocalPool::new();
-        executor.spawner().spawn_local(client.runner()).unwrap();
-        Fixture {transport,client,executor}
-    }
-
-    #[test]
-    fn test_file_event_notification() {
-        let mut fixture = setup_language_server();
-        let mut events  = Box::pin(fixture.client.events());
-        assert!(poll_stream_output(&mut events).is_none());
-
-        let root_id = uuid::Uuid::parse_str("00000000-0000-0000-0000-000000000000");
-        let root_id = root_id.expect("Couldn't parse uuid.");
-        let expected_event = FileEvent {
-            path : Path{root_id,segments:vec!["Main.txt".into()]},
-            kind : FileEventKind::Modified,
-        };
-        let notification_text = r#"{
-            "jsonrpc": "2.0",
-            "method": "file/event",
-            "params": {
-                "event" : {
-                    "path" : {
-                        "rootId"   : "00000000-0000-0000-0000-000000000000",
-                        "segments" : ["Main.txt"]
-                    },
-                    "kind" : "Modified"
-                }
-            }
-        }"#;
-        fixture.transport.mock_peer_text_message(notification_text);
-        assert!(poll_stream_output(&mut events).is_none());
-
-        fixture.executor.run_until_stalled();
-
-        let event = poll_stream_output(&mut events);
-        if let Some(Event::Notification(n)) = event {
-            assert_eq!(n, Notification::FileEvent {event:expected_event});
-        } else {
-            panic!("expected notification event");
-        }
-    }
-
-    /// This function tests making a request using language server. It
-    /// * creates FM client and uses `make_request` to make a request,
-    /// * checks that request is made for `expected_method`,
-    /// * checks that request input is `expected_input`,
-    /// * mocks receiving a response from server with `result` and
-    /// * checks that FM-returned Future yields `expected_output`.
-    fn test_request<Fun, Fut, T>
-    ( make_request:Fun
-    , expected_method:&str
-    , expected_input:Value
-    , result:Value
-    , expected_output:T )
-    where Fun : FnOnce(&mut Client) -> Fut,
-          Fut : Future<Output = Result<T>>,
-          T   : Debug + PartialEq {
-        let mut fixture        = setup_language_server();
-        let mut request_future = Box::pin(make_request(&mut fixture.client));
-
-        let request = fixture.transport.expect_json_message::<RequestMessage<Value>>();
-        assert_eq!(request.method, expected_method);
-        assert_eq!(request.params, expected_input);
-
-        let response = Message::new_success(request.id, result);
-        fixture.transport.mock_peer_json_message(response);
-        fixture.executor.run_until_stalled();
-        let output = poll_future_output(&mut request_future).unwrap().unwrap();
-        assert_eq!(output, expected_output);
-    }
-
-    #[test]
-    fn test_file_requests() {
-        let root_id   = uuid::Uuid::parse_str("00000000-0000-0000-0000-000000000000");
-        let root_id   = root_id.expect("Couldn't parse uuid.");
-        let main      = Path { root_id, segments: vec!["Main.txt".into()] };
-        let target    = Path { root_id, segments: vec!["Target.txt".into()] };
-        let path_main = json!({"path" : {
-                "rootId"   : "00000000-0000-0000-0000-000000000000",
-                "segments" : ["Main.txt"]
-            }
-        });
-        let from_main_to_target = json!({
-            "from" : {
-                "rootId"   : "00000000-0000-0000-0000-000000000000",
-                "segments" : ["Main.txt"]
-            },
-            "to" : {
-                "rootId"   : "00000000-0000-0000-0000-000000000000",
-                "segments" : ["Target.txt"]
-            }
-        });
-        let file_exists_json = json!({"exists":true});
-        let unit_json = json!(null);
-
-        test_request(
-            |client| client.copy_file(main.clone(), target.clone()),
-            "file/copy",
-            from_main_to_target.clone(),
-            unit_json.clone(),
-            ());
-        test_request(
-            |client| client.delete_file(main.clone()),
-            "file/delete",
-            path_main.clone(),
-            unit_json.clone(),
-            ());
-        test_request(
-            |client| client.file_exists(main.clone()),
-            "file/exists",
-            path_main.clone(),
-            file_exists_json,
-            response::FileExists { exists: true });
-
-        let list_response_json = json!({
-            "paths" : [
-                {
-                    "type" : "File",
-                    "name" : "foo.txt",
-                    "path" : {
-                        "rootId"   : "00000000-0000-0000-0000-000000000000",
-                        "segments" : []
-                    }
-                },
-                {
-                    "type" : "File",
-                    "name" : "bar.txt",
-                    "path" : {
-                        "rootId"   : "00000000-0000-0000-0000-000000000000",
-                        "segments" : []
-                    }
-                }
-            ]
-        });
-        let list_response_value = response::FileList {
-            paths: vec![
-                FileSystemObject::File {
-                    name : "foo.txt".into(),
-                    path : Path { root_id, segments: default() }
-                },
-                FileSystemObject::File {
-                    name : "bar.txt".into(),
-                    path : Path { root_id, segments: default() }
-                }
-            ]
-        };
-        test_request(
-            |client| client.file_list(main.clone()),
-            "file/list",
-            path_main.clone(),
-            list_response_json,
-            list_response_value);
-        test_request(
-            |client| client.move_file(main.clone(), target.clone()),
-            "file/move",
-            from_main_to_target.clone(),
-            unit_json.clone(),
-            ());
-
-        let read_response_json = json!({"contents":"Hello world!"});
-        let read_response = response::Read { contents: "Hello world!".into() };
-        test_request(
-            |client| client.read_file(main.clone()),
-            "file/read",
-            path_main.clone(),
-            read_response_json,
-            read_response);
-=======
->>>>>>> 026a2585
 
     /// Open the specified file. If no user has write lock on the opened file, the write lock
     /// capability is granted to the caller.
