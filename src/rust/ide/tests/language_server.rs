--- conflicted
+++ resolved
@@ -57,13 +57,7 @@
 //#[wasm_bindgen_test::wasm_bindgen_test(async)]
 #[allow(dead_code)]
 async fn file_operations() {
-<<<<<<< HEAD
-    let ws        = WebSocket::new_opened(SERVER_ENDPOINT).await;
-=======
-    ensogl::system::web::set_stdout();
-
     let ws        = WebSocket::new_opened(default(),SERVER_ENDPOINT).await;
->>>>>>> e93216fd
     let ws        = ws.expect("Couldn't connect to WebSocket server.");
     let client    = Client::new(ws);
     let _executor = ide::setup_global_executor();
@@ -205,7 +199,6 @@
 //#[wasm_bindgen_test::wasm_bindgen_test(async)]
 #[allow(dead_code)]
 async fn file_events() {
-    ensogl::system::web::set_stdout();
     let ws         = WebSocket::new_opened(default(),SERVER_ENDPOINT).await;
     let ws         = ws.expect("Couldn't connect to WebSocket server.");
     let client     = Client::new(ws);
@@ -260,7 +253,6 @@
 /// * establishing a binary protocol connection with Language Server
 /// * writing and reading a file using the binary protocol
 async fn binary_protocol_test() {
-    ensogl_system_web::set_stdout();
     // Setup project
     let _guard   = ide::setup_global_executor();
     let logger   = Logger::new("Test");
