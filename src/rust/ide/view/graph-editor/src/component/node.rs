--- conflicted
+++ resolved
@@ -266,17 +266,13 @@
         set_output_expression_visibility  (bool),
         set_vcs_status                    (Option<vcs::Status>),
         /// Indicate whether preview visualisations should be delayed or immediate.
-<<<<<<< HEAD
-        quick_preview_vis                (bool),
-        /// Indicate whether on hover the quick action icons should appear.
-        show_quick_action_bar_on_hover   (bool)
-=======
         quick_preview_vis                 (bool),
         set_view_mode                     (view::Mode),
         set_profiling_min_global_duration (f32),
         set_profiling_max_global_duration (f32),
         set_profiling_status              (profiling::Status),
->>>>>>> 56250167
+        /// Indicate whether on hover the quick action icons should appear.
+        show_quick_action_bar_on_hover    (bool)
     }
     Output {
         /// Press event. Emitted when user clicks on non-active part of the node, like its
@@ -623,12 +619,8 @@
             let visualization_enabled = action_bar.action_visibility.clone_ref();
             out.source.skip   <+ action_bar.action_skip;
             out.source.freeze <+ action_bar.action_freeze;
-<<<<<<< HEAD
             show_action_bar   <- out.hover  && frp.show_quick_action_bar_on_hover;
             eval show_action_bar ((t) action_bar.set_visibility(t));
-       }
-=======
-            eval out.hover ((t) action_bar.set_visibility(t));
 
 
             // === View Mode ===
@@ -640,7 +632,6 @@
                 !matches!(mode,view::Mode::Profiling {..})
             });
         }
->>>>>>> 56250167
 
 
         // === Visualizations & Errors ===
