--- conflicted
+++ resolved
@@ -55,14 +55,11 @@
 
 const VISUALIZATION_OFFSET_Y         : f32       = -120.0;
 
-<<<<<<< HEAD
 const VIS_PREVIEW_ONSET_MS   : f32 = 3000.0;
 const ERROR_PREVIEW_ONSET_MS : f32 = 0000.0;
-=======
 /// A type of unresolved methods. We filter them out, because we don't want to treat them as types
 /// for ports and edges coloring (due to bad UX otherwise).
 const UNRESOLVED_SYMBOL_TYPE : &str = "Builtins.Main.Unresolved_Symbol";
->>>>>>> a189a74a
 
 
 
