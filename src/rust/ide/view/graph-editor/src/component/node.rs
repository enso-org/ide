//! Definition of the Node component.

#![allow(missing_docs)]
// WARNING! UNDER HEAVY DEVELOPMENT. EXPECT DRASTIC CHANGES.

#[deny(missing_docs)]
pub mod action_bar;
pub mod expression;
pub mod input;
pub mod output;
#[warn(missing_docs)]
pub mod error;
#[deny(missing_docs)]
pub mod vcs;

pub use error::Error;
pub use expression::Expression;

use crate::prelude::*;

use crate::component::visualization;
<<<<<<< HEAD
=======
use crate::tooltip;
use crate::Type;
>>>>>>> 61514f93

use enso_frp as frp;
use enso_frp;
use ensogl::Animation;
use ensogl::animation::delayed::DelayedAnimation;
use ensogl::application::Application;
use ensogl::data::color;
use ensogl::display::shape::*;
use ensogl::display::traits::*;
use ensogl::display;
use ensogl_gui_components::shadow;
use ensogl_text::Text;
use ensogl_theme;
use std::f32::EPSILON;

use super::edge;


// =================
// === Constants ===
// =================

pub const ACTION_BAR_WIDTH  : f32 = 180.0;
pub const ACTION_BAR_HEIGHT : f32 = 15.0;
pub const CORNER_RADIUS     : f32 = 14.0;
pub const HEIGHT            : f32 = 28.0;
pub const PADDING           : f32 = 40.0;
pub const RADIUS            : f32 = 14.0;

const INFINITE                       : f32       = 99999.0;
const ERROR_VISUALIZATION_SIZE       : (f32,f32) = visualization::container::DEFAULT_SIZE;

const VISUALIZATION_OFFSET_Y         : f32       = -120.0;

const VIS_PREVIEW_ONSET_MS   : f32 = 3000.0;
const ERROR_PREVIEW_ONSET_MS : f32 = 0000.0;
/// A type of unresolved methods. We filter them out, because we don't want to treat them as types
/// for ports and edges coloring (due to bad UX otherwise).
const UNRESOLVED_SYMBOL_TYPE : &str = "Builtins.Main.Unresolved_Symbol";



// =============
// === Shape ===
// =============

/// Node background definition.
pub mod background {
    use super::*;

    ensogl::define_shape_system! {
        (style:Style, bg_color:Vector4) {
            let bg_color = Var::<color::Rgba>::from(bg_color);
            let width    = Var::<Pixels>::from("input_size.x");
            let height   = Var::<Pixels>::from("input_size.y");
            let width    = width  - PADDING.px() * 2.0;
            let height   = height - PADDING.px() * 2.0;
            let radius   = RADIUS.px();
            let shape    = Rect((&width,&height)).corners_radius(&radius);
            let shape    = shape.fill(bg_color);
            shape.into()
        }
    }
}

/// Node backdrop. Contains shadow and selection.
pub mod backdrop {
    use super::*;

    ensogl::define_shape_system! {
        (style:Style, selection:f32) {

            let width  = Var::<Pixels>::from("input_size.x");
            let height = Var::<Pixels>::from("input_size.y");
            let width  = width  - PADDING.px() * 2.0;
            let height = height - PADDING.px() * 2.0;

            // === Shadow ===

            let shadow_radius = &height / 2.0;
            let shadow_base   = Rect((&width,&height)).corners_radius(shadow_radius);
            let shadow        = shadow::from_shape(shadow_base.into(),style);


            // === Selection ===

            let sel_color  = style.get_color(ensogl_theme::graph_editor::node::selection);
            let sel_size   = style.get_number(ensogl_theme::graph_editor::node::selection::size);
            let sel_offset = style.get_number(ensogl_theme::graph_editor::node::selection::offset);

            let sel_width   = &width  - 2.px() + &sel_offset.px() * 2.0 * &selection;
            let sel_height  = &height - 2.px() + &sel_offset.px() * 2.0 * &selection;
            let sel_radius  = &sel_height / 2.0;
            let select      = Rect((&sel_width,&sel_height)).corners_radius(&sel_radius);

            let sel2_width  = &width  - 2.px() + &(sel_size + sel_offset).px() * 2.0 * &selection;
            let sel2_height = &height - 2.px() + &(sel_size + sel_offset).px() * 2.0 * &selection;
            let sel2_radius = &sel2_height / 2.0;
            let select2     = Rect((&sel2_width,&sel2_height)).corners_radius(&sel2_radius);

            let select = select2 - select;
            let select = select.fill(sel_color);


             // === Error Pattern  Alternative ===
             // TODO: Remove once the error indicator design is finalised.
             // let repeat      =  Var::<Vector2<Pixels>>::from((10.px(), 10.px()));
             // let error_width =  Var::<Pixels>::from(5.px());
             //
             // let stripe_red   = Rect((error_width, 99999.px()));
             // let pattern = stripe_red.repeat(repeat).rotate(45.0.radians());
             // let mask    = Rect((&width,&height)).corners_radius(&radius);
             // let pattern1 = mask.intersection(pattern).fill(color::Rgba::red());

             // let out =  select + shadow + shape + pattern1;

            // === Final Shape ===

            let out = select + shadow;
            out.into()
        }
    }
}

pub mod drag_area {
    use super::*;

    ensogl::define_shape_system! {
        (style:Style) {
            let width  : Var<Pixels> = "input_size.x".into();
            let height : Var<Pixels> = "input_size.y".into();
            let width  = width  - PADDING.px() * 2.0;
            let height = height - PADDING.px() * 2.0;
            let radius = 14.px();
            let shape  = Rect((&width,&height)).corners_radius(radius);
            let shape  = shape.fill(color::Rgba::new(0.0,0.0,0.0,0.000_001));

            let out = shape;
            out.into()
        }
    }
}



// =======================
// === Error Indicator ===
// =======================

pub mod error_shape {
    use super::*;

    ensogl::define_shape_system! {
        (style:Style,color_rgba:Vector4<f32>) {
            use ensogl_theme::graph_editor::node as node_theme;

            let width  = Var::<Pixels>::from("input_size.x");
            let height = Var::<Pixels>::from("input_size.y");
            let zoom   = Var::<f32>::from("1.0/zoom()");
            let width  = width  - PADDING.px() * 2.0;
            let height = height - PADDING.px() * 2.0;
            let radius = RADIUS.px();

            let error_width         = style.get_number(node_theme::error::width).px();
            let repeat_x            = style.get_number(node_theme::error::repeat_x).px();
            let repeat_y            = style.get_number(node_theme::error::repeat_y).px();
            let stripe_width        = style.get_number(node_theme::error::stripe_width);
            let stripe_angle        = style.get_number(node_theme::error::stripe_angle);
            let repeat              = Var::<Vector2<Pixels>>::from((repeat_x,repeat_y));
            let stripe_width        = Var::<Pixels>::from(zoom * stripe_width);
            let stripe_red          = Rect((&stripe_width,INFINITE.px()));
            let stripe_angle_rad    = stripe_angle.radians();
            let pattern             = stripe_red.repeat(repeat).rotate(stripe_angle_rad);
            let mask                = Rect((&width,&height)).corners_radius(&radius);
            let mask                = mask.grow(error_width);
            let pattern             = mask.intersection(pattern).fill(color_rgba);

            pattern.into()
        }
    }
}



// ==============
// === Crumbs ===
// ==============

#[derive(Clone,Copy,Debug)]
pub enum Endpoint { Input, Output }

#[derive(Clone,Debug)]
pub struct Crumbs {
    pub endpoint : Endpoint,
    pub crumbs   : span_tree::Crumbs,
}

impl Crumbs {
    pub fn input(crumbs: span_tree::Crumbs) -> Self {
        let endpoint = Endpoint::Input;
        Self {endpoint,crumbs}
    }

    pub fn output(crumbs: span_tree::Crumbs) -> Self {
        let endpoint = Endpoint::Output;
        Self {endpoint,crumbs}
    }
}

impl Default for Crumbs {
    fn default() -> Self {
        Self::output(default())
    }
}



// ============
// === Node ===
// ============

ensogl::define_endpoints! {
    Input {
        select                (),
        deselect              (),
        enable_visualization  (),
        disable_visualization (),
        set_visualization     (Option<visualization::Definition>),
        set_disabled          (bool),
        set_input_connected   (span_tree::Crumbs,Option<Type>,bool),
        set_expression        (Expression),
        set_error             (Option<Error>),
        /// Set the expression USAGE type. This is not the definition type, which can be set with
        /// `set_expression` instead. In case the usage type is set to None, ports still may be
        /// colored if the definition type was present.
        set_expression_usage_type        (Crumbs,Option<Type>),
        set_output_expression_visibility (bool),
        set_vcs_status                   (Option<vcs::Status>),
        /// Indicate whether preview visualisations should be delayed or immediate.
        quick_preview_vis                (bool),
    }
    Output {
        /// Press event. Emitted when user clicks on non-active part of the node, like its
        /// background. In edit mode, the whole node area is considered non-active.
        background_press      (),
        expression            (Text),
        skip                  (bool),
        freeze                (bool),
        hover                 (bool),
        error                 (Option<Error>),
        visualization_enabled (bool),
    }
}

/// The visual node representation.
///
/// ## Origin
/// Please note that the origin of the node is on its left side, centered vertically. This decision
/// was made to both optimise performance and make the origin point more meaningful. When editing
/// the node, its width changes, while its left border remains still. When expanding the node, its
/// height changes, while its top remains at the same place. Thus, while editing or expanding the
/// node, there is no need to update its position. Moreover, the chosen origin point is more natural
/// than origin placed in other possible places, including the upper-left corner of its bounding
/// box. The `x` symbolises the origin on the following drawing:
///
/// ```ignore
///   ╭─────────────────╮
///  x│                 │
///   ╰─────────────────╯
/// ```
///
/// ## FRP Event Architecture.
/// Nodes FRP architecture is designed for efficiency. Event with millions nodes on the stage, only
/// small amount of events will be passed around on user action. This is not always simple, and it
/// required a careful, well thought architecture.
///
/// Take for example the `edit_mode` event. It is emitted when user presses the `cmd` button. The
/// following requirements should be hold:
///
/// 1. If the mouse is not over a node, nothing happens.
/// 2. If the mouse traverses over the node with `cmd` being hold, the mouse cursor should change to
///    text cursor to indicate that editing of the expression is possible.
/// 3. If the mouse was over the node when pressing `cmd`, the mouse cursor should change to text
///    cursor as well.
///
/// The points 1 and 2 are pretty easy to be done. We can discover mouse hover from inside of the
/// node and react in the right way. The point 3 is tricky. There are several possible solutions
/// out there:
///
/// A. After pressing / releasing `cmd` we should send an event to every node on the stage to
///    indicate that the "edit mode" is on. This is a simple solution, but also very inefficient
///    with a lot of nodes on the stage.
///
/// B. We could pass a special FRP output to node constructor, like
///    `is_edit_mode_on:frp::Sampler<bool>`, which could be sampled by the node whenever the mouse
///    hovers it. This will solve the requirement 2, but will not work with requirement 3.
///
/// C. We could discover inside of node when mouse hovers it (either the drag area, or ports, or
///    anything else that we consider part of the node), and emit it as an output event. Then we
///    can capture the event in the graph editor and tag it with the node id. Having the information
///    in place, we can send events to the currently hovered node whenever we need, directly from
///    the graph editor. This solves all issues in a very efficient and elegant way, but is somehow
///    complex logically (the events are emitted from node to graph, then processed there and
///    emitted back to the right node).
///
/// Currently, the solution "C" (most optimal) is implemented here.
#[derive(Clone,CloneRef,Debug)]
#[allow(missing_docs)]
pub struct Node {
    pub model : Rc<NodeModel>,
    pub frp   : Frp,
}

impl AsRef<Node> for Node {
    fn as_ref(&self) -> &Self {
        self
    }
}

impl Deref for Node {
    type Target = Frp;
    fn deref(&self) -> &Self::Target {
        &self.frp
    }
}

/// Internal data of `Node`
#[derive(Clone,CloneRef,Debug)]
#[allow(missing_docs)]
pub struct NodeModel {
    pub app                 : Application,
    pub display_object      : display::object::Instance,
    pub logger              : Logger,
    pub backdrop            : backdrop::View,
    pub background          : background::View,
    pub drag_area           : drag_area::View,
    pub error_indicator     : error_shape::View,
    pub input               : input::Area,
    pub output              : output::Area,
    pub visualization       : visualization::Container,
    pub error_visualization : error::Container,
    pub action_bar          : action_bar::ActionBar,
    pub vcs_indicator       : vcs::StatusIndicator,
    pub style               : StyleWatchFrp,
}

impl NodeModel {
    /// Constructor.
    pub fn new(app:&Application, registry:visualization::Registry) -> Self {
        ensogl::shapes_order_dependencies! {
            app.display.scene() => {
                edge::back::corner        -> backdrop;
                edge::back::line          -> backdrop;
                backdrop                  -> output::port::single_port;
                backdrop                  -> output::port::multi_port;
                output::port::single_port -> background;
                output::port::multi_port  -> background;
                background                -> drag_area;
                drag_area                 -> edge::front::corner;
                drag_area                 -> edge::front::line;
                edge::front::corner       -> input::port::hover;
                edge::front::line         -> input::port::hover;
                input::port::hover        -> input::port::viz;
            }
        }

        let scene  = app.display.scene();
        let logger = Logger::new("node");

        let main_logger             = Logger::sub(&logger,"main_area");
        let drag_logger             = Logger::sub(&logger,"drag_area");
        let error_indicator_logger  = Logger::sub(&logger,"error_indicator");

        let error_indicator = error_shape::View::new(&error_indicator_logger);
        let backdrop        = backdrop::View::new(&main_logger);
        let background      = background::View::new(&main_logger);
        let drag_area       = drag_area::View::new(&drag_logger);
        let vcs_indicator   = vcs::StatusIndicator::new(app);
        let display_object  = display::object::Instance::new(&logger);

        display_object.add_child(&drag_area);
        display_object.add_child(&backdrop);
        display_object.add_child(&background);
        display_object.add_child(&vcs_indicator);

        // Disable shadows to allow interaction with the output port.
        let shape_system = scene.layers.main.shape_system_registry.shape_system
            (&scene,PhantomData::<backdrop::DynamicShape>);
        shape_system.shape_system.set_pointer_events(false);

        let input = input::Area::new(&logger,app);
        let visualization = visualization::Container::new(&logger,&app,registry);

        display_object.add_child(&visualization);
        display_object.add_child(&input);

        let error_visualization = error::Container::new(scene);
        let (x,y)               = ERROR_VISUALIZATION_SIZE;
        error_visualization.set_size.emit(Vector2(x,y));

        let action_bar = action_bar::ActionBar::new(&logger,&app);
        display_object.add_child(&action_bar);

        let output = output::Area::new(&logger,app);
        display_object.add_child(&output);

        let style = StyleWatchFrp::new(&app.display.scene().style_sheet);

        let app = app.clone_ref();
        Self {app,display_object,logger,backdrop,background,drag_area,output,input,visualization
            ,error_visualization,action_bar,error_indicator,vcs_indicator,style}.init()
    }

    pub fn get_crumbs_by_id(&self, id:ast::Id) -> Option<Crumbs> {
        let input_crumbs = self.input.get_crumbs_by_id(id).map(Crumbs::input);
        input_crumbs.or_else(||self.output.get_crumbs_by_id(id).map(Crumbs::output))
    }

    fn init(self) -> Self {
        self.set_expression(Expression::new_plain("empty"));
        self
    }

    pub fn width(&self) -> f32 {
        self.input.width.value()
    }

    pub fn height(&self) -> f32 {
        HEIGHT
    }

    fn set_expression(&self, expr:impl Into<Expression>) {
        let expr = expr.into();
        self.output.set_expression(&expr);
        self.input.set_expression(&expr);
    }

    fn set_expression_usage_type(&self, crumbs:&Crumbs, tp:&Option<Type>) {
        match crumbs.endpoint {
            Endpoint::Input  => self.input.set_expression_usage_type(&crumbs.crumbs,tp),
            Endpoint::Output => self.output.set_expression_usage_type(&crumbs.crumbs,tp),
        }
    }

    fn set_width(&self, width:f32) -> Vector2 {
        let height      = self.height();
        let size        = Vector2(width,height);
        let padded_size = size + Vector2(PADDING,PADDING) * 2.0;
        self.backdrop.size.set(padded_size);
        self.background.size.set(padded_size);
        self.drag_area.size.set(padded_size);
        self.error_indicator.size.set(padded_size);
        self.vcs_indicator.set_size(padded_size);
        self.backdrop.mod_position(|t| t.x = width/2.0);
        self.background.mod_position(|t| t.x = width/2.0);
        self.drag_area.mod_position(|t| t.x = width/2.0);

        self.error_indicator.set_position_x(width/2.0);
        self.vcs_indicator.set_position_x(width/2.0);

        let action_bar_width = ACTION_BAR_WIDTH;
        self.action_bar.mod_position(|t| {
            t.x = width + CORNER_RADIUS + action_bar_width / 2.0;
        });
        self.action_bar.frp.set_size(Vector2::new(action_bar_width,ACTION_BAR_HEIGHT));

        let visualization_pos = Vector2(width / 2.0, VISUALIZATION_OFFSET_Y);
        self.error_visualization.set_position_xy(visualization_pos);
        self.visualization.set_position_xy(visualization_pos);

        size
    }

    pub fn visualization(&self) -> &visualization::Container {
        &self.visualization
    }

    fn set_error(&self, error:Option<&Error>) {
        if let Some(error) = error {
            self.error_visualization.display_kind(*error.kind);
            if let Some(error_data) = error.visualization_data() {
                self.error_visualization.set_data(&error_data);
            }
            self.display_object.add_child(&self.error_visualization);
        } else {
            self.error_visualization.unset_parent();
        }
    }

    fn set_error_color(&self, color:&color::Lcha) {
        self.error_indicator.color_rgba.set(color::Rgba::from(color).into());
        if color.alpha < EPSILON {
            self.error_indicator.unset_parent();
        } else {
            self.display_object.add_child(&self.error_indicator);
        }
    }
}

impl Node {
    pub fn new(app:&Application, registry:visualization::Registry) -> Self {
        let frp       = Frp::new();
        let network   = &frp.network;
        let out       = &frp.output;
        let model     = Rc::new(NodeModel::new(app,registry));
        let selection = Animation::<f32>::new(network);

        let error_color_anim = color::Animation::new(network);
        let style            = StyleWatch::new(&app.display.scene().style_sheet);
        let style_frp        = &model.style;
        let action_bar       = &model.action_bar.frp;

        frp::extend! { network

            // === Hover ===
            // The hover discovery of a node is an interesting process. First, we discover whether
            // ths user hovers the drag area. The input port manager merges this information with
            // port hover events and outputs the final hover event for any part inside of the node.

            let drag_area           = &model.drag_area.events;
            drag_area_hover        <- bool(&drag_area.mouse_out,&drag_area.mouse_over);
            model.input.set_hover  <+ drag_area_hover;
            model.output.set_hover <+ model.input.body_hover;
            out.source.hover       <+ model.output.body_hover;


            // === Background Press ===

            out.source.background_press <+ model.drag_area.events.mouse_down;
            out.source.background_press <+ model.input.on_background_press;


            // === Selection ===

            deselect_target  <- frp.deselect.constant(0.0);
            select_target    <- frp.select.constant(1.0);
            selection.target <+ any(&deselect_target,&select_target);
            eval selection.value ((t) model.backdrop.selection.set(*t));


            // === Expression ===

            let unresolved_symbol_type = Some(Type(ImString::new(UNRESOLVED_SYMBOL_TYPE)));
            filtered_usage_type <- frp.set_expression_usage_type.filter(
                move |(_,tp)| *tp != unresolved_symbol_type
            );
            eval filtered_usage_type (((a,b)) model.set_expression_usage_type(a,b));
            eval frp.set_expression  ((a)     model.set_expression(a));
            out.source.expression                  <+ model.input.frp.expression;
            model.input.set_connected              <+ frp.set_input_connected;
            model.output.set_expression_visibility <+ frp.set_output_expression_visibility;


            // === Size ===

            new_size <- model.input.frp.width.map(f!((w) model.set_width(*w)));
            eval new_size ((t) model.output.frp.set_size.emit(t));


            // === Action Bar ===

            let visualization_enabled = action_bar.action_visbility.clone_ref();
            out.source.skip   <+ action_bar.action_skip;
            out.source.freeze <+ action_bar.action_freeze;
            eval out.hover ((t) action_bar.set_visibility(t));
       }


        // === Visualizations & Errors ===

        let hover_onset_delay = DelayedAnimation::new(network);
        hover_onset_delay.set_delay(VIS_PREVIEW_ONSET_MS);
        hover_onset_delay.set_duration(0.0);

        frp::extend! { network

            frp.source.error <+ frp.set_error;
            is_error_set <- frp.error.map(|err| err.is_some());
            no_error_set <- not(&is_error_set);
            error_color_anim.target <+ frp.error.map(f!([style](error)
                Self::error_color(error,&style))
            );

            eval frp.set_visualization ((t) model.visualization.frp.set_visualization.emit(t));
            visualization_enabled_frp <- bool(&frp.disable_visualization,&frp.enable_visualization);
            eval visualization_enabled_frp ((enabled)
                model.action_bar.set_action_visibility_state(enabled)
            );

            // Show preview visualisation after some delay, depending on whether we show an error
            // or are in quick preview mode. Also, omit the preview if we don't have an
            // expression.
            has_expression <- frp.set_expression.map(|expr| *expr != Expression::default());

            preview_show_delay <- all(&frp.quick_preview_vis,&is_error_set);
            preview_show_delay <- preview_show_delay.map(|(quick_preview,is_error)| {
                match(is_error,quick_preview) {
                    (true,_)      => ERROR_PREVIEW_ONSET_MS,
                    (false,false) => VIS_PREVIEW_ONSET_MS,
                    (false,true)  => 0.0
                }
            });
            hover_onset_delay.set_delay <+ preview_show_delay;

            outout_hover            <- model.output.on_port_hover.map(|s| s.is_on());
            hover_onset_delay.start <+ outout_hover.on_true();
            hover_onset_delay.reset <+ outout_hover.on_false();
            preview_visible         <- bool(&hover_onset_delay.on_reset,&hover_onset_delay.on_end);
            preview_visible         <- preview_visible && has_expression;
            preview_visible         <- preview_visible.on_change();

            visualization_visible <- visualization_enabled || preview_visible;
            visualization_visible <- visualization_visible && no_error_set;
            visualization_visible <- visualization_visible.on_change();
            frp.source.visualization_enabled <+ visualization_enabled || preview_visible;
            eval visualization_visible ((is_visible)
                model.visualization.frp.set_visibility(is_visible)
            );

            // Ensure the preview is visible above all other elements, but the normal visualisation
            // is below nodes.
            layer_on_hover     <- preview_visible.on_false().map(|_| visualization::Layer::Default);
            layer_on_not_hover <- preview_visible.on_true().map(|_| visualization::Layer::Front);
            layer              <- any(layer_on_hover,layer_on_not_hover);
            model.visualization.frp.set_layer <+ layer;
<<<<<<< HEAD
            eval layer ((l) model.error_visualization.frp.set_layer.emit(l));
=======
>>>>>>> 61514f93

            update_error <- all(frp.set_error,preview_visible);
            eval update_error([model]((error,visible)){
                if *visible {
                     model.set_error(error.as_ref());
                } else {
                     model.set_error(None);
                }
            });

            eval error_color_anim.value ((value) model.set_error_color(value));

        }

        frp::extend! { network

            // === Color Handling ===

            let bgg = style_frp.get_color(ensogl_theme::graph_editor::node::background);

            bg_color <- all_with(&bgg,&frp.set_disabled,f!([model](bgg,disabled) {
                model.input.frp.set_disabled(*disabled);
                *bgg
            }));

            // FIXME [WD]: Uncomment when implementing disabled icon.
            // bg_color <- frp.set_disabled.map(f!([model,style](disabled) {
            //     model.input.frp.set_disabled(*disabled);
            //     let bg_color_path = ensogl_theme::graph_editor::node::background;
            //     if *disabled { style.get_color_dim(bg_color_path) }
            //     else         { style.get_color(bg_color_path) }
            // }));
            // bg_color_anim.target <+ bg_color;
            // eval bg_color_anim.value ((c)
            //     model.background.bg_color.set(color::Rgba::from(c).into())
            // );

            eval bg_color ((c) model.background.bg_color.set(c.into()));


            // === Output Label ===

            model.output.set_port_label_visibility
                <+ visualization_visible.not().and(&no_error_set);


            // === VCS Handling ===
<<<<<<< HEAD

            model.vcs_indicator.frp.set_status <+ frp.set_vcs_status;
        }

        // Those three lines initialize the values that are necessary for port labels to show.
        // All three are needed in this order, for reasons that I do not understand.
        frp.set_error(None);
        frp.enable_visualization();
        frp.disable_visualization();

=======
            model.vcs_indicator.frp.set_status <+ frp.set_vcs_status;
        }

        model.error_visualization.set_layer(visualization::Layer::Front);
        frp.set_error.emit(None);
>>>>>>> 61514f93
        frp.set_disabled.emit(false);
        Self {frp,model}
    }

    fn error_color(error:&Option<Error>, style:&StyleWatch) -> color::Lcha {
        use ensogl_theme::graph_editor::node::error as error_theme;

        if let Some(error) = error {
            let path = match *error.kind {
                error::Kind::Panic   => error_theme::panic,
                error::Kind::Dataflow => error_theme::dataflow,
            };
            style.get_color(path).into()
        } else {
            color::Lcha::transparent()
        }
    }
}

impl display::Object for Node {
    fn display_object(&self) -> &display::object::Instance {
        &self.model.display_object
    }
}<|MERGE_RESOLUTION|>--- conflicted
+++ resolved
@@ -19,11 +19,7 @@
 use crate::prelude::*;
 
 use crate::component::visualization;
-<<<<<<< HEAD
-=======
-use crate::tooltip;
 use crate::Type;
->>>>>>> 61514f93
 
 use enso_frp as frp;
 use enso_frp;
@@ -649,10 +645,7 @@
             layer_on_not_hover <- preview_visible.on_true().map(|_| visualization::Layer::Front);
             layer              <- any(layer_on_hover,layer_on_not_hover);
             model.visualization.frp.set_layer <+ layer;
-<<<<<<< HEAD
             eval layer ((l) model.error_visualization.frp.set_layer.emit(l));
-=======
->>>>>>> 61514f93
 
             update_error <- all(frp.set_error,preview_visible);
             eval update_error([model]((error,visible)){
@@ -700,10 +693,11 @@
 
 
             // === VCS Handling ===
-<<<<<<< HEAD
 
             model.vcs_indicator.frp.set_status <+ frp.set_vcs_status;
         }
+        
+        model.error_visualization.set_layer(visualization::Layer::Front);
 
         // Those three lines initialize the values that are necessary for port labels to show.
         // All three are needed in this order, for reasons that I do not understand.
@@ -711,13 +705,6 @@
         frp.enable_visualization();
         frp.disable_visualization();
 
-=======
-            model.vcs_indicator.frp.set_status <+ frp.set_vcs_status;
-        }
-
-        model.error_visualization.set_layer(visualization::Layer::Front);
-        frp.set_error.emit(None);
->>>>>>> 61514f93
         frp.set_disabled.emit(false);
         Self {frp,model}
     }
