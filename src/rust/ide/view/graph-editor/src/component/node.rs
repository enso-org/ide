//! Definition of the Node component.

#![allow(missing_docs)]
// WARNING! UNDER HEAVY DEVELOPMENT. EXPECT DRASTIC CHANGES.

#[deny(missing_docs)]
pub mod action_bar;
pub mod expression;
pub mod input;
pub mod output;
#[warn(missing_docs)]
pub mod error;
#[deny(missing_docs)]
pub mod vcs;
#[warn(missing_docs)]
pub mod profiling;

pub use error::Error;
pub use expression::Expression;

use crate::prelude::*;

use crate::component::node::profiling::ProfilingLabel;
use crate::view;
use crate::component::visualization;
use crate::tooltip;
use crate::Type;

use enso_frp as frp;
use enso_frp;
use ensogl::Animation;
use ensogl::animation::delayed::DelayedAnimation;
use ensogl::application::Application;
use ensogl::data::color;
use ensogl::display::shape::*;
use ensogl::display::traits::*;
use ensogl::display;
use ensogl_gui_components::shadow;
use ensogl_text::Text;
use ensogl_theme;
use std::f32::EPSILON;

use super::edge;


// =================
// === Constants ===
// =================

pub const ACTION_BAR_WIDTH  : f32 = 180.0;
pub const ACTION_BAR_HEIGHT : f32 = 15.0;
pub const CORNER_RADIUS     : f32 = 14.0;
pub const HEIGHT            : f32 = 28.0;
pub const PADDING           : f32 = 40.0;
pub const RADIUS            : f32 = 14.0;

const INFINITE                 : f32       = 99999.0;
const ERROR_VISUALIZATION_SIZE : (f32,f32) = visualization::container::DEFAULT_SIZE;

const VISUALIZATION_OFFSET_Y : f32 = -120.0;

const VIS_PREVIEW_ONSET_MS   : f32 = 4000.0;
const ERROR_PREVIEW_ONSET_MS : f32 = 0000.0;
/// A type of unresolved methods. We filter them out, because we don't want to treat them as types
/// for ports and edges coloring (due to bad UX otherwise).
const UNRESOLVED_SYMBOL_TYPE : &str = "Builtins.Main.Unresolved_Symbol";



// =============
// === Shape ===
// =============

/// Node background definition.
pub mod background {
    use super::*;

    ensogl::define_shape_system! {
        (style:Style, bg_color:Vector4) {
            let bg_color = Var::<color::Rgba>::from(bg_color);
            let width    = Var::<Pixels>::from("input_size.x");
            let height   = Var::<Pixels>::from("input_size.y");
            let width    = width  - PADDING.px() * 2.0;
            let height   = height - PADDING.px() * 2.0;
            let radius   = RADIUS.px();
            let shape    = Rect((&width,&height)).corners_radius(&radius);
            let shape    = shape.fill(bg_color);
            shape.into()
        }
    }
}

/// Node backdrop. Contains shadow and selection.
pub mod backdrop {
    use super::*;

    ensogl::define_shape_system! {
        (style:Style, selection:f32) {

            let width  = Var::<Pixels>::from("input_size.x");
            let height = Var::<Pixels>::from("input_size.y");
            let width  = width  - PADDING.px() * 2.0;
            let height = height - PADDING.px() * 2.0;

            // === Shadow ===

            let shadow_radius = &height / 2.0;
            let shadow_base   = Rect((&width,&height)).corners_radius(shadow_radius);
            let shadow        = shadow::from_shape(shadow_base.into(),style);


            // === Selection ===

            let sel_color  = style.get_color(ensogl_theme::graph_editor::node::selection);
            let sel_size   = style.get_number(ensogl_theme::graph_editor::node::selection::size);
            let sel_offset = style.get_number(ensogl_theme::graph_editor::node::selection::offset);

            let sel_width   = &width  - 2.px() + &sel_offset.px() * 2.0 * &selection;
            let sel_height  = &height - 2.px() + &sel_offset.px() * 2.0 * &selection;
            let sel_radius  = &sel_height / 2.0;
            let select      = Rect((&sel_width,&sel_height)).corners_radius(&sel_radius);

            let sel2_width  = &width  - 2.px() + &(sel_size + sel_offset).px() * 2.0 * &selection;
            let sel2_height = &height - 2.px() + &(sel_size + sel_offset).px() * 2.0 * &selection;
            let sel2_radius = &sel2_height / 2.0;
            let select2     = Rect((&sel2_width,&sel2_height)).corners_radius(&sel2_radius);

            let select = select2 - select;
            let select = select.fill(sel_color);


             // === Error Pattern  Alternative ===
             // TODO: Remove once the error indicator design is finalised.
             // let repeat      =  Var::<Vector2<Pixels>>::from((10.px(), 10.px()));
             // let error_width =  Var::<Pixels>::from(5.px());
             //
             // let stripe_red   = Rect((error_width, 99999.px()));
             // let pattern = stripe_red.repeat(repeat).rotate(45.0.radians());
             // let mask    = Rect((&width,&height)).corners_radius(&radius);
             // let pattern1 = mask.intersection(pattern).fill(color::Rgba::red());

             // let out =  select + shadow + shape + pattern1;

            // === Final Shape ===

            let out = select + shadow;
            out.into()
        }
    }
}

pub mod drag_area {
    use super::*;

    ensogl::define_shape_system! {
        (style:Style) {
            let width  : Var<Pixels> = "input_size.x".into();
            let height : Var<Pixels> = "input_size.y".into();
            let width  = width  - PADDING.px() * 2.0;
            let height = height - PADDING.px() * 2.0;
            let radius = 14.px();
            let shape  = Rect((&width,&height)).corners_radius(radius);
            let shape  = shape.fill(color::Rgba::new(0.0,0.0,0.0,0.000_001));

            let out = shape;
            out.into()
        }
    }
}



// =======================
// === Error Indicator ===
// =======================

pub mod error_shape {
    use super::*;

    ensogl::define_shape_system! {
        (style:Style,color_rgba:Vector4<f32>) {
            use ensogl_theme::graph_editor::node as node_theme;

            let width  = Var::<Pixels>::from("input_size.x");
            let height = Var::<Pixels>::from("input_size.y");
            let zoom   = Var::<f32>::from("1.0/zoom()");
            let width  = width  - PADDING.px() * 2.0;
            let height = height - PADDING.px() * 2.0;
            let radius = RADIUS.px();

            let error_width         = style.get_number(node_theme::error::width).px();
            let repeat_x            = style.get_number(node_theme::error::repeat_x).px();
            let repeat_y            = style.get_number(node_theme::error::repeat_y).px();
            let stripe_width        = style.get_number(node_theme::error::stripe_width);
            let stripe_angle        = style.get_number(node_theme::error::stripe_angle);
            let repeat              = Var::<Vector2<Pixels>>::from((repeat_x,repeat_y));
            let stripe_width        = Var::<Pixels>::from(zoom * stripe_width);
            let stripe_red          = Rect((&stripe_width,INFINITE.px()));
            let stripe_angle_rad    = stripe_angle.radians();
            let pattern             = stripe_red.repeat(repeat).rotate(stripe_angle_rad);
            let mask                = Rect((&width,&height)).corners_radius(&radius);
            let mask                = mask.grow(error_width);
            let pattern             = mask.intersection(pattern).fill(color_rgba);

            pattern.into()
        }
    }
}



// ==============
// === Crumbs ===
// ==============

#[derive(Clone,Copy,Debug)]
pub enum Endpoint { Input, Output }

#[derive(Clone,Debug)]
pub struct Crumbs {
    pub endpoint : Endpoint,
    pub crumbs   : span_tree::Crumbs,
}

impl Crumbs {
    pub fn input(crumbs: span_tree::Crumbs) -> Self {
        let endpoint = Endpoint::Input;
        Self {endpoint,crumbs}
    }

    pub fn output(crumbs: span_tree::Crumbs) -> Self {
        let endpoint = Endpoint::Output;
        Self {endpoint,crumbs}
    }
}

impl Default for Crumbs {
    fn default() -> Self {
        Self::output(default())
    }
}



// ============
// === Node ===
// ============

ensogl::define_endpoints! {
    Input {
        select                (),
        deselect              (),
        enable_visualization  (),
        disable_visualization (),
        set_visualization     (Option<visualization::Definition>),
        set_disabled          (bool),
        set_input_connected   (span_tree::Crumbs,Option<Type>,bool),
        set_expression        (Expression),
        set_error             (Option<Error>),
        /// Set the expression USAGE type. This is not the definition type, which can be set with
        /// `set_expression` instead. In case the usage type is set to None, ports still may be
        /// colored if the definition type was present.
        set_expression_usage_type         (Crumbs,Option<Type>),
        set_output_expression_visibility  (bool),
        set_vcs_status                    (Option<vcs::Status>),
        /// Indicate whether preview visualisations should be delayed or immediate.
        quick_preview_vis                 (bool),
        set_view_mode                     (view::Mode),
        set_profiling_min_global_duration (f32),
        set_profiling_max_global_duration (f32),
        set_profiling_status              (profiling::Status),
    }
    Output {
        /// Press event. Emitted when user clicks on non-active part of the node, like its
        /// background. In edit mode, the whole node area is considered non-active.
        background_press      (),
        expression            (Text),
        skip                  (bool),
        freeze                (bool),
        hover                 (bool),
        error                 (Option<Error>),
        visualization_enabled (bool),
        tooltip               (tooltip::Style),
    }
}

/// The visual node representation.
///
/// ## Origin
/// Please note that the origin of the node is on its left side, centered vertically. This decision
/// was made to both optimise performance and make the origin point more meaningful. When editing
/// the node, its width changes, while its left border remains still. When expanding the node, its
/// height changes, while its top remains at the same place. Thus, while editing or expanding the
/// node, there is no need to update its position. Moreover, the chosen origin point is more natural
/// than origin placed in other possible places, including the upper-left corner of its bounding
/// box. The `x` symbolises the origin on the following drawing:
///
/// ```ignore
///   ╭─────────────────╮
///  x│                 │
///   ╰─────────────────╯
/// ```
///
/// ## FRP Event Architecture.
/// Nodes FRP architecture is designed for efficiency. Event with millions nodes on the stage, only
/// small amount of events will be passed around on user action. This is not always simple, and it
/// required a careful, well thought architecture.
///
/// Take for example the `edit_mode` event. It is emitted when user presses the `cmd` button. The
/// following requirements should be hold:
///
/// 1. If the mouse is not over a node, nothing happens.
/// 2. If the mouse traverses over the node with `cmd` being hold, the mouse cursor should change to
///    text cursor to indicate that editing of the expression is possible.
/// 3. If the mouse was over the node when pressing `cmd`, the mouse cursor should change to text
///    cursor as well.
///
/// The points 1 and 2 are pretty easy to be done. We can discover mouse hover from inside of the
/// node and react in the right way. The point 3 is tricky. There are several possible solutions
/// out there:
///
/// A. After pressing / releasing `cmd` we should send an event to every node on the stage to
///    indicate that the "edit mode" is on. This is a simple solution, but also very inefficient
///    with a lot of nodes on the stage.
///
/// B. We could pass a special FRP output to node constructor, like
///    `is_edit_mode_on:frp::Sampler<bool>`, which could be sampled by the node whenever the mouse
///    hovers it. This will solve the requirement 2, but will not work with requirement 3.
///
/// C. We could discover inside of node when mouse hovers it (either the drag area, or ports, or
///    anything else that we consider part of the node), and emit it as an output event. Then we
///    can capture the event in the graph editor and tag it with the node id. Having the information
///    in place, we can send events to the currently hovered node whenever we need, directly from
///    the graph editor. This solves all issues in a very efficient and elegant way, but is somehow
///    complex logically (the events are emitted from node to graph, then processed there and
///    emitted back to the right node).
///
/// Currently, the solution "C" (most optimal) is implemented here.
#[derive(Clone,CloneRef,Debug)]
#[allow(missing_docs)]
pub struct Node {
    pub model : Rc<NodeModel>,
    pub frp   : Frp,
}

impl AsRef<Node> for Node {
    fn as_ref(&self) -> &Self {
        self
    }
}

impl Deref for Node {
    type Target = Frp;
    fn deref(&self) -> &Self::Target {
        &self.frp
    }
}

/// Internal data of `Node`
#[derive(Clone,CloneRef,Debug)]
#[allow(missing_docs)]
pub struct NodeModel {
    pub app                 : Application,
    pub display_object      : display::object::Instance,
    pub logger              : Logger,
    pub backdrop            : backdrop::View,
    pub background          : background::View,
    pub drag_area           : drag_area::View,
    pub error_indicator     : error_shape::View,
    pub profiling_label     : ProfilingLabel,
    pub input               : input::Area,
    pub output              : output::Area,
    pub visualization       : visualization::Container,
    pub error_visualization : error::Container,
    pub action_bar          : action_bar::ActionBar,
    pub vcs_indicator       : vcs::StatusIndicator,
    pub style               : StyleWatchFrp,
}

impl NodeModel {
    /// Constructor.
    pub fn new(app:&Application, registry:visualization::Registry) -> Self {
        ensogl::shapes_order_dependencies! {
            app.display.scene() => {
                edge::back::corner        -> backdrop;
                edge::back::line          -> backdrop;
                backdrop                  -> output::port::single_port;
                backdrop                  -> output::port::multi_port;
                output::port::single_port -> background;
                output::port::multi_port  -> background;
                background                -> drag_area;
                drag_area                 -> edge::front::corner;
                drag_area                 -> edge::front::line;
                edge::front::corner       -> input::port::hover;
                edge::front::line         -> input::port::hover;
                input::port::hover        -> input::port::viz;
            }
        }

        let scene  = app.display.scene();
        let logger = Logger::new("node");

        let main_logger             = Logger::sub(&logger,"main_area");
        let drag_logger             = Logger::sub(&logger,"drag_area");
        let error_indicator_logger  = Logger::sub(&logger,"error_indicator");

        let error_indicator = error_shape::View::new(&error_indicator_logger);
        let profiling_label = ProfilingLabel::new(app);
        let backdrop        = backdrop::View::new(&main_logger);
        let background      = background::View::new(&main_logger);
        let drag_area       = drag_area::View::new(&drag_logger);
        let vcs_indicator   = vcs::StatusIndicator::new(app);
        let display_object  = display::object::Instance::new(&logger);

        display_object.add_child(&profiling_label);
        display_object.add_child(&drag_area);
        display_object.add_child(&backdrop);
        display_object.add_child(&background);
        display_object.add_child(&vcs_indicator);

        // Disable shadows to allow interaction with the output port.
        let shape_system = scene.layers.main.shape_system_registry.shape_system
            (&scene,PhantomData::<backdrop::DynamicShape>);
        shape_system.shape_system.set_pointer_events(false);

        let input = input::Area::new(&logger,app);
        let visualization = visualization::Container::new(&logger,&app,registry);

        display_object.add_child(&visualization);
        display_object.add_child(&input);

        let error_visualization = error::Container::new(scene);
        let (x,y)               = ERROR_VISUALIZATION_SIZE;
        error_visualization.set_size.emit(Vector2(x,y));

        let action_bar = action_bar::ActionBar::new(&logger,&app);
        display_object.add_child(&action_bar);

        let output = output::Area::new(&logger,app);
        display_object.add_child(&output);

        let style = StyleWatchFrp::new(&app.display.scene().style_sheet);

        let app = app.clone_ref();
<<<<<<< HEAD
        Self {app,display_object,logger,backdrop,background,drag_area,output,input,visualization
            ,error_visualization,profiling_label,action_bar,error_indicator,vcs_indicator,style}
            .init()
=======
        Self {app,display_object,logger,backdrop,background,drag_area,error_indicator,input,output
             ,visualization,error_visualization,action_bar,vcs_indicator,style}.init()
>>>>>>> 2d414078
    }

    pub fn get_crumbs_by_id(&self, id:ast::Id) -> Option<Crumbs> {
        let input_crumbs = self.input.get_crumbs_by_id(id).map(Crumbs::input);
        input_crumbs.or_else(||self.output.get_crumbs_by_id(id).map(Crumbs::output))
    }

    fn init(self) -> Self {
        self.set_expression(Expression::new_plain("empty"));
        self
    }

    pub fn width(&self) -> f32 {
        self.input.width.value()
    }

    pub fn height(&self) -> f32 {
        HEIGHT
    }

    fn set_expression(&self, expr:impl Into<Expression>) {
        let expr = expr.into();
        self.output.set_expression(&expr);
        self.input.set_expression(&expr);
    }

    fn set_expression_usage_type(&self, crumbs:&Crumbs, tp:&Option<Type>) {
        match crumbs.endpoint {
            Endpoint::Input  => self.input.set_expression_usage_type(&crumbs.crumbs,tp),
            Endpoint::Output => self.output.set_expression_usage_type(&crumbs.crumbs,tp),
        }
    }

    fn set_width(&self, width:f32) -> Vector2 {
        let height      = self.height();
        let size        = Vector2(width,height);
        let padded_size = size + Vector2(PADDING,PADDING) * 2.0;
        self.backdrop.size.set(padded_size);
        self.background.size.set(padded_size);
        self.drag_area.size.set(padded_size);
        self.error_indicator.size.set(padded_size);
        self.vcs_indicator.set_size(padded_size);
        self.backdrop.mod_position(|t| t.x = width/2.0);
        self.background.mod_position(|t| t.x = width/2.0);
        self.drag_area.mod_position(|t| t.x = width/2.0);
        self.error_indicator.set_position_x(width/2.0);
        self.vcs_indicator.set_position_x(width/2.0);

        let action_bar_width = ACTION_BAR_WIDTH;
        self.action_bar.mod_position(|t| {
            t.x = width + CORNER_RADIUS + action_bar_width / 2.0;
        });
        self.action_bar.frp.set_size(Vector2::new(action_bar_width,ACTION_BAR_HEIGHT));

        let visualization_pos = Vector2(width / 2.0, VISUALIZATION_OFFSET_Y);
        self.error_visualization.set_position_xy(visualization_pos);
        self.visualization.set_position_xy(visualization_pos);

        size
    }

    pub fn visualization(&self) -> &visualization::Container {
        &self.visualization
    }

    fn set_error(&self, error:Option<&Error>) {
        if let Some(error) = error {
            self.error_visualization.display_kind(*error.kind);
            if let Some(error_data) = error.visualization_data() {
                self.error_visualization.set_data(&error_data);
            }
            self.display_object.add_child(&self.error_visualization);
        } else {
            self.error_visualization.unset_parent();
        }
    }

    fn set_error_color(&self, color:&color::Lcha) {
        self.error_indicator.color_rgba.set(color::Rgba::from(color).into());
        if color.alpha < EPSILON {
            self.error_indicator.unset_parent();
        } else {
            self.display_object.add_child(&self.error_indicator);
        }
    }
}

impl Node {
    pub fn new(app:&Application, registry:visualization::Registry) -> Self {
        let frp       = Frp::new();
        let network   = &frp.network;
        let out       = &frp.output;
        let model     = Rc::new(NodeModel::new(app,registry));
        let selection = Animation::<f32>::new(network);

        let error_color_anim = color::Animation::new(network);
        let style            = StyleWatch::new(&app.display.scene().style_sheet);
        let style_frp        = &model.style;
        let action_bar       = &model.action_bar.frp;

        frp::extend! { network

            // === Hover ===
            // The hover discovery of a node is an interesting process. First, we discover whether
            // ths user hovers the drag area. The input port manager merges this information with
            // port hover events and outputs the final hover event for any part inside of the node.

            let drag_area           = &model.drag_area.events;
            drag_area_hover        <- bool(&drag_area.mouse_out,&drag_area.mouse_over);
            model.input.set_hover  <+ drag_area_hover;
            model.output.set_hover <+ model.input.body_hover;
            out.source.hover       <+ model.output.body_hover;


            // === Background Press ===

            out.source.background_press <+ model.drag_area.events.mouse_down;
            out.source.background_press <+ model.input.on_background_press;


            // === Selection ===

            deselect_target  <- frp.deselect.constant(0.0);
            select_target    <- frp.select.constant(1.0);
            selection.target <+ any(&deselect_target,&select_target);
            eval selection.value ((t) model.backdrop.selection.set(*t));


            // === Expression ===

            let unresolved_symbol_type = Some(Type(ImString::new(UNRESOLVED_SYMBOL_TYPE)));
            filtered_usage_type <- frp.set_expression_usage_type.filter(
                move |(_,tp)| *tp != unresolved_symbol_type
            );
            eval filtered_usage_type (((a,b)) model.set_expression_usage_type(a,b));
            eval frp.set_expression  ((a)     model.set_expression(a));
            out.source.expression                  <+ model.input.frp.expression;
            model.input.set_connected              <+ frp.set_input_connected;
            model.input.set_disabled               <+ frp.set_disabled;
            model.output.set_expression_visibility <+ frp.set_output_expression_visibility;


            // === Size ===

            new_size <- model.input.frp.width.map(f!((w) model.set_width(*w)));
            eval new_size ((t) model.output.frp.set_size.emit(t));


            // === Action Bar ===

            let visualization_enabled = action_bar.action_visibility.clone_ref();
            out.source.skip   <+ action_bar.action_skip;
            out.source.freeze <+ action_bar.action_freeze;
            eval out.hover ((t) action_bar.set_visibility(t));


            // === View Mode ===

            model.input.set_view_mode           <+ frp.set_view_mode;
            model.output.set_view_mode          <+ frp.set_view_mode;
            model.profiling_label.set_view_mode <+ frp.set_view_mode;
            model.vcs_indicator.set_visibility  <+ frp.set_view_mode.map(|&mode| {
                !matches!(mode,view::Mode::Profiling {..})
            });
        }


        // === Visualizations & Errors ===

        let hover_onset_delay = DelayedAnimation::new(network);
        hover_onset_delay.set_delay(VIS_PREVIEW_ONSET_MS);
        hover_onset_delay.set_duration(0.0);

        frp::extend! { network

            frp.source.error <+ frp.set_error;
            is_error_set <- frp.error.map(|err| err.is_some());
            no_error_set <- not(&is_error_set);
            error_color_anim.target <+ all_with(&frp.error,&frp.set_view_mode,
                f!([style](error,&mode)
                    let error_color = Self::error_color(error,&style);
                    match mode {
                        view::Mode::Normal    => error_color,
                        view::Mode::Profiling => error_color.to_grayscale(),
                    }
                ));

            eval frp.set_visualization ((t) model.visualization.frp.set_visualization.emit(t));
            visualization_enabled_frp <- bool(&frp.disable_visualization,&frp.enable_visualization);
            eval visualization_enabled_frp ((enabled)
                model.action_bar.set_action_visibility_state(enabled)
            );

            // Show preview visualisation after some delay, depending on whether we show an error
            // or are in quick preview mode. Also, omit the preview if we don't have an
            // expression.
            has_tooltip    <- model.output.frp.tooltip.map(|tt| tt.has_content());
            has_expression <- frp.set_expression.map(|expr| *expr != Expression::default());

            preview_show_delay <- all(&frp.quick_preview_vis,&is_error_set);
            preview_show_delay <- preview_show_delay.map(|(quick_preview,is_error)| {
                match(is_error,quick_preview) {
                    (true,_)      => ERROR_PREVIEW_ONSET_MS,
                    (false,false) => VIS_PREVIEW_ONSET_MS,
                    (false,true)  => 0.0
                }
            });
            hover_onset_delay.set_delay <+ preview_show_delay;
            hide_tooltip                <- preview_show_delay.map(|&delay| delay <= EPSILON);

            outout_hover            <- model.output.on_port_hover.map(|s| s.is_on());
            hover_onset_delay.start <+ outout_hover.on_true();
            hover_onset_delay.reset <+ outout_hover.on_false();
            preview_visible         <- bool(&hover_onset_delay.on_reset,&hover_onset_delay.on_end);
            preview_visible         <- preview_visible && has_expression;
            preview_visible         <- preview_visible.on_change();

            visualization_visible            <- visualization_enabled || preview_visible;
            visualization_visible            <- visualization_visible && no_error_set;
            visualization_visible_on_change  <- visualization_visible.on_change();
            frp.source.visualization_enabled <+ visualization_enabled || preview_visible;
            eval visualization_visible_on_change ((is_visible)
                model.visualization.frp.set_visibility(is_visible)
            );

            // Ensure the preview is visible above all other elements, but the normal visualisation
            // is below nodes.
            layer_on_hover     <- preview_visible.on_false().map(|_| visualization::Layer::Default);
            layer_on_not_hover <- preview_visible.on_true().map(|_| visualization::Layer::Front);
            layer              <- any(layer_on_hover,layer_on_not_hover);
            model.visualization.frp.set_layer <+ layer;

            update_error <- all(frp.set_error,preview_visible);
            eval update_error([model]((error,visible)){
                if *visible {
                     model.set_error(error.as_ref());
                } else {
                     model.set_error(None);
                }
            });

            eval error_color_anim.value ((value) model.set_error_color(value));

        }

        // === Profiling Indicator ===

        frp::extend! { network
            model.profiling_label.set_min_global_duration
                <+ frp.set_profiling_min_global_duration;
            model.profiling_label.set_max_global_duration
                <+ frp.set_profiling_max_global_duration;
            model.profiling_label.set_status <+ frp.set_profiling_status;
            model.input.set_profiling_status <+ frp.set_profiling_status;
        }

        let bg_color_anim = color::Animation::new(network);

        frp::extend! { network

            // === Color Handling ===

            let bgg = style_frp.get_color(ensogl_theme::graph_editor::node::background);
            let profiling_theme = profiling::Theme::from_styles(&style_frp,&network);

            profiling_color <- all_with5
                (&frp.set_profiling_status,&frp.set_profiling_min_global_duration,
                &frp.set_profiling_max_global_duration,&profiling_theme,&bgg,
                |&status,&min,&max,&theme,&bgg| {
                    if status.is_finished() {
                        status.display_color(min,max,theme).with_alpha(1.0)
                    } else {
                        color::Lcha::from(bgg)
                    }
                });

            bg_color_anim.target <+ all_with3(&bgg,&frp.set_view_mode,&profiling_color,
                |bgg,&mode,&profiling_color| {
                    match mode {
                        view::Mode::Normal    => color::Lcha::from(*bgg),
                        view::Mode::Profiling => profiling_color,
                    }
                });

            // FIXME [WD]: Uncomment when implementing disabled icon.
            // bg_color <- frp.set_disabled.map(f!([model,style](disabled) {
            //     model.input.frp.set_disabled(*disabled);
            //     let bg_color_path = ensogl_theme::graph_editor::node::background;
            //     if *disabled { style.get_color_dim(bg_color_path) }
            //     else         { style.get_color(bg_color_path) }
            // }));
            // bg_color_anim.target <+ bg_color;
            // eval bg_color_anim.value ((c)
            //     model.background.bg_color.set(color::Rgba::from(c).into())
            // );

            eval bg_color_anim.value ((c)
                model.background.bg_color.set(color::Rgba::from(c).into()));


            // === Tooltip ===

            // Hide tooltip if we show the preview vis.
            frp.source.tooltip <+ preview_visible.on_true().constant(tooltip::Style::unset_label());
            // Propagate output tooltip. Only if it is not hidden, or to disable it.
            block_tooltip      <- hide_tooltip && has_tooltip;
            frp.source.tooltip <+ model.output.frp.tooltip.gate_not(&block_tooltip);


            // === Type Labels ===

            model.output.set_type_label_visibility
                <+ visualization_visible.not().and(&no_error_set);


            // === VCS Handling ===

            model.vcs_indicator.frp.set_status <+ frp.set_vcs_status;
        }

        model.error_visualization.set_layer(visualization::Layer::Front);
        frp.set_error.emit(None);
        frp.set_disabled.emit(false);
        Self {model,frp}
    }

    fn error_color(error:&Option<Error>, style:&StyleWatch) -> color::Lcha {
        use ensogl_theme::graph_editor::node::error as error_theme;

        if let Some(error) = error {
            let path = match *error.kind {
                error::Kind::Panic    => error_theme::panic,
                error::Kind::Dataflow => error_theme::dataflow,
            };
            style.get_color(path).into()
        } else {
            color::Lcha::transparent()
        }
    }
}

impl display::Object for Node {
    fn display_object(&self) -> &display::object::Instance {
        &self.model.display_object
    }
}<|MERGE_RESOLUTION|>--- conflicted
+++ resolved
@@ -442,14 +442,9 @@
         let style = StyleWatchFrp::new(&app.display.scene().style_sheet);
 
         let app = app.clone_ref();
-<<<<<<< HEAD
-        Self {app,display_object,logger,backdrop,background,drag_area,output,input,visualization
-            ,error_visualization,profiling_label,action_bar,error_indicator,vcs_indicator,style}
-            .init()
-=======
         Self {app,display_object,logger,backdrop,background,drag_area,error_indicator,input,output
-             ,visualization,error_visualization,action_bar,vcs_indicator,style}.init()
->>>>>>> 2d414078
+             ,visualization,error_visualization,action_bar,profiling_label,vcs_indicator,style}
+             .init()
     }
 
     pub fn get_crumbs_by_id(&self, id:ast::Id) -> Option<Crumbs> {
