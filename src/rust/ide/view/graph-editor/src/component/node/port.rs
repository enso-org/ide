//! Definition of the Port component.

#[warn(missing_docs)]
pub mod output;

use crate::prelude::*;

use enso_frp as frp;
use enso_frp;
use ensogl::application::Application;
use ensogl::data::color::animation::ColorAnimation;
use ensogl::data::color;
use ensogl::display::scene::Scene;
use ensogl::display::shape::*;
use ensogl::display::traits::*;
use ensogl::display;
use ensogl::gui::component;
use ensogl::gui::cursor;
use ensogl_text as text;
use ensogl_text::buffer;
use ensogl_theme as theme;
use span_tree::SpanTree;
use text::Bytes;
use text::Text;

use super::super::node;

use crate::Type;
use crate::component::type_coloring::TypeColorMap;
use ensogl_text::buffer::data::unit::traits::*;



// ============
// === Port ===
// ============

/// Canvas node shape definition.
pub mod shape {
    use super::*;

    ensogl::define_shape_system! {
        (style:Style) {
            let width  : Var<Pixels> = "input_size.x".into();
            let height : Var<Pixels> = "input_size.y".into();
            let radius = 6.px();
            let shape  = Rect((&width,&height)).corners_radius(radius);
            let color  : Var<color::Rgba> = "srgba(1.0,1.0,1.0,0.00001)".into();
            let shape  = shape.fill(color);
            shape.into()
        }
    }
}

pub fn sort_hack(scene:&Scene) {
    let logger = Logger::new("hack");
    component::ShapeView::<shape::Shape>::new(&logger,scene);
}



// ==================
// === Expression ===
// ==================

#[derive(Clone,Default)]
pub struct Expression {
    pub code             : String,
    pub input_span_tree  : SpanTree,
    pub output_span_tree : SpanTree,
}

impl Expression {
    pub fn debug_from_str(s:&str) -> Self {
        let code             = s.into();
        let input_span_tree  = default();
        let output_span_tree = default();
        Self {code,input_span_tree,output_span_tree}
    }
}

fn get_id_for_crumbs(span_tree:&SpanTree, crumbs:&[span_tree::Crumb]) -> Option<ast::Id> {
    if span_tree.root_ref().crumbs == crumbs {
        return span_tree.root.expression_id
    };
    let span_tree_descendant = span_tree.root_ref().get_descendant(crumbs);
    let expression_id        = span_tree_descendant.map(|node|{node.expression_id});
    expression_id.ok().flatten()
}


impl Debug for Expression {
    fn fmt(&self, f:&mut fmt::Formatter<'_>) -> fmt::Result {
        write!(f,"Expression({})",self.code)
    }
}

impl From<&Expression> for Expression {
    fn from(t:&Expression) -> Self {
        t.clone()
    }
}



// ===========
// === FRP ===
// ===========

ensogl::define_endpoints! {
    Input {
        edit_mode_ready (bool),
        edit_mode       (bool),
        hover           (),
        unhover         (),
        set_dimmed      (bool),

    }

    Output {
        pointer_style (cursor::Style),
        press        (span_tree::Crumbs),
        hover        (Option<span_tree::Crumbs>),
        width        (f32),
        expression   (Text),
        editing      (bool),
    }
}



// =============
// === Model ===
// =============

/// Internal model of the port manager.
#[derive(Debug)]
pub struct Model {
    logger         : Logger,
    display_object : display::object::Instance,
    ports_group    : display::object::Instance,
    app            : Application,
    expression     : RefCell<Expression>,
    label          : text::Area,
    ports          : RefCell<Vec<component::ShapeView<shape::Shape>>>,
    width          : Cell<f32>,
    port_networks  : RefCell<Vec<frp::Network>>,
    type_color_map : TypeColorMap,
    styles         : StyleWatch,
    // Used for caching positions of ports. Used when dragging nodes to compute new edge position
    // based on the provided `Crumbs`. It would not be possible to do it fast without this map, as
    // some ports are virtual and have the same offset - like missing arguments.
    // FIXME: Think of other design, where the SpanTree will be modified to contain correct offsets.
    position_map   : RefCell<HashMap<span_tree::Crumbs,(usize,usize)>>,
}

impl Model {
    pub fn new(logger:impl AnyLogger, app:&Application) -> Self {
        let logger         = Logger::sub(&logger,"port_manager");
        let display_object = display::object::Instance::new(&logger);
        let ports_group    = display::object::Instance::new(&Logger::sub(&logger,"ports"));
        let app            = app.clone_ref();
        let port_networks  = default();
        let type_color_map = default();
        let label          = app.new_view::<text::Area>();
        let ports          = default();
<<<<<<< HEAD
        let text_color     = ColorAnimation::new(&app);
=======
        let position_map   = default();
>>>>>>> 49bdc4e8

        label.single_line(true);
        label.disable_command("cursor_move_up");
        label.disable_command("cursor_move_down");

        // FIXME[WD]: Depth sorting of labels to in front of the mouse pointer. Temporary solution.
        // It needs to be more flexible once we have proper depth management.
        let scene = app.display.scene();
        label.remove_from_view(&scene.views.main);
        label.add_to_view(&scene.views.label);

        label.mod_position(|t| t.y += 6.0);
        display_object.add_child(&label);
        display_object.add_child(&ports_group);

        let text_color_path    = theme::vars::graph_editor::node::text::color;
        let style              = StyleWatch::new(&app.display.scene().style_sheet);
        text_color.set_value(style.get_color(text_color_path));

        label.set_default_text_size(text::Size(12.0));
        label.remove_all_cursors();

        let expression = default();
        let width      = default();

        Self {logger,display_object,ports_group,label,ports,width,app,expression,port_networks
             ,type_color_map,styles,position_map}
    }
}



// ===============
// === Manager ===
// ===============

#[derive(Clone,CloneRef,Debug)]
pub struct Manager {
    model   : Rc<Model>,
    pub frp : Frp,
}

impl Deref for Manager {
    type Target = Frp;
    fn deref(&self) -> &Self::Target {
        &self.frp
    }
}

impl Manager {
    pub fn new(logger:impl AnyLogger, app:&Application) -> Self {
        let model      = Rc::new(Model::new(logger,app));
        let frp        = Frp::new_network();
        let network    = &frp.network;
        let text_color = ColorAnimation::new(&app);
        let style     = StyleWatch::new(&app.display.scene().style_sheet);


        frp::extend! { network
            // === Cursor setup ===

            eval frp.input.edit_mode ([model](enabled) {
                model.label.set_focus(enabled);
                if *enabled { model.label.set_cursor_at_mouse_position(); }
                else        { model.label.remove_all_cursors(); }
            });


            // === Show / Hide Phantom Ports ===

            edit_mode <- all_with(&frp.input.edit_mode,&frp.input.edit_mode_ready,|a,b|*a||*b);
            eval edit_mode ([model](edit_mode) {
                if *edit_mode {
                    model.display_object.remove_child(&model.ports_group)
                } else {
                    model.display_object.add_child(&model.ports_group);
                }
            });

            frp.output.source.hover   <+ edit_mode.gate_not(&edit_mode).constant(None);
            frp.output.source.editing <+ edit_mode.sampler();


            // === Label Hover ===

            hovered <- bool(&frp.input.unhover,&frp.input.hover);
            // The below pattern is a very special one. When mouse is over phantom port and the edit
            // mode button is pressed, the `edit_mode` event is emitted. It then emits trough the
            // network and hides phantom ports. In the next frame, the hovering is changed, so this
            // value needs to be updated.
            edit_mode_hovered <- all_with(&edit_mode,&hovered,|a,_|*a).gate(&hovered);
            label_hovered     <- all_with(&hovered,&edit_mode_hovered,|a,b|*a&&*b);
            eval label_hovered ((t) model.label.set_hover(t));


            // === Properties ===

            frp.output.source.width      <+ model.label.width;
            frp.output.source.expression <+ model.label.content.map(|t| t.clone_ref());


            // === Color Handling ===t


            eval text_color.value ([model](color) {
                // TODO: Make const once all the components can be made const.
                let all_bytes = buffer::Range::from(Bytes::from(0)..Bytes(i32::max_value()));
                model.label.set_color_bytes(all_bytes,color::Rgba::from(color));
            });

            eval frp.set_dimmed ([text_color,style](should_dim) {
                let text_color_path = theme::vars::graph_editor::node::text::color;
                if *should_dim {
                    text_color.set_target(style.get_color_dim(text_color_path));
                } else {
                    text_color.set_target(style.get_color(text_color_path));
                }
            });
        }

        Self {model,frp}
    }

    fn scene(&self) -> &Scene {
        self.model.app.display.scene()
    }

    pub(crate) fn set_expression(&self, expression:impl Into<Expression>) {
        let model      = &self.model;
        let expression = expression.into();

        let glyph_width = 7.224_609_4; // FIXME hardcoded literal
        let width       = expression.code.len() as f32 * glyph_width;
        model.width.set(width);

        let mut to_visit      = vec![expression.input_span_tree.root_ref()];
        let mut ports         = vec![];
        let mut port_networks = vec![];
        let mut offset_shift  = 0;
        let mut vis_expr      = expression.code.clone();

        let mut position_map : HashMap<span_tree::Crumbs,(usize,usize)> = HashMap::new();

        loop {
            match to_visit.pop() {
                None => break,
                Some(node) => {
                    let span            = node.span();
                    let contains_root   = span.index.value == 0;
                    let is_empty        = node.kind.is_positional_insertion_point();
                    let is_opr          = node.kind.is_operation();
                    let skip            = contains_root || is_empty || is_opr;
                    let is_expected_arg = node.kind.is_expected_argument();

                    // FIXME: How to properly discover self? Like `image.blur 15`, to disable
                    // 'blur' port?

                    if !skip {
                        let logger   = Logger::sub(&model.logger,"port");
                        let port     = component::ShapeView::<shape::Shape>::new(&logger,self.scene());
                        let type_map = &model.type_color_map;

                        let mut size  = span.size.value;
                        let mut index = span.index.value + offset_shift;
                        if is_expected_arg {
                            let name      = node.parameter_info.as_ref().unwrap().name.as_ref().unwrap();
                            size          = name.len();
                            index        += 1;
                            offset_shift += 1 + size;
                            vis_expr.push(' ');
                            vis_expr += name;
                        }
                        position_map.insert(node.crumbs.clone(),(size,index));

                        let unit        = 7.224_609_4;
                        let width       = unit * size as f32;
                        let width2      = width + 8.0;
                        let node_height = 28.0;
                        let height      = 18.0;
                        let size        = Vector2::new(width2,height);
                        port.shape.sprite.size.set(Vector2::new(width2,node_height));
                        let x = width/2.0 + unit * index as f32;
                        port.mod_position(|t| t.x = x);
                        model.ports_group.add_child(&port);

                        // FIXME : StyleWatch is unsuitable here, as it was designed as an internal tool for shape system (#795)
                        let styles             = StyleWatch::new(&model.app.display.scene().style_sheet);
                        let missing_type_color = styles.get_color(theme::vars::graph_editor::edge::_type::missing::color);

                        let crumbs = node.crumbs.clone();
                        let ast_id = get_id_for_crumbs(&expression.input_span_tree,&crumbs);
                        let color  = ast_id.and_then(|id|type_map.type_color(id,styles.clone_ref()));
                        let color  = color.unwrap_or(missing_type_color);

                        let highlight = cursor::Style::new_highlight(&port,size,Some(color));

                        frp::new_network! { port_network
                            let mouse_over = port.events.mouse_over.clone_ref();
                            let mouse_out  = port.events.mouse_out.clone_ref();


                            // === Mouse Style ===

                            pointer_style_over  <- mouse_over.map(move |_| highlight.clone());
                            pointer_style_out   <- mouse_out.map(|_| default());
                            pointer_style_hover <- any(pointer_style_over,pointer_style_out);
                            pointer_style       <- all
                                [ pointer_style_hover
                                , self.model.label.pointer_style
                                ].fold();
                            self.frp.output.source.pointer_style <+ pointer_style;


                            // === Port Hover ===

                            let crumbs_over  = crumbs.clone();
                            let hover_source = &self.frp.output.source.hover;
                            eval_ mouse_over (hover_source.emit(&Some(crumbs_over.clone())));
                            eval_ mouse_out  (hover_source.emit(&None));


                            // === Port Press ===

                            let crumbs_down  = crumbs.clone();
                            let press_source = &self.frp.output.source.press;
                            eval_ port.events.mouse_down (press_source.emit(&crumbs_down));
                        }
                        ports.push(port);
                        port_networks.push(port_network);
                    }

                    // FIXME: This is ugly because `children_iter` is not DoubleEndedIterator.
                    to_visit.extend(node.children_iter().collect_vec().into_iter().rev());
                }
            }
        }


        model.label.set_cursor(&default());
        model.label.select_all();
        model.label.insert(&vis_expr);
        model.label.remove_all_cursors();

        // === Missing args styling ===
        // FIXME[WD]: The text offset is computed in bytes as text area supports only this interface
        //            now. May break with unicode input. To be fixed.
        let arg_color   = model.styles.get_color(theme::vars::graph_editor::node::text::missing_arg_color);
        let start_bytes = (expression.code.len() as i32).bytes();
        let end_bytes   = (vis_expr.len() as i32).bytes();
        let range       = ensogl_text::buffer::Range::from(start_bytes..end_bytes);
        model.label.set_color_bytes(range,color::Rgba::from(arg_color));

        if self.frp.editing.value() {
            model.label.set_cursor_at_end();
        }

        *model.expression.borrow_mut()    = expression;
        *model.ports.borrow_mut()         = ports;
        *model.port_networks.borrow_mut() = port_networks;
        *model.position_map.borrow_mut()  = position_map;
    }

    pub fn get_port_offset(&self, crumbs:&[span_tree::Crumb]) -> Option<Vector2<f32>> {
        self.model.position_map.borrow().get(crumbs).map(|(size,index)| {
            let unit  = 7.224_609_4;
            let width = unit * *size as f32;
            let x     = width/2.0 + unit * *index as f32;
            Vector2::new(x + node::TEXT_OFF,node::NODE_HEIGHT/2.0)
        })
    }

    pub fn get_port_color(&self, crumbs:&[span_tree::Crumb]) -> Option<color::Lcha> {
        let ast_id = get_id_for_crumbs(&self.model.expression.borrow().input_span_tree,&crumbs)?;
        // FIXME : StyleWatch is unsuitable here, as it was designed as an internal tool for shape system (#795)
        let styles = StyleWatch::new(&self.model.app.display.scene().style_sheet);
        self.model.type_color_map.type_color(ast_id, styles)
    }

    pub fn width(&self) -> f32 {
        self.model.width.get()
    }

    pub fn set_expression_type(&self, id:ast::Id, maybe_type:Option<Type>) {
        self.model.type_color_map.update_entry(id,maybe_type);
    }
}

impl display::Object for Manager {
    fn display_object(&self) -> &display::object::Instance {
        &self.model.display_object
    }
}<|MERGE_RESOLUTION|>--- conflicted
+++ resolved
@@ -164,11 +164,8 @@
         let type_color_map = default();
         let label          = app.new_view::<text::Area>();
         let ports          = default();
-<<<<<<< HEAD
         let text_color     = ColorAnimation::new(&app);
-=======
         let position_map   = default();
->>>>>>> 49bdc4e8
 
         label.single_line(true);
         label.disable_command("cursor_move_up");
