//! Definition of the Port component.

#[warn(missing_docs)]
pub mod output;

use crate::prelude::*;

use enso_frp as frp;
use enso_frp;
use ensogl::application::Application;
use ensogl::data::color;
use ensogl::display::scene::Scene;
use ensogl::display::shape::*;
use ensogl::display::traits::*;
use ensogl::display;
use ensogl::gui::component;
use ensogl::gui::cursor;
use ensogl_theme as theme;
use span_tree::SpanTree;
use ensogl_text as text;
use text::Text;

use super::super::node;

use crate::Type;
use crate::component::type_coloring::TypeColorMap;



// ============
// === Port ===
// ============

/// Canvas node shape definition.
pub mod shape {
    use super::*;

    ensogl::define_shape_system! {
        (style:Style) {
            let width  : Var<Pixels> = "input_size.x".into();
            let height : Var<Pixels> = "input_size.y".into();
            let radius = 6.px();
            let shape  = Rect((&width,&height)).corners_radius(radius);
            let color  : Var<color::Rgba> = "srgba(1.0,1.0,1.0,0.00001)".into();
            let shape  = shape.fill(color);
            shape.into()
        }
    }
}

pub fn sort_hack(scene:&Scene) {
    let logger = Logger::new("hack");
    component::ShapeView::<shape::Shape>::new(&logger,scene);
}



// ==================
// === Expression ===
// ==================

#[derive(Clone,Default)]
pub struct Expression {
    pub code             : String,
    pub input_span_tree  : SpanTree,
    pub output_span_tree : SpanTree,
}

impl Expression {
    pub fn debug_from_str(s:&str) -> Self {
        let code             = s.into();
        let input_span_tree  = default();
        let output_span_tree = default();
        Self {code,input_span_tree,output_span_tree}
    }
}

fn get_id_for_crumbs(span_tree:&SpanTree, crumbs:&[span_tree::Crumb]) -> Option<ast::Id> {
    if span_tree.root_ref().crumbs == crumbs {
        return span_tree.root.expression_id
    };
    let span_tree_descendant = span_tree.root_ref().get_descendant(crumbs);
    let expression_id        = span_tree_descendant.map(|node|{node.expression_id});
    expression_id.ok().flatten()
}


impl Debug for Expression {
    fn fmt(&self, f:&mut fmt::Formatter<'_>) -> fmt::Result {
        write!(f,"Expression({})",self.code)
    }
}

impl From<&Expression> for Expression {
    fn from(t:&Expression) -> Self {
        t.clone()
    }
}



// ===========
// === FRP ===
// ===========

ensogl::define_endpoints! {
    Input {
        edit_mode_ready (bool),
        edit_mode       (bool),
    }

    Output {
        cursor_style     (cursor::Style),
        background_press (),
        press            (span_tree::Crumbs),
        hover            (Option<span_tree::Crumbs>),
        width            (f32),
        expression       (Text),
        editing          (bool),
    }
}



// ===============
// === Manager ===
// ===============

#[derive(Clone,CloneRef,Debug)]
pub struct Manager {
    logger         : Logger,
    display_object : display::object::Instance,
    app            : Application,
    expression     : Rc<RefCell<Expression>>,
    label          : text::Area,
    ports          : Rc<RefCell<Vec<component::ShapeView<shape::Shape>>>>,
    width          : Rc<Cell<f32>>,
    port_networks  : Rc<RefCell<Vec<frp::Network>>>,
    type_color_map : TypeColorMap,
    pub frp        : Frp,
}

impl Manager {
    pub fn new
    ( logger         : impl AnyLogger
    , app            : &Application
    ) -> Self {
        let logger         = Logger::sub(logger,"port_manager");
        let display_object = display::object::Instance::new(&logger);
        let app            = app.clone_ref();
        let port_networks  = default();
        let type_color_map = default();
        let label          = app.new_view::<text::Area>();
        let ports          = default();
<<<<<<< HEAD
        let frp            = Frp::new_network();
        let network        = &frp.network;

        frp::extend! { network
            eval frp.input.edit_mode ([label](enabled) {
                label.set_active(enabled);
                if *enabled { label.set_cursor_at_mouse_position() }
                else        { label.remove_all_cursors() }
            });

            frp.output.source.width      <+ label.width;
            frp.output.source.expression <+ label.changed;
=======

        // FIXME[WD]: Depth sorting of labels to in front of the mouse pointer. Temporary solution.
        // It needs to be more flexible once we have proper depth management.
        let scene = app.display.scene();
        label.remove_from_view(&scene.views.main);
        label.add_to_view(&scene.views.label);

        frp::new_network! { network
            cursor_style_source <- any_mut::<cursor::Style>();
            press_source        <- source::<span_tree::Crumbs>();
            hover_source        <- source::<Option<span_tree::Crumbs>>();
            start_edit_mode     <- source();
            stop_edit_mode      <- source();
            editing             <- label.active.sampler();

            eval_ start_edit_mode ([label] {
                label.set_active_on();
                label.set_cursor_at_mouse_position();
            });

            eval_ stop_edit_mode ([label] {
                label.set_active_off();
                label.remove_all_cursors();
            });

            width <- label.width.map(|w|*w);

            expression <- label.content.map(|t| t.clone_ref());
>>>>>>> 4cf7d17a
        }

        label.mod_position(|t| t.y += 6.0);
        display_object.add_child(&label);

        // FIXME : StyleWatch is unsuitable here, as it was designed as an internal tool for shape system (#795)
        let styles     = StyleWatch::new(&app.display.scene().style_sheet);
        let text_color = styles.get_color(theme::vars::graph_editor::node::text::color);
        label.set_default_color(color::Rgba::from(text_color));
        label.set_default_text_size(text::Size(12.0));
        label.remove_all_cursors();

        let expression = default();
        let width      = default();

        Self {logger,display_object,frp,label,ports,width,app,expression,port_networks
             ,type_color_map}
    }

    fn scene(&self) -> &Scene {
        self.app.display.scene()
    }

    pub(crate) fn set_expression(&self, expression:impl Into<Expression>) {
        let expression = expression.into();

        self.label.set_cursor(&default());
        self.label.select_all();
        self.label.insert(&expression.code);
        self.label.remove_all_cursors();
        if self.frp.editing.value() {
            self.label.set_cursor_at_end();
        }

        let glyph_width = 7.224_609_4; // FIXME hardcoded literal
        let width       = expression.code.len() as f32 * glyph_width;
        self.width.set(width);

        let mut to_visit      = vec![expression.input_span_tree.root_ref()];
        let mut ports         = vec![];
        let mut port_networks = vec![];

        loop {
            match to_visit.pop() {
                None => break,
                Some(node) => {
                    let span          = node.span();
                    let contains_root = span.index.value == 0;
                    let skip          = node.kind.is_empty() || contains_root;
                    if !skip {
                        let logger   = Logger::sub(&self.logger,"port");
                        let port     = component::ShapeView::<shape::Shape>::new(&logger,self.scene());
                        let type_map = &self.type_color_map;

                        let unit        = 7.224_609_4;
                        let width       = unit * span.size.value as f32;
                        let width2      = width + 8.0;
                        let node_height = 28.0;
                        let height      = 18.0;
                        let size        = Vector2::new(width2,height);
                        port.shape.sprite.size.set(Vector2::new(width2,node_height));
                        let x = width/2.0 + unit * span.index.value as f32;
                        port.mod_position(|t| t.x = x);
                        self.add_child(&port);

                        // FIXME : StyleWatch is unsuitable here, as it was designed as an internal tool for shape system (#795)
                        let styles             = StyleWatch::new(&self.app.display.scene().style_sheet);
                        let missing_type_color = styles.get_color(theme::vars::graph_editor::edge::_type::missing::color);

                        let crumbs = node.crumbs.clone();
                        let ast_id = get_id_for_crumbs(&expression.input_span_tree,&crumbs);
                        let color  = ast_id.and_then(|id|type_map.type_color(id,styles.clone_ref()));
                        let color  = color.unwrap_or(missing_type_color);

                        let highlight = cursor::Style::new_highlight(&port,size,Some(color));

                        frp::new_network! { port_network
                            let edit_mode       = self.frp.edit_mode.clone_ref();
                            let edit_mode_ready = self.frp.input.edit_mode_ready.clone_ref();
                            let mouse_over      = port.events.mouse_over.clone_ref();
                            let mouse_out       = port.events.mouse_out.clone_ref();


                            // === Mouse Style ===

                            edit_ignore_events  <- all_with(&edit_mode,&edit_mode_ready,|a,b|*a||*b);
                            disable_mouse_style <- edit_ignore_events.gate(&edit_ignore_events);
                            enable_mouse_style  <- edit_ignore_events.gate_not(&edit_ignore_events);
                            mouse_style_over    <- mouse_over.map(move |_| highlight.clone());
                            mouse_style_out     <- mouse_out.map(|_| default());
                            mouse_style_event   <- any(mouse_style_over,mouse_style_out);
                            mouse_style1        <- mouse_style_event.map2(&edit_ignore_events,
                                |style,ignore| if *ignore { default() } else { style.clone() }
                            );
                            mouse_style2 <= disable_mouse_style.map2(&mouse_style_event,
                                |_,style| (!style.is_default()).as_some(default())
                            );
                            mouse_style3 <= enable_mouse_style.map2(&mouse_style_event,
                                |_,style| (!style.is_default()).as_some(style.clone())
                            );
                            mouse_style <- any(mouse_style1,mouse_style2,mouse_style3);
                            self.frp.output.source.cursor_style <+ mouse_style;


                            // === Hover ===

                            let crumbs_over  = crumbs.clone();
                            let hover_source = &self.frp.output.source.hover;
                            mouse_over_non_edit <- mouse_over.gate_not(&edit_ignore_events);
                            mouse_out_non_edit  <- mouse_out.gate_not(&edit_ignore_events);
                            eval_ mouse_over_non_edit (hover_source.emit(&Some(crumbs_over.clone())));
                            eval_ mouse_out_non_edit  (hover_source.emit(&None));


                            // === Port / Background Press ===

                            mouse_down_non_edit <- port.events.mouse_down.gate_not(&edit_ignore_events);
                            mouse_down_edit     <- port.events.mouse_down.gate(&edit_ignore_events);

                            let crumbs_down     = crumbs.clone();
                            let press_bg_source = &self.frp.output.source.background_press;
                            let press_source    = &self.frp.output.source.press;
                            eval_ mouse_down_edit     (press_bg_source.emit(()));
                            eval_ mouse_down_non_edit (press_source.emit(&crumbs_down));

                        }
                        ports.push(port);
                        port_networks.push(port_network);
                    }

                    to_visit.extend(node.children_iter());
                }
            }
        }

        *self.expression.borrow_mut()    = expression;
        *self.ports.borrow_mut()         = ports;
        *self.port_networks.borrow_mut() = port_networks;
    }

    pub fn get_port_offset(&self, crumbs:&[span_tree::Crumb]) -> Option<Vector2<f32>> {
        let span_tree = &self.expression.borrow().input_span_tree;
        span_tree.root_ref().get_descendant(crumbs).map(|node|{
            let span  = node.span();
            let unit  = 7.224_609_4;
            let width = unit * span.size.value as f32;
            let x     = width/2.0 + unit * span.index.value as f32;
            Vector2::new(x + node::TEXT_OFF,node::NODE_HEIGHT/2.0) // FIXME
        }).ok()
    }

    pub fn get_port_color(&self, crumbs:&[span_tree::Crumb]) -> Option<color::Lcha> {
        let ast_id = get_id_for_crumbs(&self.expression.borrow().input_span_tree,&crumbs)?;
        // FIXME : StyleWatch is unsuitable here, as it was designed as an internal tool for shape system (#795)
        let styles = StyleWatch::new(&self.app.display.scene().style_sheet);
        self.type_color_map.type_color(ast_id, styles)
    }

    pub fn width(&self) -> f32 {
        self.width.get()
    }

    pub fn set_expression_type(&self, id:ast::Id, maybe_type:Option<Type>) {
        self.type_color_map.update_entry(id,maybe_type);
    }
}

impl display::Object for Manager {
    fn display_object(&self) -> &display::object::Instance {
        &self.display_object
    }
}<|MERGE_RESOLUTION|>--- conflicted
+++ resolved
@@ -152,20 +152,8 @@
         let type_color_map = default();
         let label          = app.new_view::<text::Area>();
         let ports          = default();
-<<<<<<< HEAD
         let frp            = Frp::new_network();
         let network        = &frp.network;
-
-        frp::extend! { network
-            eval frp.input.edit_mode ([label](enabled) {
-                label.set_active(enabled);
-                if *enabled { label.set_cursor_at_mouse_position() }
-                else        { label.remove_all_cursors() }
-            });
-
-            frp.output.source.width      <+ label.width;
-            frp.output.source.expression <+ label.changed;
-=======
 
         // FIXME[WD]: Depth sorting of labels to in front of the mouse pointer. Temporary solution.
         // It needs to be more flexible once we have proper depth management.
@@ -173,28 +161,15 @@
         label.remove_from_view(&scene.views.main);
         label.add_to_view(&scene.views.label);
 
-        frp::new_network! { network
-            cursor_style_source <- any_mut::<cursor::Style>();
-            press_source        <- source::<span_tree::Crumbs>();
-            hover_source        <- source::<Option<span_tree::Crumbs>>();
-            start_edit_mode     <- source();
-            stop_edit_mode      <- source();
-            editing             <- label.active.sampler();
-
-            eval_ start_edit_mode ([label] {
-                label.set_active_on();
-                label.set_cursor_at_mouse_position();
+        frp::extend! { network
+            eval frp.input.edit_mode ([label](enabled) {
+                label.set_active(enabled);
+                if *enabled { label.set_cursor_at_mouse_position(); }
+                else        { label.remove_all_cursors(); }
             });
 
-            eval_ stop_edit_mode ([label] {
-                label.set_active_off();
-                label.remove_all_cursors();
-            });
-
-            width <- label.width.map(|w|*w);
-
-            expression <- label.content.map(|t| t.clone_ref());
->>>>>>> 4cf7d17a
+            frp.output.source.width      <+ label.width;
+            frp.output.source.expression <+ label.content.map(|t| t.clone_ref());
         }
 
         label.mod_position(|t| t.y += 6.0);
