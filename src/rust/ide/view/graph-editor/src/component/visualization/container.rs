--- conflicted
+++ resolved
@@ -130,19 +130,6 @@
 
 ensogl::define_endpoints! {
     Input {
-<<<<<<< HEAD
-        set_visibility     (bool),
-        toggle_visibility  (),
-        set_visualization  (Option<visualization::Definition>),
-        set_data           (visualization::Data),
-        select             (),
-        deselect           (),
-        set_size           (Vector2),
-        enable_fullscreen  (),
-        disable_fullscreen (),
-        scene_shape        (scene::Shape),
-        set_layer          (visualization::Layer),
-=======
         set_visibility      (bool),
         toggle_visibility   (),
         set_visualization   (Option<visualization::Definition>),
@@ -154,7 +141,7 @@
         enable_fullscreen   (),
         disable_fullscreen  (),
         set_vis_input_type  (Option<enso::Type>),
->>>>>>> d4cc824e
+        set_layer          (visualization::Layer),
     }
 
     Output {
@@ -284,13 +271,8 @@
         let drag_root          = display::object::Instance::new(&logger);
         let visualization      = default();
         let vis_frp_connection = default();
-<<<<<<< HEAD
         let view               = View::new(&logger,scene.clone_ref());
-        let fullscreen_view    = FullscreenView::new(&logger,scene);
-=======
-        let view               = View::new(&logger,scene);
         let fullscreen_view    = fullscreen::Panel::new(&logger,scene);
->>>>>>> d4cc824e
         let scene              = scene.clone_ref();
         let is_fullscreen      = default();
         let size               = default();
@@ -516,6 +498,12 @@
             frp.source.size    <+ frp.set_size;
             frp.source.visible <+ frp.set_visibility;
             frp.source.visible <+ frp.toggle_visibility.map(f!((()) model.is_active()));
+            eval  frp.set_layer         ([model](l) {
+                if let Some(vis) = model.visualization.borrow().as_ref() {
+                    vis.set_layer.emit(l)
+                }
+                model.view.set_layer(*l);
+            });
         }
 
 
@@ -553,20 +541,7 @@
         }
 
 
-<<<<<<< HEAD
-            eval_ frp.enable_fullscreen (model.set_visibility(true));
-            eval_ frp.enable_fullscreen (model.enable_fullscreen());
-            eval_ frp.enable_fullscreen (fullscreen.set_target_value(1.0));
-            eval  frp.set_size          ((s) size.set_target_value(*s));
-            eval  frp.set_layer         ([model](l) {
-                if let Some(vis) = model.visualization.borrow().as_ref() {
-                    vis.set_layer.emit(l)
-                }
-                model.view.set_layer(*l);
-            });
-=======
         // === Selecting Visualization ===
->>>>>>> d4cc824e
 
         frp::extend! { network
             mouse_down_target <- scene.mouse.frp.down.map(f_!(scene.mouse.target.get()));
