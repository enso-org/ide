//! This module contains functionality that allows the usage of JavaScript to define visualizations.
//!
//! The `Instance` defines a generic way to wrap JS function calls and allow interaction with
//! JS code and the visualization system.
//!
//! An `Instance` can be created via `Instance::from_object` where the a JS object is provided that
//! fullfills the spec described in `java_script/definition.rs


use crate::prelude::*;

use crate::component::visualization::*;
use crate::component::visualization::java_script::binding::JsConsArgs;
use crate::component::visualization::java_script::method;
use crate::component::visualization;

use core::result;
use enso_frp as frp;
use ensogl::data::color;
use ensogl::display::DomScene;
use ensogl::display::DomSymbol;
use ensogl::display::Scene;
use ensogl::display::shape::StyleWatch;
use ensogl::display;
use ensogl::system::web::JsValue;
use ensogl::system::web;
use ensogl::system::web::StyleSetter;
use js_sys;
use std::fmt::Formatter;


// ==============
// === Errors ===
// ==============

/// Errors that can occur when transforming JS source to a visualization.
#[derive(Clone,Debug)]
#[allow(missing_docs)]
pub enum Error {
    /// The provided `JsValue` was expected to be of type `object`, but was not.
    ValueIsNotAnObject { object:JsValue },
    /// The object was expected to have the named property but does not.
    PropertyNotFoundOnObject { object:JsValue, property:String },
    /// An error occurred on the javascript side when calling the class constructor.
    ConstructorError { js_error:JsValue },
}

impl Display for Error {
    fn fmt(&self, f: &mut Formatter<'_>) -> fmt::Result {
        match self {
            Error::ValueIsNotAnObject { object }  => {
                f.write_fmt(format_args!
                    ("JsValue was expected to be of type `object`, but was not: {:?}",object))
            },
            Error::PropertyNotFoundOnObject  { object, property }  => {
                f.write_fmt(format_args!
                    ("Object was expected to have property {:?} but has not: {:?}",property,object))
            },
            Error::ConstructorError { js_error }  => {
                f.write_fmt(format_args!("Error while constructing object: {:?}",js_error))
            },
        }
    }
}

impl std::error::Error for Error {}

/// Internal helper type to propagate results that can fail due to `JsVisualizationError`s.
pub type Result<T> = result::Result<T, Error>;



// =====================
// === InstanceModel ===
// =====================

/// Helper type for the callback used to set the preprocessor code.
pub trait PreprocessorCallback = Fn(String);

/// Internal helper type to store the preprocessor callback.
type PreprocessorCallbackCell = Rc<RefCell<Option<Box<dyn PreprocessorCallback>>>>;

/// `JsVisualizationGeneric` allows the use of arbitrary javascript to create visualizations. It
/// takes function definitions as strings and proved those functions with data.
#[derive(Clone,CloneRef,Derivative)]
#[derivative(Debug)]
#[allow(missing_docs)]
pub struct InstanceModel {
    pub root_node           : DomSymbol,
    pub logger              : Logger,
        on_data_received    : Rc<Option<js_sys::Function>>,
        set_size            : Rc<Option<js_sys::Function>>,
        object              : Rc<js_sys::Object>,
        #[derivative(Debug="ignore")]
        preprocessor_change : PreprocessorCallbackCell,
}

impl InstanceModel {

    fn get_background_color(scene:&Scene) -> color::Rgba {
        let styles   = StyleWatch::new(&scene.style_sheet);
<<<<<<< HEAD
        let bg_color = styles.get_color(ensogl_theme::vars::graph_editor::visualization::background::color);
=======
        let bg_color = styles.get_color(ensogl_theme::graph_editor::visualization::background);
>>>>>>> c23ac12f
        color::Rgba::from(bg_color)
    }

    fn create_root(scene:&Scene,logger:&Logger) -> result::Result<DomSymbol, Error> {
        let div       = web::create_div();
        let root_node = DomSymbol::new(&div);
        root_node.dom().set_attribute("class","visualization")
            .map_err(|js_error|Error::ConstructorError{js_error})?;

        let bg_color = Self::get_background_color(scene);
        let bg_red   = bg_color.red*255.0;
        let bg_green = bg_color.green*255.0;
        let bg_blue  = bg_color.blue*255.0;
        let bg_hex   = format!("rgba({},{},{},{})",bg_red,bg_green,bg_blue,bg_color.alpha);
        root_node.dom().set_style_or_warn("background",bg_hex,logger);

        Ok(root_node)
    }

    /// We need to provide a closure to the Visualisation on the JS side, which we then later
    /// can hook up to the FRP. Here we create a `PreprocessorCallbackCell`, which can hold a
    /// closure, and a `PreprocessorCallback` which holds a weak reference to the closure inside of
    /// the `PreprocessorCallbackCell`. This allows us to pass the `PreprocessorCallback` to the
    /// javascript code, and call from there the closure stored in the `PreprocessorCallbackCell`.
    /// We will later on set the closure inside of the `PreprocessorCallbackCell` to emit an FRP
    /// event.
    fn preprocessor_change_callback
    () -> (PreprocessorCallbackCell,impl PreprocessorCallback) {
        let closure_cell      = PreprocessorCallbackCell::default();
        let weak_closure_cell = Rc::downgrade(&closure_cell);
        let closure = move |s:String| {
            if let Some(callback) = weak_closure_cell.upgrade() {
                callback.borrow().map_ref(|f|f(s));
            }
        };
        (closure_cell,closure)
    }

    fn instantiate_class_with_args(class:&JsValue, args:JsConsArgs)
    -> result::Result<js_sys::Object,Error> {
        let js_new  = js_sys::Function::new_with_args("cls,arg", "return new cls(arg)");
        let context = JsValue::NULL;
        let object  = js_new.call2(&context,&class,&args.into())
            .map_err(|js_error|Error::ConstructorError {js_error})?;
        if !object.is_object() {
            return Err(Error::ValueIsNotAnObject { object } )
        }
        let object:js_sys::Object = object.into();
        Ok(object)
    }

    /// Tries to create a InstanceModel from the given visualisation class.
    pub fn from_class(class:&JsValue,scene:&Scene) -> result::Result<Self, Error> {
        let logger                        = Logger::new("Instance");
        let root_node                     = Self::create_root(scene,&logger)?;
        let (preprocessor_change,closure) = Self::preprocessor_change_callback();
        let init_data                     = JsConsArgs::new(root_node.clone_ref(), closure);
        let object                        = Self::instantiate_class_with_args(class,init_data)?;
        let on_data_received              = get_method(&object,method::ON_DATA_RECEIVED).ok();
        let on_data_received              = Rc::new(on_data_received);
        let set_size                      = get_method(&object,method::SET_SIZE).ok();
        let set_size                      = Rc::new(set_size);
        let object                        = Rc::new(object);
        Ok(InstanceModel{object,on_data_received,set_size,root_node,logger,preprocessor_change})
    }

    /// Hooks the root node into the given scene.
    ///
    /// MUST be called to make this visualization visible.
    pub fn set_dom_layer(&self, scene:&DomScene) {
        scene.manage(&self.root_node);
    }

    fn set_size(&self, size:Vector2) {
        let data_json = JsValue::from_serde(&size).unwrap();
        let _         = self.try_call1(&self.set_size,&data_json);
        self.root_node.set_size(size);
    }

   fn receive_data(&self, data:&Data) -> result::Result<(),DataError> {
        let data_json = match data {
           Data::Json {content} => content,
           _ => todo!() // FIXME
        };
        let data_json:&serde_json::Value = data_json.deref();
        let data_js   = match JsValue::from_serde(data_json) {
            Ok(value) => value,
            Err(_)    => return Err(DataError::InvalidDataType),
        };
        self.try_call1(&self.on_data_received, &data_js)
            .map_err(|_| DataError::InternalComputationError)?;
        Ok(())
   }

    /// Helper method to call methods on the wrapped javascript object.
    fn try_call1(&self, method:&Option<js_sys::Function>, arg:&JsValue)
        ->  result::Result<(),JsValue> {
        if let Some(method) = method {
            if let Err(error) = method.call1(&self.object, arg) {
                self.logger.warning(
                    || format!("Failed to call method {:?} with error: {:?}",method,error));
                return Err(error)
            }
        }
        Ok(())
    }
}



// ================
// === Instance ===
// ================

/// Sample visualization that renders the given data as text. Useful for debugging and testing.
#[derive(Clone,CloneRef,Debug,Shrinkwrap)]
#[allow(missing_docs)]
pub struct Instance {
    #[shrinkwrap(main_field)]
    model   : InstanceModel,
    frp     : visualization::instance::Frp,
    network : frp::Network,
}

impl Instance {
    /// Constructor.
    pub fn new(class:&JsValue, scene:&Scene) -> result::Result<Instance, Error>  {
        let network = default();
        let frp     = visualization::instance::Frp::new(&network);
        let model   = InstanceModel::from_class(class,scene)?;
        model.set_dom_layer(&scene.dom.layers.back);
        Ok(Instance{model,frp,network}.init_frp(&scene).inti_preprocessor_change_callback())
    }

    fn init_frp(self, scene:&Scene) -> Self {
        let network = &self.network;
        let model   = self.model.clone_ref();
        let frp     = self.frp.clone_ref();
        frp::extend! { network
            eval frp.set_size  ((size) model.set_size(*size));
            eval frp.send_data ([frp](data) {
                if let Err(e) = model.receive_data(data) {
                    frp.data_receive_error.emit(Some(e));
                }
            });
        }
        frp.pass_events_to_dom_if_active(scene,network);
        self
    }

    fn inti_preprocessor_change_callback(self) -> Self {
        // FIXME Does it leak memory? To be checked.
        let change   = &self.frp.change;
        let callback = f!((s:String) change.emit(&s.into()));
        let callback = Box::new(callback);
        self.model.preprocessor_change.borrow_mut().replace(callback);
        self
    }

}

impl From<Instance> for visualization::Instance {
    fn from(t:Instance) -> Self {
        Self::new(&t,&t.frp,&t.network)
    }
}

impl display::Object for Instance {
    fn display_object(&self) -> &display::object::Instance {
        &self.model.root_node.display_object()
    }
}


// === Utils ===

/// Try to return the method specified by the given name on the given object as a
/// `js_sys::Function`.
fn get_method(object:&js_sys::Object, property:&str) -> Result<js_sys::Function> {
    let method_value  = js_sys::Reflect::get(object,&property.into());
    let method_value  = method_value.map_err(
        |object| Error::PropertyNotFoundOnObject{object,property:property.to_string()})?;
    if method_value.is_undefined() {
        let object:JsValue = object.into();
        return Err(Error::PropertyNotFoundOnObject{object,property:property.to_string()});
    }
    let method_function:js_sys::Function = method_value.into();
    Ok(method_function)
}<|MERGE_RESOLUTION|>--- conflicted
+++ resolved
@@ -99,11 +99,7 @@
 
     fn get_background_color(scene:&Scene) -> color::Rgba {
         let styles   = StyleWatch::new(&scene.style_sheet);
-<<<<<<< HEAD
-        let bg_color = styles.get_color(ensogl_theme::vars::graph_editor::visualization::background::color);
-=======
         let bg_color = styles.get_color(ensogl_theme::graph_editor::visualization::background);
->>>>>>> c23ac12f
         color::Rgba::from(bg_color)
     }
 
