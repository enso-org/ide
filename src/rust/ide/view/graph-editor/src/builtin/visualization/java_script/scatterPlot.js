--- conflicted
+++ resolved
@@ -81,15 +81,11 @@
         this.focus = parsedData.focus
         this.points = parsedData.points ?? { labels: 'visible' }
         this.dataPoints = this.extractValues(parsedData)
+        this.dataPoints = this.dataPoints.filter(pt => isValidNumber(pt.x) && isValidNumber(pt.y))
         this.updateBox()
     }
 
-<<<<<<< HEAD
     updateBox() {
-=======
-        this.dataPoints = this.dataPoints.filter(pt => isValidNumber(pt.x) && isValidNumber(pt.y))
-
->>>>>>> cd3a6e92
         this.margin = this.getMargins(this.axis)
         this.box_width = this.canvasWidth() - this.margin.left - this.margin.right
         this.box_height = this.canvasHeight() - this.margin.top - this.margin.bottom
