--- conflicted
+++ resolved
@@ -90,11 +90,7 @@
         let _green     = text_color.green * 255.0;
         let _blue      = text_color.blue * 255.0;
 
-<<<<<<< HEAD
-        let bg_color   = styles.get_color(ensogl_theme::vars::graph_editor::visualization::background::color);
-=======
         let bg_color   = styles.get_color(ensogl_theme::graph_editor::visualization::background);
->>>>>>> c23ac12f
         let bg_color   = color::Rgba::from(bg_color);
         let text_color = format!("rgba({},{},{},{})",_red,_green,_blue,text_color.alpha);
 
