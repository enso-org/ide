--- conflicted
+++ resolved
@@ -5,23 +5,6 @@
 use crate::data;
 use crate::component::visualization;
 
-<<<<<<< HEAD
-
-
-/// Return a `JavaScript` Map visualization.
-pub fn map_view_visualization() -> visualization::java_script::FallibleDefinition {
-    let source = include_str!("java_script/mapView.js");
-
-    visualization::java_script::Definition::new(data::builtin_library(),source)
-}
-
-/// Return a `JavaScript` Bubble visualization.
-pub fn bubble_visualization() -> visualization::java_script::FallibleDefinition {
-    let source = r#"
-        class BubbleVisualization extends Visualization {
-            static inputType = "Any"
-=======
->>>>>>> bb6ec72b
 
 
 ///////////////////////////////////////
@@ -42,6 +25,13 @@
     visualization::java_script::Definition::new(data::builtin_library(),source)
 }
 
+/// Return a `JavaScript` Map visualization.
+pub fn map_view_visualization() -> visualization::java_script::FallibleDefinition {
+    let source = include_str!("java_script/mapView.js");
+
+    visualization::java_script::Definition::new(data::builtin_library(),source)
+}
+
 /// Return a `JavaScript` Bubble visualization.
 pub fn bubble_visualization() -> visualization::java_script::FallibleDefinition {
     let source = include_str!("java_script/bubbleVisualization.js");
