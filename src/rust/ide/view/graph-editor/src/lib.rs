#![allow(missing_docs)]

//! NOTE
//! This file is under a heavy development. It contains commented lines of code and some code may
//! be of poor quality. Expect drastic changes.

#![feature(associated_type_defaults)]
#![feature(clamp)]
#![feature(drain_filter)]
#![feature(entry_insert)]
#![feature(fn_traits)]
#![feature(overlapping_marker_traits)]
#![feature(option_result_contains)]
#![feature(specialization)]
#![feature(trait_alias)]
#![feature(type_alias_impl_trait)]
#![feature(unboxed_closures)]
#![feature(vec_remove_item)]
#![feature(weak_into_raw)]

#![warn(missing_copy_implementations)]
#![warn(missing_debug_implementations)]
#![warn(trivial_casts)]
#![warn(trivial_numeric_casts)]
#![warn(unsafe_code)]
#![warn(unused_import_braces)]
#![warn(unused_qualifications)]

#![recursion_limit="1024"]

#[warn(missing_docs)]
pub mod component;

pub mod builtin;
pub mod data;

use crate::component::node;
use crate::component::tooltip::Tooltip;
use crate::component::visualization::instance::PreprocessorConfiguration;
use crate::component::tooltip;
use crate::component::type_coloring;
use crate::component::visualization::MockDataGenerator3D;
use crate::component::visualization;
use crate::data::enso;

use enso_args::ARGS;
use enso_frp as frp;
use ensogl::DEPRECATED_Animation;
use ensogl::DEPRECATED_Tween;
use ensogl::application::Application;
use ensogl::application::shortcut;
use ensogl::application;
use ensogl::data::color;
use ensogl::display::Scene;
use ensogl::display::navigation::navigator::Navigator;
use ensogl::display::object::Id;
use ensogl::display::shape::StyleWatch;
use ensogl::display;
use ensogl::gui::cursor;
use ensogl::prelude::*;
use ensogl::system::web;
use ensogl_theme as theme;



// ===============
// === Prelude ===
// ===============

/// Commonly used utilities.
pub mod prelude {
    pub use ensogl::application::command::View;
    pub use ensogl::prelude::*;
}



// =================
// === Constants ===
// =================

const SNAP_DISTANCE_THRESHOLD              : f32 = 10.0;
const VIZ_PREVIEW_MODE_TOGGLE_TIME_MS      : f32 = 300.0;
const MACOS_TRAFFIC_LIGHTS_CONTENT_WIDTH   : f32 = 52.0;
const MACOS_TRAFFIC_LIGHTS_CONTENT_HEIGHT  : f32 = 12.0;
/// Horizontal and vertical offset between traffic lights and window border
const MACOS_TRAFFIC_LIGHTS_SIDE_OFFSET     : f32 = 13.0;
const MACOS_TRAFFIC_LIGHTS_VERTICAL_CENTER : f32 =
    - MACOS_TRAFFIC_LIGHTS_SIDE_OFFSET - MACOS_TRAFFIC_LIGHTS_CONTENT_HEIGHT / 2.0;

fn breadcrumbs_gap_width() -> f32 {
    let is_macos     = ARGS.platform.map(|p|p.is_macos()) == Some(true);
    let is_frameless = ARGS.frame == Some(false);
    if is_macos && is_frameless {
        MACOS_TRAFFIC_LIGHTS_CONTENT_WIDTH + MACOS_TRAFFIC_LIGHTS_SIDE_OFFSET
    }
    else {
        0.0
    }
}



// =================
// === SharedVec ===
// =================

#[derive(Clone,CloneRef,Debug,Derivative)]
#[derivative(Default(bound=""))]
pub struct SharedVec<T> {
    pub raw : Rc<RefCell<Vec<T>>>
}

impl<T> SharedVec<T> {
    /// Constructor.
    pub fn new() -> Self {
        default()
    }

    /// Append an element to the back of a collection.
    pub fn push(&self, t:T) {
        self.raw.borrow_mut().push(t);
    }

    /// Remove the first instance of `item` from the vector if the item exists.
    pub fn remove_item(&self, t:&T) where T:PartialEq {
        self.raw.borrow_mut().remove_item(t);
    }

    /// Return `true` if the slice contains an element with the given value.
    pub fn contains(&self, t:&T) -> bool where T:PartialEq {
        self.raw.borrow().contains(t)
    }

    /// Return clone of the first element of the slice, or `None` if it is empty.
    pub fn first_cloned(&self) -> Option<T> where T:Clone {
        self.raw.borrow().first().cloned()
    }

    /// Return clone of the last element of the slice, or `None` if it is empty.
    pub fn last_cloned(&self) -> Option<T> where T:Clone {
        self.raw.borrow().last().cloned()
    }

    /// Replace the collection with the default value, and return the previous value.
    pub fn mem_take(&self) -> Vec<T> {
        mem::take(&mut self.raw.borrow_mut())
    }
}

impl<T:Clone> SharedVec<T> {
    /// Return a vector of all items stored in the collection in order.
    pub fn items(&self) -> Vec<T> {
        self.raw.borrow().clone()
    }
}



// =====================
// === SharedHashSet ===
// =====================

#[derive(Derivative,CloneRef)]
#[derivative(Debug(bound="T:Eq+Hash+Debug, S:std::hash::BuildHasher"))]
pub struct SharedHashSet<T,S=std::collections::hash_map::RandomState> {
    pub raw : Rc<RefCell<HashSet<T,S>>>
}

impl<T,S> Clone for SharedHashSet<T,S> {
    fn clone(&self) -> Self {
        let raw = self.raw.clone();
        Self {raw}
    }
}

impl<T,S> Default for SharedHashSet<T,S>
where T:Eq+Hash, S:Default+std::hash::BuildHasher {
    fn default() -> Self {
        let raw = default();
        Self {raw}
    }
}

impl<T,S> SharedHashSet<T,S>
where T:Eq+Hash, S:Default+std::hash::BuildHasher {
    pub fn new() -> Self {
        default()
    }

    pub fn mem_take(&self) -> HashSet<T,S> {
        mem::take(&mut *self.raw.borrow_mut())
    }
}

impl<T,S> SharedHashSet<T,S>
where T:Eq+Hash, S:std::hash::BuildHasher {
    pub fn insert(&self, t:T) -> bool {
        self.raw.borrow_mut().insert(t)
    }

    pub fn remove(&self, t:&T) -> bool {
        self.raw.borrow_mut().remove(t)
    }

    pub fn contains(&self, value:&T) -> bool {
        self.raw.borrow().contains(value)
    }
}

impl<T,S> SharedHashSet<T,S> {
    pub fn is_empty(&self) -> bool {
        self.raw.borrow().is_empty()
    }

    pub fn clear(&self) {
        self.raw.borrow_mut().clear()
    }

    pub fn for_each<F>(&self, f:F)
    where F:FnMut(&T) {
        self.raw.borrow_mut().iter().for_each(f)
    }

    pub fn replace_with(&self, t:HashSet<T,S>) {
        *self.raw.borrow_mut() = t;
    }

    pub fn keys(&self) -> Vec<T>
    where T:Clone {
        self.raw.borrow().iter().cloned().collect_vec()
    }
}



// =====================
// === SharedHashMap ===
// =====================

#[derive(Derivative,CloneRef)]
#[derivative(Debug(bound="K:Eq+Hash+Debug, V:Debug, S:std::hash::BuildHasher"))]
pub struct SharedHashMap<K,V,S=std::collections::hash_map::RandomState> {
    pub raw : Rc<RefCell<HashMap<K,V,S>>>
}

impl<K,V,S> Clone for SharedHashMap<K,V,S> {
    fn clone(&self) -> Self {
        let raw = self.raw.clone();
        Self {raw}
    }
}

impl<K,V,S> Default for SharedHashMap<K,V,S>
where K:Eq+Hash, S:Default+std::hash::BuildHasher {
    fn default() -> Self {
        let raw = default();
        Self {raw}
    }
}

impl<K,V,S> SharedHashMap<K,V,S>
where K:Eq+Hash, S:Default+std::hash::BuildHasher {
    pub fn new() -> Self {
        default()
    }

    pub fn mem_take(&self) -> HashMap<K,V,S> {
        mem::take(&mut *self.raw.borrow_mut())
    }
}

impl<K,V,S> SharedHashMap<K,V,S>
where K:Eq+Hash, S:std::hash::BuildHasher {
    pub fn insert(&self, k:K, v:V) -> Option<V> {
        self.raw.borrow_mut().insert(k,v)
    }

    pub fn get_copied(&self, k:&K) -> Option<V>
    where V:Copy {
        self.raw.borrow().get(k).copied()
    }

    pub fn get_cloned(&self, k:&K) -> Option<V>
    where V:Clone {
        self.raw.borrow().get(k).cloned()
    }

    pub fn get_cloned_ref(&self, k:&K) -> Option<V>
    where V:CloneRef {
        self.raw.borrow().get(k).map(|t| t.clone_ref())
    }

    pub fn remove(&self, k:&K) -> Option<V> {
        self.raw.borrow_mut().remove(k)
    }

    pub fn contains_key(&self, key:&K) -> bool {
        self.raw.borrow().contains_key(key)
    }
}

impl<K,V,S> SharedHashMap<K,V,S> {
    pub fn clear(&self) {
        self.raw.borrow_mut().clear()
    }

    pub fn for_each<F>(&self, f:F)
    where F:FnMut((&K,&V)) {
        self.raw.borrow_mut().iter().for_each(f)
    }

    pub fn keys(&self) -> Vec<K>
    where K:Clone {
        self.raw.borrow().keys().cloned().collect_vec()
    }
}



// =================
// === FrpInputs ===
// =================

ensogl::define_endpoints! {
    Input {
        // === General ===
        /// Cancel the operation being currently performed. Often mapped to the escape key.
        cancel(),


        // === Layout ===
        space_for_project_buttons (Vector2<f32>),


        // === Node Selection ===

        /// Node press event
        node_press(),
        /// Node press event
        node_release(),
        /// Enable nodes multi selection mode. It works like inverse mode for single node selection
        /// and like merge mode for multi node selection mode.
        enable_node_multi_select(),
        /// Disable nodes multi selection mode. It works like inverse mode for single node selection
        /// and like merge mode for multi node selection mode.
        disable_node_multi_select(),
        /// Toggle nodes multi selection mode. It works like inverse mode for single node selection
        /// and like merge mode for multi node selection mode.
        toggle_node_multi_select(),

        /// Enable nodes merge selection mode.
        enable_node_merge_select(),
        /// Disable nodes merge selection mode.
        disable_node_merge_select(),
        /// Toggles nodes merge selection mode.
        toggle_node_merge_select(),

        /// Enable nodes subtract selection mode.
        enable_node_subtract_select(),
        /// Disable nodes subtract selection mode.
        disable_node_subtract_select(),
        /// Toggle nodes subtract selection mode.
        toggle_node_subtract_select(),

        /// Enable nodes inverse selection mode.
        enable_node_inverse_select(),
        /// Disable nodes inverse selection mode.
        disable_node_inverse_select(),
        /// Toggle nodes inverse selection mode.
        toggle_node_inverse_select(),


        // === Navigation ===

        /// Enter the last selected node.
        enter_selected_node(),
        /// Enter the node currently under the cursor.
        enter_hovered_node(),
        /// Steps out of the current node, popping the topmost stack frame from the crumb list.
        exit_node(),


        // === Node Editing ===

        /// Add a new node and place it in the origin of the workspace.
        add_node(),
        /// Add a new node and place it at the mouse cursor position.
        add_node_at_cursor(),
        /// Remove all selected nodes from the graph.
        remove_selected_nodes(),
        /// Remove all nodes from the graph.
        remove_all_nodes(),
        /// Enable mode in which the pressed node will be edited.
        edit_mode_on(),
        /// Disable mode in which the pressed node will be edited.
        edit_mode_off(),
        /// Stop node editing, whatever node is currently edited.
        stop_editing(),
        /// Remove all nodes from the graph.
        collapse_selected_nodes(),
        /// Indicate whether this node had an error or not.
        set_node_error_status(NodeId,Option<node::error::Error>),


        // === Visualization ===

        /// Simulates a visualization open press event. In case the event will be shortly followed by `release_visualization_visibility`, the visualization will be shown permanently. In other case, it will be disabled as soon as the `release_visualization_visibility` is emitted.
        press_visualization_visibility(),
        /// Simulates a visualization open double press event. This event toggles the visualization fullscreen mode.
        double_press_visualization_visibility(),
        /// Simulates a visualization open release event. See `press_visualization_visibility` to learn more.
        release_visualization_visibility(),
        /// Cycle the visualization for the selected nodes.
        cycle_visualization_for_selected_node(),
        /// The visualization currently displayed as fullscreen is
        close_fullscreen_visualization(),


        // === Scene Navigation ===

        /// Stop the scene camera from moving around, locking the scene in place.
        /// Can be used, e.g., if there is a fullscreen visualisation active, or navigation should
        ///only work for a selected visualisation.
        set_navigator_disabled(bool),


        // === Debug ===

        /// Push a hardcoded breadcrumb without notifying the controller.
        debug_push_breadcrumb(),
        /// Pop a breadcrumb without notifying the controller.
        debug_pop_breadcrumb(),
        /// Set a test visualization data for the selected nodes. Useful for testing visualizations during their development.
        debug_set_test_visualization_data_for_selected_node(),


        // === VCS Status ===

        set_node_vcs_status     ((NodeId,Option<node::vcs::Status>)),


        set_detached_edge_targets    (EdgeEndpoint),
        set_detached_edge_sources    (EdgeEndpoint),
        set_edge_source              ((EdgeId,EdgeEndpoint)),
        set_edge_target              ((EdgeId,EdgeEndpoint)),
        unset_edge_source            (EdgeId),
        unset_edge_target            (EdgeId),
        connect_nodes                ((EdgeEndpoint,EdgeEndpoint)),
        deselect_all_nodes           (),
        press_node_input             (EdgeEndpoint),
        press_node_output            (EdgeEndpoint),
        remove_all_node_edges        (NodeId),
        remove_all_node_input_edges  (NodeId),
        remove_all_node_output_edges (NodeId),
        remove_edge                  (EdgeId),
        select_node                  (NodeId),
        remove_node                  (NodeId),
        edit_node                    (NodeId),
        collapse_nodes               ((Vec<NodeId>,NodeId)),
        set_node_expression          ((NodeId,node::Expression)),
        set_node_position            ((NodeId,Vector2)),
        set_expression_usage_type    ((NodeId,ast::Id,Option<Type>)),
        set_method_pointer           ((ast::Id,Option<MethodPointer>)),
        cycle_visualization          (NodeId),
        set_visualization            ((NodeId,Option<visualization::Path>)),
        register_visualization       (Option<visualization::Definition>),
        set_visualization_data       ((NodeId,visualization::Data)),
        set_error_visualization_data ((NodeId,visualization::Data)),
        enable_visualization         (NodeId),

        /// Remove from visualization registry all non-default visualizations.
        reset_visualization_registry (),
        /// Reload visualization registry
        reload_visualization_registry(),
        /// Show visualisation previews on nodes without delay.
        enable_quick_visualization_preview(),
        /// Show visualisation previews on nodes with delay.
        disable_quick_visualization_preview(),
    }

    Output {

        // === Edge ===

        on_edge_add                            (EdgeId),
        on_edge_drop                           (EdgeId),
        on_edge_source_set                     ((EdgeId,EdgeEndpoint)),
        on_edge_source_set_with_target_not_set ((EdgeId,EdgeEndpoint)),
        on_edge_target_set_with_source_not_set ((EdgeId,EdgeEndpoint)),
        on_edge_target_set                     ((EdgeId,EdgeEndpoint)),
        on_edge_source_unset                   ((EdgeId,EdgeEndpoint)),
        on_edge_target_unset                   ((EdgeId,EdgeEndpoint)),

        /// Fires always when there is a new edge with source set but target not set. This could
        /// happen after the target was disconnected or the edge was created and its source was
        /// connected.
        on_edge_only_target_not_set (EdgeId),

        /// Fires always when there is a new edge with target set but source not set. This could
        /// happen after the source was disconnected or the edge was created and its target was
        /// connected.
        on_edge_only_source_not_set (EdgeId),

        on_edge_endpoint_unset      ((EdgeId,EdgeEndpoint)),
        on_edge_endpoint_set        ((EdgeId,EdgeEndpoint)),
        on_edge_endpoints_set       (EdgeId),
        on_some_edges_targets_unset (),
        on_some_edges_sources_unset (),
        on_all_edges_targets_set    (),
        on_all_edges_sources_set    (),
        on_all_edges_endpoints_set  (),
        some_edge_targets_unset     (bool),
        some_edge_sources_unset     (bool),
        some_edge_endpoints_unset   (bool),

        hover_node_input            (Option<EdgeEndpoint>),
        hover_node_output           (Option<EdgeEndpoint>),


        // === Other ===
        // FIXME: To be refactored

        node_added                (NodeId),
        node_removed              (NodeId),
        nodes_collapsed           ((Vec<NodeId>,NodeId)),
        node_hovered              (Option<Switch<NodeId>>),
        node_selected             (NodeId),
        node_deselected           (NodeId),
        node_position_set         ((NodeId,Vector2)),
        node_position_set_batched ((NodeId,Vector2)),
        node_expression_set       ((NodeId,String)),
        node_entered              (NodeId),
        node_exited               (),
        node_editing_started      (NodeId),
        node_editing_finished     (NodeId),
        node_action_freeze        ((NodeId,bool)),
        node_action_skip          ((NodeId,bool)),
        node_edit_mode            (bool),
        nodes_labels_visible      (bool),


        visualization_enabled                   (NodeId,visualization::Metadata),
        visualization_disabled                  (NodeId),
        visualization_fullscreen                (Option<NodeId>),
        is_fs_visualization_displayed           (bool),
        visualization_preprocessor_changed      ((NodeId,PreprocessorConfiguration)),
        visualization_registry_reload_requested (),

        on_visualization_select     (Switch<NodeId>),
        some_visualisation_selected (bool),

        node_being_edited (Option<NodeId>),
        node_editing (bool),

        navigator_active (bool),
    }
}


impl application::command::FrpNetworkProvider for GraphEditor {
    fn network(&self) -> &frp::Network {
        &self.model.network
    }
}



// ============
// === Node ===
// ============

#[derive(Clone,CloneRef,Debug,Shrinkwrap)]
pub struct Node {
    #[shrinkwrap(main_field)]
    pub view      : component::Node,
    pub in_edges  : SharedHashSet<EdgeId>,
    pub out_edges : SharedHashSet<EdgeId>,
}

#[derive(Clone,CloneRef,Copy,Debug,Default,Eq,From,Hash,Into,PartialEq)]
pub struct NodeId(pub Id);

impl Node {
    pub fn new(view:component::Node) -> Self {
        let in_edges  = default();
        let out_edges = default();
        Self {view,in_edges,out_edges}
    }

    pub fn id(&self) -> NodeId {
        self.view.id().into()
    }

    /// Return all edges connected to this node. Ingoing and outgoing both.
    pub fn all_edges(self) -> Vec<EdgeId> {
        self.in_edges.keys().extended(self.out_edges.keys())
    }

}

impl display::Object for Node {
    fn display_object(&self) -> &display::object::Instance {
        &self.view.display_object()
    }
}

impl Display for NodeId {
    fn fmt(&self, f:&mut fmt::Formatter<'_>) -> fmt::Result {
        Display::fmt(&self.0,f)
    }
}



// ============
// === Edge ===
// ============

#[derive(Clone,CloneRef,Debug,Shrinkwrap)]
pub struct Edge {
    #[shrinkwrap(main_field)]
    pub view : component::Edge,
    source   : Rc<RefCell<Option<EdgeEndpoint>>>,
    target   : Rc<RefCell<Option<EdgeEndpoint>>>,
}

#[derive(Clone,CloneRef,Copy,Debug,Default,Eq,From,Hash,Into,PartialEq)]
pub struct EdgeId(pub Id);

impl Edge {
    pub fn new(view:component::Edge) -> Self {
        let source = default();
        let target = default();
        Self {view,source,target}
    }

    pub fn id(&self) -> EdgeId {
        self.view.id().into()
    }

    pub fn target(&self) -> Option<EdgeEndpoint> {
        self.target.borrow().as_ref().map(|t| t.clone_ref())
    }

    pub fn source(&self) -> Option<EdgeEndpoint> {
        self.source.borrow().as_ref().map(|t| t.clone_ref())
    }

    pub fn has_source(&self) -> bool {
        self.source.borrow().is_some()
    }

    pub fn has_target(&self) -> bool {
        self.target.borrow().is_some()
    }

    pub fn set_source(&self, source:EdgeEndpoint) {
        *self.source.borrow_mut() = Some(source)
    }

    pub fn set_target(&self, target:EdgeEndpoint) {
        *self.target.borrow_mut() = Some(target)
    }

    pub fn take_source(&self) -> Option<EdgeEndpoint> {
        mem::take(&mut *self.source.borrow_mut())
    }

    pub fn take_target(&self) -> Option<EdgeEndpoint> {
        mem::take(&mut *self.target.borrow_mut())
    }

}

impl display::Object for Edge {
    fn display_object(&self) -> &display::object::Instance {
        &self.view.display_object()
    }
}

impl Display for EdgeId {
    fn fmt(&self, f:&mut fmt::Formatter<'_>) -> fmt::Result {
        Display::fmt(&self.0,f)
    }
}



// ============
// === Type ===
// ============

/// Typename information that may be associated with the given Port.
///
/// `None` means that type for the port is unknown.
#[derive(Clone,Debug,Default,Eq,Hash,PartialEq)]
pub struct Type(pub ImString);

impl Deref for Type {
    type Target = ImString;
    fn deref(&self) -> &Self::Target {
        &self.0
    }
}

impl Type {
    /// Check whether this is any type, the most generic type in Enso. The empty string is
    /// considered to be an empty type as well.
    pub fn is_any(&self) -> bool {
        self.as_str() == "Any" || self.is_empty()
    }
}

impl From<String> for Type {
    fn from(s:String) -> Self {
        Type(s.into())
    }
}

impl Display for Type {
    fn fmt(&self, f:&mut fmt::Formatter<'_>) -> fmt::Result {
        write!(f,"{}",self.0)
    }
}



// =============================
// === OptionalMethodPointer ===
// =============================

/// Information about target definition for node entering.
// TODO [mwu]
//  As currently there is no good place to wrap Rc into a newtype that can be easily depended on
//  both by `ide-view` and `ide` crates, we put this as-is. Refactoring should be considered in the
//  future, once code organization and emerging patterns are more clear.
#[derive(Clone,Debug,Shrinkwrap,PartialEq,Eq)]
pub struct MethodPointer(pub Rc<enso_protocol::language_server::MethodPointer>);

impl From<enso_protocol::language_server::MethodPointer> for MethodPointer {
    fn from(method_pointer:enso_protocol::language_server::MethodPointer) -> Self {
        Self(Rc::new(method_pointer))
    }
}



// =================
// === LocalCall ===
// =================

/// A specific function call occurring within another function's definition body.
/// It's closely related to the `LocalCall` type defined in `Language Server` types, but uses the
/// new type `MethodPointer` defined in `GraphEditor`.
#[derive(Clone,Debug,Eq,PartialEq)]
pub struct LocalCall {
    /// An expression being a call to a method.
    pub call : enso_protocol::language_server::ExpressionId,
    /// A pointer to the called method.
    pub definition : MethodPointer,
}



// ==================
// === EdgeEndpoint ===
// ==================

#[derive(Clone,CloneRef,Debug,Default)]
pub struct EdgeEndpoint {
    pub node_id : NodeId,
    pub port    : span_tree::Crumbs,
}

impl EdgeEndpoint {
    pub fn new(node_id:impl Into<NodeId>, port:span_tree::Crumbs) -> Self {
        let node_id = node_id.into();
        Self {node_id,port}
    }

    pub fn is_connected_to(&self, node_id:NodeId) -> bool {
        self.node_id == node_id
    }
}



// ============
// === Grid ===
// ============

/// Defines a snapping grid for nodes. The grid implementation is currently very simple. For each
/// node, the grid records its position and allows querying for positions close to the recorded
/// ones.
#[derive(Debug,Clone,Default)]
pub struct Grid {
    sorted_xs : Vec<f32>,
    sorted_ys : Vec<f32>,
}

impl Grid {
    /// Query the grid for a close position to the provided using the provided threshold distance.
    pub fn close_to(&self, position:Vector2<f32>, threshold:f32) -> Vector2<Option<f32>> {
        let x = Self::axis_close_to(&self.sorted_xs,position.x,threshold);
        let y = Self::axis_close_to(&self.sorted_ys,position.y,threshold);
        Vector2(x,y)
    }

    fn axis_close_to(axis:&[f32], pos:f32, threshold:f32) -> Option<f32> {
        match axis.binary_search_by(|t| t.partial_cmp(&pos).unwrap()) {
            Ok (ix) => Some(axis[ix]),
            Err(ix) => {
                let max         = axis.len();
                let left_pos    = if ix == 0   { None } else { Some(axis[ix-1]) };
                let right_pos   = if ix == max { None } else { Some(axis[ix]) };
                let left_dist   = left_pos   . map(|t| (pos - t).abs());
                let right_dist  = right_pos  . map(|t| (pos - t).abs());
                let left_check  = left_dist  . map(|t| t < threshold).unwrap_or_default();
                let right_check = right_dist . map(|t| t < threshold).unwrap_or_default();
                match (left_check,right_check) {
                    ( false , false ) => None,
                    ( true  , false ) => left_pos,
                    ( false , true  ) => right_pos,
                    ( true  , true  ) => {
                        let left_dist  = left_dist.unwrap_or_default();
                        let right_dist = right_dist.unwrap_or_default();
                        if left_dist < right_dist { left_pos } else { right_pos }
                    }
                }
            }
        }
    }
}



// =============
// === Nodes ===
// =============

#[derive(Debug,Clone,CloneRef)]
pub struct Nodes {
    pub logger   : Logger,
    pub all      : SharedHashMap<NodeId,Node>,
    pub selected : SharedVec<NodeId>,
    pub grid     : Rc<RefCell<Grid>>,
}

impl Deref for Nodes {
    type Target = SharedHashMap<NodeId,Node>;
    fn deref(&self) -> &Self::Target {
        &self.all
    }
}

impl Nodes {
    pub fn new(logger:impl AnyLogger) -> Self {
        let logger   = Logger::sub(logger,"nodes");
        let all      = default();
        let selected = default();
        let grid     = default();
        Self {logger,all,selected,grid}
    }

    pub fn insert(&self, node_id:NodeId, node:Node) {
        self.all.insert(node_id,node);
        self.recompute_grid(default());
    }

    fn recompute_grid(&self, blacklist:HashSet<NodeId>) {
        let mut sorted_xs = Vec::new();
        let mut sorted_ys = Vec::new();
        for (id,node) in &*self.all.raw.borrow() {
            if !blacklist.contains(id) {
                let position = node.position();
                sorted_xs.push(position.x);
                sorted_ys.push(position.y);
            }
        }
        sorted_xs.sort_unstable_by(|a,b|a.partial_cmp(b).unwrap());
        sorted_ys.sort_unstable_by(|a,b|a.partial_cmp(b).unwrap());
        *self.grid.borrow_mut() = Grid {sorted_xs,sorted_ys};
    }

    pub fn check_grid_magnet(&self, position:Vector2<f32>) -> Vector2<Option<f32>> {
        self.grid.borrow().close_to(position,SNAP_DISTANCE_THRESHOLD)
    }

    pub fn set_quick_preview(&self, quick:bool) {
        self.all.raw.borrow().values().for_each(|node|{
            node.view.frp.quick_preview_vis.emit(quick)
        })
    }
}




#[derive(Debug,Clone,CloneRef)]
pub struct Edges {
    pub logger          : Logger,
    pub all             : SharedHashMap<EdgeId,Edge>,
    pub detached_source : SharedHashSet<EdgeId>,
    pub detached_target : SharedHashSet<EdgeId>,
}

impl Deref for Edges {
    type Target = SharedHashMap<EdgeId,Edge>;
    fn deref(&self) -> &Self::Target {
        &self.all
    }
}

impl Edges {
    pub fn new(logger:impl AnyLogger) -> Self {
        let logger          = Logger::sub(logger,"edges");
        let all             = default();
        let detached_source = default();
        let detached_target = default();
        Self {logger,all,detached_source,detached_target}
    }

    pub fn insert(&self, edge:Edge) {
        self.all.insert(edge.id(),edge);
    }

    pub fn detached_edges_iter(&self) -> impl Iterator<Item=EdgeId> {
        let detached_target      = self.detached_target.raw.borrow();
        let detached_source      = self.detached_source.raw.borrow();
        let mut detached         = detached_target.iter().copied().collect_vec();
        let detached_source_iter = detached_source.iter().copied();
        detached.extend(detached_source_iter);
        detached.into_iter()
    }
}



#[derive(Debug,Clone,CloneRef,Default)]
struct Visualisations {
    /// This keeps track of the currently selected visualisation. There should only ever be one
    /// visualisations selected, however due to the way that the selection is determined, it can
    /// happen that while the FRP is resolved, temporarily, we have multiple visualisation in this
    /// set. This happens because the selection status is determined bottom up from each
    /// visualisation and the reported via FRP to the graph editor. That means if the status
    /// we might see the new selection status for a visualisation getting set before we see the
    /// previously selected visualisation report its deselection. If we ever have more than one
    /// visualisation in this set after the status updates have been resolved, that is a bug.
    selected : SharedHashSet<NodeId>,
}



#[derive(Debug,CloneRef,Derivative)]
#[derivative(Clone(bound=""))]
pub struct TouchNetwork<T:frp::Data> {
    pub down     : frp::Source<T>,
    pub up       : frp::Stream<T>,
    pub is_down  : frp::Stream<bool>,
    pub selected : frp::Stream<T>
}

impl<T:frp::Data> TouchNetwork<T> {
    pub fn new(network:&frp::Network, mouse:&frp::io::Mouse) -> Self {
        frp::extend! { network
            down          <- source::<T> ();
            is_down       <- bool(&mouse.up_primary,&down);
            was_down      <- is_down.previous();
            mouse_up      <- mouse.up_primary.gate(&was_down);
            pos_on_down   <- mouse.position.sample(&down);
            pos_on_up     <- mouse.position.sample(&mouse_up);
            should_select <- pos_on_up.map3(&pos_on_down,&mouse.distance,Self::check);
            up            <- down.sample(&mouse_up);
            selected      <- up.gate(&should_select);
        }
        Self {down,up,is_down,selected}
    }

    #[allow(clippy::trivially_copy_pass_by_ref)]
    fn check(end:&Vector2, start:&Vector2, diff:&f32) -> bool {
        (end-start).norm() <= diff * 2.0
    }
}

#[derive(Debug,Clone,CloneRef)]
pub struct TouchState {
    pub nodes      : TouchNetwork::<NodeId>,
    pub background : TouchNetwork::<()>,
}

impl TouchState {
    pub fn new(network:&frp::Network, mouse:&frp::io::Mouse) -> Self {
        let nodes      = TouchNetwork::<NodeId>::new(&network,mouse);
        let background = TouchNetwork::<()>::new(&network,mouse);
        Self {nodes,background}
    }
}



pub fn is_sub_crumb_of(src:&[span_tree::Crumb], tgt:&[span_tree::Crumb]) -> bool {
    if src.len() < tgt.len() { return false }
    for (s,t) in src.iter().zip(tgt.iter()) {
        if s != t { return false }
    }
    true
}

pub fn crumbs_overlap(src:&[span_tree::Crumb], tgt:&[span_tree::Crumb]) -> bool {
    is_sub_crumb_of(src,tgt) || is_sub_crumb_of(tgt,src)
}




// ===================================
// === GraphEditorModelWithNetwork ===
// ===================================

#[derive(Debug,Clone,CloneRef)]
pub struct GraphEditorModelWithNetwork {
    pub model   : GraphEditorModel,
    pub network : frp::Network,
}

impl Deref for GraphEditorModelWithNetwork {
    type Target = GraphEditorModel;
    fn deref(&self) -> &Self::Target {
        &self.model
    }
}

/// Context data required to create a new node.
#[derive(Debug)]
struct NodeCreationContext<'a> {
    pointer_style  : &'a frp::Source<cursor::Style>,
    tooltip_update : &'a frp::Source<tooltip::Style>,
    output_press   : &'a frp::Source<EdgeEndpoint>,
    input_press    : &'a frp::Source<EdgeEndpoint>,
    output         : &'a FrpEndpoints,
}

impl GraphEditorModelWithNetwork {
    pub fn new(app:&Application, cursor:cursor::Cursor, frp:&Frp) -> Self {
        let network = frp.network.clone_ref(); // FIXME make weak
        let model   = GraphEditorModel::new(app,cursor,&frp);
        Self {model,network}
    }

    fn new_node(&self, ctx:&NodeCreationContext) -> NodeId {
        let view    = component::Node::new(&self.app,self.vis_registry.clone_ref());
        let node    = Node::new(view);
        let node_id = node.id();
        self.add_child(&node);

        let touch = &self.touch_state;
        let model = &self.model;

        let NodeCreationContext {pointer_style,tooltip_update,output_press,input_press,output} = ctx;

        frp::new_bridge_network! { [self.network, node.frp.network] graph_node_bridge
            eval_ node.frp.background_press(touch.nodes.down.emit(node_id));

            hovered <- node.output.hover.map (move |t| Some(Switch::new(node_id,*t)));
            output.source.node_hovered <+ hovered;

            node.set_output_expression_visibility <+ self.frp.nodes_labels_visible;

            eval node.frp.tooltip ((tooltip) tooltip_update.emit(tooltip));
            eval node.model.input.frp.pointer_style ((style) pointer_style.emit(style));
            eval node.model.output.frp.on_port_press ([output_press](crumbs){
                let target = EdgeEndpoint::new(node_id,crumbs.clone());
                output_press.emit(target);
            });

            eval node.model.input.frp.on_port_press ([input_press](crumbs)
                let target = EdgeEndpoint::new(node_id,crumbs.clone());
                input_press.emit(target);
            );

            eval node.model.input.frp.on_port_hover ([model](t) {
                let crumbs = t.on();
                let target = crumbs.map(|c| EdgeEndpoint::new(node_id,c.clone()));
                model.frp.source.hover_node_input.emit(target);
            });

            eval node.model.output.frp.on_port_hover ([model](hover) {
               let output = hover.on().map(|crumbs| EdgeEndpoint::new(node_id,crumbs.clone()));
               model.frp.source.hover_node_output.emit(output);
            });

            eval node.model.input.frp.on_port_type_change(((crumbs,_))
                model.with_input_edge_id(node_id,crumbs,|id| model.refresh_edge_color(id))
            );

            eval node.model.output.frp.on_port_type_change(((crumbs,_))
                model.with_output_edge_id(node_id,crumbs,|id| model.refresh_edge_color(id))
            );

            eval node.frp.expression((t) output.source.node_expression_set.emit((node_id,t.into())));


            // === Actions ===

            eval node.view.frp.freeze ((is_frozen) {
                output.source.node_action_freeze.emit((node_id,*is_frozen));
            });

            let set_node_disabled = &node.frp.set_disabled;
            eval node.view.frp.skip ([set_node_disabled,output](is_skipped) {
                output.source.node_action_skip.emit((node_id,*is_skipped));
                set_node_disabled.emit(is_skipped);
            });


            // === Visualizations ===

            let vis_changed =  node.model.visualization.frp.visualisation.clone_ref();
            vis_enabled     <- node.visualization_enabled.gate(&node.visualization_enabled);
            vis_disabled    <- node.visualization_enabled.gate_not(&node.visualization_enabled);

            let vis_is_selected = node.model.visualization.frp.is_selected.clone_ref();

            selected    <- vis_is_selected.on_true();
            deselected  <- vis_is_selected.on_false();
            output.source.visualization_preprocessor_changed <+
                node.model.visualization.frp.preprocessor.map(move |preprocessor|
                    (node_id,preprocessor.clone()));
            output.source.on_visualization_select <+ selected.constant(Switch::On(node_id));
            output.source.on_visualization_select <+ deselected.constant(Switch::Off(node_id));

            metadata  <- any(...);
            metadata <+ node.model.visualization.frp.preprocessor.map(move |preprocessor| {
                let preprocessor = preprocessor.clone();
                visualization::Metadata{preprocessor}
            });
            // Ensure the graph editor knows about internal changes to the visualisation. If the
            // visualisation changes that should indicate that the old one has been disabled and a
            // new one has been enabled.
            // TODO: Create a better API for updating the controller about visualisation changes
            // (see #896)
            output.source.visualization_disabled <+ vis_changed.constant(node_id);
            output.source.visualization_enabled  <+
                vis_changed.map2(&metadata,move |_,metadata| (node_id,metadata.clone()));

            output.source.visualization_enabled <+
                vis_enabled.map2(&metadata,move |_,metadata| (node_id,metadata.clone()));
            output.source.visualization_disabled <+ vis_disabled.constant(node_id);
        }
        let initial_metadata = visualization::Metadata {
            preprocessor : node.model.visualization.frp.preprocessor.value()
        };
        metadata.emit(initial_metadata);
        self.nodes.insert(node_id,node);
        node_id
    }

    fn is_node_connected_at_input(&self, node_id:NodeId, crumbs:&span_tree::Crumbs) -> bool {
        if let Some(node) = self.nodes.get_cloned(&node_id) {
            for in_edge_id in node.in_edges.raw.borrow().iter() {
                if let Some(edge) = self.edges.get_cloned(in_edge_id) {
                    if let Some(target) = edge.target() {
                        if target.node_id == node_id && target.port == crumbs {
                            return true
                        }
                    }
                }
            }
        }
        false
    }

    pub fn get_node_position(&self, node_id:NodeId) -> Option<Vector3<f32>> {
        self.nodes.get_cloned_ref(&node_id).map(|node| node.position())
    }

    fn create_edge
    ( &self
    , edge_click : &frp::Source<EdgeId>
    , edge_over  : &frp::Source<EdgeId>
    , edge_out   : &frp::Source<EdgeId>
    ) -> EdgeId {
        let edge    = Edge::new(component::Edge::new(&self.app));
        let edge_id = edge.id();
        self.add_child(&edge);
        self.edges.insert(edge.clone_ref());

        let network = &self.network;

        frp::extend! { network
            eval_ edge.view.frp.shape_events.mouse_down ( edge_click.emit(edge_id));
            eval_ edge.view.frp.shape_events.mouse_over ( edge_over.emit(edge_id));
            eval_ edge.view.frp.shape_events.mouse_out ( edge_out.emit(edge_id));
        }

        edge_id
    }

    fn new_edge_from_output
    ( &self
    , edge_click:&frp::Source<EdgeId>
    , edge_over:&frp::Source<EdgeId>
    , edge_out:&frp::Source<EdgeId>
    ) -> EdgeId {
        let edge_id        = self.create_edge(edge_click,edge_over,edge_out);
        let first_detached = self.edges.detached_target.is_empty();
        self.edges.detached_target.insert(edge_id);
        if first_detached {
            self.frp.source.on_some_edges_targets_unset.emit(());
        }
        edge_id
    }

    fn new_edge_from_input
    ( &self
    , edge_click : &frp::Source<EdgeId>
    , edge_over  : &frp::Source<EdgeId>
    , edge_out   : &frp::Source<EdgeId>
    ) -> EdgeId {
        let edge_id        = self.create_edge(edge_click,edge_over,edge_out);
        let first_detached = self.edges.detached_source.is_empty();
        self.edges.detached_source.insert(edge_id);
        if first_detached {
            self.frp.source.on_some_edges_sources_unset.emit(());
        }
        edge_id
    }

}



// ========================
// === GraphEditorModel ===
// ========================

#[derive(Debug,Clone,CloneRef)]
pub struct GraphEditorModel {
    pub logger         : Logger,
    pub display_object : display::object::Instance,
    pub app            : Application,
    pub breadcrumbs    : component::Breadcrumbs,
    pub cursor         : cursor::Cursor,
    pub nodes          : Nodes,
    pub edges          : Edges,
    pub vis_registry   : visualization::Registry,
    // FIXME[MM]: The tooltip should live next to the cursor in `Application`. This does not
    //  currently work, however, because the `Application` lives in enso-core, and the tooltip
    //  requires enso-text, which in turn depends on enso-core, creating a cyclic dependency.
    tooltip            : Tooltip,
    touch_state        : TouchState,
    visualisations     : Visualisations,
    frp                : FrpEndpoints,
    navigator          : Navigator,
}


// === Public ===

impl GraphEditorModel {
    pub fn new
    ( app    : &Application
    , cursor : cursor::Cursor
    , frp    : &Frp
    ) -> Self {
        let network        = &frp.network;
        let scene          = app.display.scene();
        let logger         = Logger::new("GraphEditor");
        let display_object = display::object::Instance::new(&logger);
        let nodes          = Nodes::new(&logger);
        let edges          = Edges::new(&logger);
        let vis_registry   = visualization::Registry::with_default_visualizations();
        let visualisations = default();
        let touch_state    = TouchState::new(network,&scene.mouse.frp);
        let breadcrumbs    = component::Breadcrumbs::new(app.clone_ref(),breadcrumbs_gap_width());
        let app            = app.clone_ref();
        let frp            = frp.output.clone_ref();
        let navigator      = Navigator::new(&scene,&scene.camera());
        let tooltip        = Tooltip::new(&app);

        Self {
            logger,display_object,app,cursor,nodes,edges,touch_state,frp,breadcrumbs,
            vis_registry,visualisations,navigator,tooltip,
        }.init()
    }

    fn init(self) -> Self {
        self.add_child(&self.breadcrumbs);
<<<<<<< HEAD
        self.position_breadcrumbs(0.0);
        self.scene().add_child(&self.tooltip);
        self
    }

    fn position_breadcrumbs(&self, project_buttons_width:f32) {
        println!("Positioning breadcrumbs with offset {}", project_buttons_width);
        let is_macos     = ARGS.platform.map(|p|p.is_macos()) == Some(true);
        let is_frameless = ARGS.frame == Some(false);
        let x_offset     = if is_macos && is_frameless {
            MACOS_TRAFFIC_LIGHTS_WIDTH
        } else if project_buttons_width != 0.0 {
            project_buttons_width
        } else {
            MACOS_TRAFFIC_LIGHTS_SIDE_OFFSET
        };
        let y_offset = -MACOS_TRAFFIC_LIGHTS_SIDE_OFFSET;
=======
        let x_offset = MACOS_TRAFFIC_LIGHTS_SIDE_OFFSET;
        let y_offset = MACOS_TRAFFIC_LIGHTS_VERTICAL_CENTER + component::breadcrumbs::HEIGHT / 2.0;
>>>>>>> 0f824057
        self.breadcrumbs.set_position_x(x_offset);
        self.breadcrumbs.set_position_y(y_offset);
    }

    pub fn all_nodes(&self) -> Vec<NodeId> {
        self.nodes.all.keys()
    }

    fn scene(&self) -> &Scene {
        self.app.display.scene()
    }
}


// === Selection ===

impl GraphEditorModel {
    fn select_node(&self, node_id:impl Into<NodeId>) {
        let node_id = node_id.into();
        if let Some(node) = self.nodes.get_cloned_ref(&node_id) {
            self.nodes.selected.push(node_id);
            node.frp.select.emit(());
        }
    }

    fn deselect_node(&self, node_id:impl Into<NodeId>) {
        let node_id = node_id.into();
        if let Some(node) = self.nodes.get_cloned_ref(&node_id) {
            self.nodes.selected.remove_item(&node_id);
            node.frp.deselect.emit(());
        }
    }

    pub fn selected_nodes(&self) -> Vec<NodeId> {
        self.nodes.selected.items()
    }

    pub fn last_selected_node(&self) -> Option<NodeId> {
        self.nodes.selected.last_cloned()
    }
}


// === Remove ===

impl GraphEditorModel {
    fn remove_edge<E:Into<EdgeId>>(&self, edge_id:E) {
        let edge_id = edge_id.into();
        if let Some(edge) = self.edges.remove(&edge_id) {
            if let Some(source) = edge.take_source() {
                if let Some(source_node) = self.nodes.get_cloned_ref(&source.node_id) {
                    source_node.out_edges.remove(&edge_id);
                }
            }

            if let Some(target) = edge.take_target() {
                self.set_input_connected(&target,None,false); // FIXME None
                if let Some(target_node) = self.nodes.get_cloned_ref(&target.node_id) {
                    target_node.in_edges.remove(&edge_id);
                }
            }
        }
    }

    fn set_input_connected(&self, target:&EdgeEndpoint, tp:Option<Type>, status:bool) {
        if let Some(node) = self.nodes.get_cloned(&target.node_id) {
            node.view.set_input_connected(&target.port,tp,status);
        }
    }

    fn set_edge_target_connection_status(&self, edge_id:EdgeId, status:bool) {
        self.with_edge_target(edge_id,|tgt| self.set_endpoint_connection_status(edge_id,&tgt,status));
    }

    fn set_endpoint_connection_status(&self, edge_id:EdgeId, target:&EdgeEndpoint, status:bool) {
        let tp = self.edge_source_type(edge_id);
        self.set_input_connected(target,tp,status);
    }

    fn enable_visualization(&self, node_id:impl Into<NodeId>) {
        let node_id = node_id.into();
        if let Some(node) = self.nodes.get_cloned_ref(&node_id) {
            node.enable_visualization();
        }
    }

    fn disable_visualization(&self, node_id:impl Into<NodeId>) {
        let node_id = node_id.into();
        if let Some(node) = self.nodes.get_cloned_ref(&node_id) {
            node.disable_visualization();
        }
    }

    fn enable_visualization_fullscreen(&self, node_id:impl Into<NodeId>) {
        let node_id = node_id.into();
        if let Some(node) = self.nodes.get_cloned_ref(&node_id) {
            node.model.visualization.frp.enable_fullscreen.emit(());
        }
    }

    fn disable_visualization_fullscreen(&self, node_id:impl Into<NodeId>) {
        let node_id = node_id.into();
        if let Some(node) = self.nodes.get_cloned_ref(&node_id) {
            node.model.visualization.frp.disable_fullscreen.emit(());
        }
    }

    /// Warning! This function does not remove connected edges. It needs to be handled by the
    /// implementation.
    fn remove_node(&self, node_id:impl Into<NodeId>) {
        let node_id = node_id.into();
        self.nodes.remove(&node_id);
        self.nodes.selected.remove_item(&node_id);
    }

    fn node_in_edges(&self, node_id:impl Into<NodeId>) -> Vec<EdgeId> {
        let node_id = node_id.into();
        self.nodes.get_cloned_ref(&node_id).map(|node| {
            node.in_edges.keys()
        }).unwrap_or_default()
    }

    fn node_out_edges(&self, node_id:impl Into<NodeId>) -> Vec<EdgeId> {
        let node_id = node_id.into();
        self.nodes.get_cloned_ref(&node_id).map(|node| {
            node.out_edges.keys()
        }).unwrap_or_default()
    }

    fn node_in_and_out_edges(&self, node_id:impl Into<NodeId>) -> Vec<EdgeId> {
        let node_id = node_id.into();
        let mut edges = self.node_in_edges(node_id);
        edges.extend(&self.node_out_edges(node_id));
        edges
    }

    fn set_node_expression(&self, node_id:impl Into<NodeId>, expr:impl Into<node::Expression>) {
        let node_id = node_id.into();
        let expr    = expr.into();
        if let Some(node) = self.nodes.get_cloned_ref(&node_id) {
            node.frp.set_expression.emit(expr);
        }
        for edge_id in self.node_out_edges(node_id) {
            self.refresh_edge_source_size(edge_id);
        }
    }

    fn is_connection(&self, edge_id:impl Into<EdgeId>) -> bool {
        let edge_id = edge_id.into();
        match self.edges.get_cloned_ref(&edge_id) {
            None    => false,
            Some(e) => e.has_source() && e.has_target()
        }
    }
}


// === Connect ===

impl GraphEditorModel {
    fn set_edge_source(&self, edge_id:EdgeId, target:impl Into<EdgeEndpoint>) {
        let target = target.into();
        if let Some(edge) = self.edges.get_cloned_ref(&edge_id) {
            if let Some(node) = self.nodes.get_cloned_ref(&target.node_id) {
                node.out_edges.insert(edge_id);
                edge.set_source(target);
                edge.view.frp.source_attached.emit(true);
                // FIXME: both lines require edge to refresh. Let's make it more efficient.
                self.refresh_edge_position(edge_id);
                self.refresh_edge_source_size(edge_id);
            }

        }
    }

    fn remove_edge_source(&self, edge_id:EdgeId) {
        if let Some(edge) = self.edges.get_cloned_ref(&edge_id) {
            if let Some(source) = edge.take_source() {
                if let Some(node) = self.nodes.get_cloned_ref(&source.node_id) {
                    node.out_edges.remove(&edge_id);
                    edge.view.frp.source_attached.emit(false);
                    let first_detached = self.edges.detached_source.is_empty();
                    self.edges.detached_source.insert(edge_id);
                    // FIXME: both lines require edge to refresh. Let's make it more efficient.
                    self.refresh_edge_position(edge_id);
                    self.refresh_edge_source_size(edge_id);
                    if first_detached {
                        self.frp.source.on_some_edges_sources_unset.emit(());
                    }
                }
            }
        }
    }

    fn set_edge_target(&self, edge_id:EdgeId, target:impl Into<EdgeEndpoint>) {
        let target = target.into();
        if let Some(edge) = self.edges.get_cloned_ref(&edge_id) {
            if let Some(node) = self.nodes.get_cloned_ref(&target.node_id) {
                node.in_edges.insert(edge_id);
                edge.set_target(target);

                self.edges.detached_target.remove(&edge_id);
                let all_attached = self.edges.detached_target.is_empty();
                if all_attached {
                    self.frp.source.on_all_edges_targets_set.emit(());
                }

                edge.view.frp.target_attached.emit(true);
                edge.view.frp.redraw.emit(());
                self.refresh_edge_position(edge_id);
            };
        }
    }

    fn remove_edge_target(&self, edge_id:EdgeId) {
        if let Some(edge) = self.edges.get_cloned_ref(&edge_id) {
            if let Some(target) = edge.take_target() {
                if let Some(node) = self.nodes.get_cloned_ref(&target.node_id) {
                    node.in_edges.remove(&edge_id);
                    let first_detached = self.edges.detached_target.is_empty();
                    self.edges.detached_target.insert(edge_id);
                    edge.view.frp.target_attached.emit(false);
                    self.refresh_edge_position(edge_id);
                    if first_detached {
                        self.frp.source.on_some_edges_targets_unset.emit(());
                    }
                };
            }
        }
    }

    fn take_edges_with_detached_targets(&self) -> HashSet<EdgeId> {
        let edges = self.edges.detached_target.mem_take();
        self.check_edge_attachment_status_and_emit_events();
        edges
    }

    fn take_edges_with_detached_sources(&self) -> HashSet<EdgeId> {
        let edges = self.edges.detached_source.mem_take();
        self.check_edge_attachment_status_and_emit_events();
        edges
    }

    fn edges_with_detached_targets(&self) -> HashSet<EdgeId> {
        self.edges.detached_target.raw.borrow().clone()
    }

    pub fn clear_all_detached_edges(&self) -> Vec<EdgeId>{
        let source_edges = self.edges.detached_source.mem_take();
        source_edges.iter().for_each(|edge| {self.edges.all.remove(edge);});
        let target_edges = self.edges.detached_target.mem_take();
        target_edges.iter().for_each(|edge| {self.edges.all.remove(edge);});
        self.check_edge_attachment_status_and_emit_events();
        source_edges.into_iter().chain(target_edges).collect()
    }

    fn check_edge_attachment_status_and_emit_events(&self) {
        let no_detached_sources = self.edges.detached_source.is_empty();
        let no_detached_targets = self.edges.detached_target.is_empty();
        if no_detached_targets {
            self.frp.source.on_all_edges_targets_set.emit(());
        }
        if no_detached_sources {
            self.frp.source.on_all_edges_sources_set.emit(());
        }
    }

    fn overlapping_edges(&self, target:&EdgeEndpoint) -> Vec<EdgeId> {
        let mut overlapping = vec![];
        if let Some(node) = self.nodes.get_cloned_ref(&target.node_id) {
            for edge_id in node.in_edges.raw.borrow().clone().into_iter() {
                if let Some(edge) = self.edges.get_cloned_ref(&edge_id) {
                    if let Some(edge_target) = edge.target() {
                        if crumbs_overlap(&edge_target.port,&target.port) {
                            overlapping.push(edge_id);
                        }
                    }
                }
            }
        }
        overlapping
    }

    fn set_edge_freeze<T:Into<EdgeId>>(&self, edge_id:T, is_frozen:bool) {
        let edge_id = edge_id.into();
        if let Some(edge) = self.edges.get_cloned_ref(&edge_id) {
            edge.view.frp.set_disabled.emit(is_frozen);
        }
    }
}


// === Position ===

impl GraphEditorModel {
    pub fn set_node_position(&self, node_id:impl Into<NodeId>, position:Vector2) {
        let node_id  = node_id.into();
        if let Some(node) = self.nodes.get_cloned_ref(&node_id) {
            node.mod_position(|t| {
                t.x = position.x;
                t.y = position.y;
            });
            for edge_id in self.node_in_and_out_edges(node_id) {
                self.refresh_edge_position(edge_id);
            }
        }
    }

    fn set_node_expression_usage_type(&self, node_id:impl Into<NodeId>, ast_id:ast::Id, maybe_type:Option<Type>) {
        let node_id  = node_id.into();
        if let Some(node) = self.nodes.get_cloned_ref(&node_id) {
            if node.view.model.output.whole_expr_id().contains(&ast_id) {
                // TODO[ao]: we must update root output port according to the whole expression type
                //     due to a bug in engine https://github.com/enso-org/enso/issues/1038.
                let crumbs = span_tree::Crumbs::default();
                node.view.model.output.set_expression_usage_type(crumbs,maybe_type.clone());
                let enso_type = maybe_type.as_ref().map(|tp| enso::Type::new(&tp.0));
                node.view.model.visualization.frp.set_vis_input_type(enso_type);
            }
            let crumbs = node.view.model.get_crumbs_by_id(ast_id);
            if let Some(crumbs) = crumbs {
                node.view.frp.set_expression_usage_type.emit((crumbs,maybe_type));
            }
        }
    }

    fn disable_grid_snapping_for(&self, node_ids:&[NodeId]) {
        self.nodes.recompute_grid(node_ids.iter().cloned().collect());
    }

    pub fn node_position(&self, node_id:impl Into<NodeId>) -> Vector2<f32> {
        let node_id = node_id.into();
        self.nodes.get_cloned_ref(&node_id).map(|node| node.position().xy()).unwrap_or_default()
    }

    pub fn node_pos_mod
    (&self, node_id:impl Into<NodeId>, pos_diff:Vector2) -> (NodeId,Vector2) {
        let node_id      = node_id.into();
        let new_position = if let Some(node) = self.nodes.get_cloned_ref(&node_id) {
            node.position().xy() + pos_diff
        } else {
            default()
        };
        (node_id,new_position)
    }

    pub fn refresh_edge_position(&self, edge_id:EdgeId) {
        self.refresh_edge_source_position(edge_id);
        self.refresh_edge_target_position(edge_id);
    }

    pub fn refresh_edge_source_size(&self, edge_id:EdgeId) {
        if let Some(edge) = self.edges.get_cloned_ref(&edge_id) {
            if let Some(edge_source) = edge.source() {
                if let Some(node) = self.nodes.get_cloned_ref(&edge_source.node_id) {
                    edge.view.frp.source_width.emit(node.model.width());
                    edge.view.frp.source_height.emit(node.model.height());
                    edge.view.frp.redraw.emit(());
                }
            }
        };
    }

    pub fn refresh_edge_color(&self, edge_id:EdgeId) {
        if let Some(edge) = self.edges.get_cloned_ref(&edge_id) {
            let color = self.edge_color(edge_id);
            edge.view.frp.set_color.emit(color);
        };
    }

    pub fn refresh_edge_source_position(&self, edge_id:EdgeId) {
        if let Some(edge) = self.edges.get_cloned_ref(&edge_id) {
            if let Some(edge_source) = edge.source() {
                if let Some(node) = self.nodes.get_cloned_ref(&edge_source.node_id) {
                    edge.mod_position(|p| {
                        p.x = node.position().x + node.model.width()/2.0;
                        p.y = node.position().y;
                    });
                }
            }
        };
    }

    pub fn refresh_edge_target_position(&self, edge_id:EdgeId) {
        if let Some(edge) = self.edges.get_cloned_ref(&edge_id) {
            if let Some(edge_target) = edge.target() {
                if let Some(node) = self.nodes.get_cloned_ref(&edge_target.node_id) {
                    let offset = node.model.input.port_offset(&edge_target.port).unwrap_or_default();
                    let pos = node.position().xy() + offset;
                    edge.view.frp.target_position.emit(pos);
                    edge.view.frp.redraw.emit(());
                }
            }
        };
    }

    fn map_node<T>(&self, id:NodeId, f:impl FnOnce(Node)->T) -> Option<T> {
        self.nodes.get_cloned_ref(&id).map(f)
    }

    fn map_edge<T>(&self, id:EdgeId, f:impl FnOnce(Edge)->T) -> Option<T> {
        self.edges.get_cloned_ref(&id).map(f)
    }

    fn with_node<T>(&self, id:NodeId, f:impl FnOnce(Node)->T) -> Option<T> {
        let out = self.map_node(id,f);
        out.map_none(||warning!(&self.logger,"Trying to access nonexistent node '{id}'"))
    }

    fn with_edge<T>(&self, id:EdgeId, f:impl FnOnce(Edge)->T) -> Option<T> {
        let out = self.map_edge(id,f);
        out.map_none(||warning!(&self.logger,"Trying to access nonexistent edge '{id}'"))
    }

    fn with_edge_map_source<T>(&self, id:EdgeId, f:impl FnOnce(EdgeEndpoint)->T) -> Option<T> {
        self.with_edge(id,|edge| {
            let edge = edge.source.borrow().deref().clone();
            edge.map(f)
        }).flatten()
    }

    fn with_edge_map_target<T>(&self, id:EdgeId, f:impl FnOnce(EdgeEndpoint)->T) -> Option<T> {
        self.with_edge(id,|edge| edge.target.borrow().clone().map(f)).flatten()
    }

    fn edge_source(&self, id:EdgeId) -> Option<EdgeEndpoint> {
        self.with_edge_map_source(id,|endpoint|endpoint)
    }

    fn edge_target(&self, id:EdgeId) -> Option<EdgeEndpoint> {
        self.with_edge_map_target(id,|endpoint|endpoint)
    }

    // FIXME[WD]: This implementation is slow. Node should allow for easy mapping between Crumbs
    //            and edges. Should be part of https://github.com/enso-org/ide/issues/822.
    fn with_input_edge_id<T>
    (&self, id:NodeId, crumbs:&span_tree::Crumbs, f:impl FnOnce(EdgeId)->T) -> Option<T> {
        self.with_node(id,move |node| {
            let mut target_edge_id = None;
            for edge_id in node.in_edges.keys() {
                self.with_edge(edge_id,|edge| {
                    let ok = edge.target().map(|tgt| tgt.port == crumbs) == Some(true);
                    if ok { target_edge_id = Some(edge_id) }
                });
            }
            target_edge_id.map(f)
        }).flatten()
    }

    // FIXME[WD]: This implementation is slow. Node should allow for easy mapping between Crumbs
    //            and edges. Should be part of https://github.com/enso-org/ide/issues/822.
    fn with_output_edge_id<T>
    (&self, id:NodeId, crumbs:&span_tree::Crumbs, f:impl FnOnce(EdgeId)->T) -> Option<T> {
        self.with_node(id,move |node| {
            let mut target_edge_id = None;
            for edge_id in node.out_edges.keys() {
                self.with_edge(edge_id,|edge| {
                    let ok = edge.target().map(|tgt| tgt.port == crumbs) == Some(true);
                    if ok { target_edge_id = Some(edge_id) }
                });
            }
            target_edge_id.map(f)
        }).flatten()
    }

    fn with_edge_source<T>(&self, id:EdgeId, f:impl FnOnce(EdgeEndpoint)->T) -> Option<T> {
        self.with_edge(id,|edge| {
            let source = edge.source.borrow().deref().clone();
            source.map(f).map_none(
                || warning!(&self.logger,"Trying to access nonexistent source of the edge {id}.")
            )
        }).flatten()
    }

    fn with_edge_target<T>(&self, id:EdgeId, f:impl FnOnce(EdgeEndpoint)->T) -> Option<T> {
        self.with_edge(id,|edge| {
            let target = edge.target.borrow().deref().clone();
            target.map(f).map_none(
                || warning!(&self.logger,"Trying to access nonexistent target of the edge {id}.")
            )
        }).flatten()
    }

    fn with_edge_map_source_node<T>
    (&self, edge_id:EdgeId, f:impl FnOnce(Node,span_tree::Crumbs)->T) -> Option<T> {
        self.with_edge_map_source(edge_id,|t| self.map_node(t.node_id,|node|f(node,t.port))).flatten()
    }

    fn with_edge_map_target_node<T>
    (&self, edge_id:EdgeId, f:impl FnOnce(Node,span_tree::Crumbs)->T) -> Option<T> {
        self.with_edge_map_target(edge_id,|t| self.map_node(t.node_id,|node|f(node,t.port))).flatten()
    }

    fn edge_source_type(&self, edge_id:EdgeId) -> Option<Type> {
        self.with_edge_map_source_node(edge_id,|n,c|n.model.output.port_type(&c)).flatten()
    }

    fn edge_target_type(&self, edge_id:EdgeId) -> Option<Type> {
        self.with_edge_map_target_node(edge_id,|n,c|n.model.input.port_type(&c)).flatten()
    }

    fn edge_hover_type(&self) -> Option<Type> {
        let hover_tgt = self.frp.hover_node_input.value();
        hover_tgt.and_then(|tgt|
            self.with_node(tgt.node_id,|node| node.model.input.port_type(&tgt.port)).flatten()
        )
    }

    /// Return a color for the edge.
    ///
    /// The algorithm works as follow:
    /// 1. We query the type of the currently hovered port, if any.
    /// 2. In case the previous point returns None, we query the edge target type, if any.
    /// 3. In case the previous point returns None, we query the edge source type, if any.
    /// 4. In case the previous point returns None, we use the generic type (gray color).
    ///
    /// This might need to be more sophisticated in the case of polymorphic types. For example,
    /// consider the edge source type to be `(a,Number)`, and target to be `(Text,a)`. These unify
    /// to `(Text,Number)`.
    fn edge_color(&self, edge_id:EdgeId) -> color::Lcha {
        // FIXME : StyleWatch is unsuitable here, as it was designed as an internal tool for shape system (#795)
        let styles    = StyleWatch::new(&self.scene().style_sheet);
        let edge_type = self.edge_hover_type()
            .or_else(|| self.edge_target_type(edge_id))
            .or_else(|| self.edge_source_type(edge_id));
        let opt_color = edge_type.map(|t|type_coloring::compute(&t,&styles));
        opt_color.unwrap_or_else(||
            color::Lcha::from(styles.get_color(theme::code::types::any::selection))
        )
    }

    fn first_detached_edge(&self) -> Option<EdgeId> {
        self.edges.detached_edges_iter().next()
    }

    fn first_detached_edge_source_type(&self) -> Option<Type> {
        self.first_detached_edge().and_then(|edge_id| self.edge_source_type(edge_id))
    }

    #[allow(dead_code)]
    fn first_detached_edge_target_type(&self) -> Option<Type> {
        self.first_detached_edge().and_then(|edge_id| self.edge_target_type(edge_id))
    }

    /// Return a color for the first detached edge.
    pub fn first_detached_edge_color(&self) -> Option<color::Lcha> {
        self.first_detached_edge().map(|t|self.edge_color(t))
    }

    pub fn has_edges_with_detached_targets(&self, node_id:NodeId) -> bool {
        let mut found = false;
        self.with_node(node_id,|node| {
            for edge_id in node.out_edges.keys() {
                if self.with_edge(edge_id, |edge| edge.has_target()) == Some(false) {
                    found = true;
                    break;
                }
            }
        });
        found
    }
}

impl display::Object for GraphEditorModel {
    fn display_object(&self) -> &display::object::Instance {
        &self.display_object
    }
}



// ===================
// === GraphEditor ===
// ===================

#[derive(Debug,Clone,CloneRef)]
pub struct GraphEditor {
    pub model : GraphEditorModelWithNetwork,
    pub frp   : Frp,
}

impl Deref for GraphEditor {
    type Target = Frp;
    fn deref(&self) -> &Self::Target {
        &self.frp
    }
}

impl GraphEditor {
    /// Add a new node and returns its ID.
    pub fn add_node(&self) -> NodeId {
        self.frp.add_node.emit(());
        self.frp.output.node_added.value()
    }
}

impl application::View for GraphEditor {
    fn label() -> &'static str {
        "GraphEditor"
    }

    fn new(app:&Application) -> Self {
        new_graph_editor(app)
    }

    fn app(&self) -> &Application {
        &self.model.app
    }

    fn default_shortcuts() -> Vec<application::shortcut::Shortcut> {
        use shortcut::ActionType::*;
        (&[
          // === Drag ===
            (Press   , ""              , "left-mouse-button" , "node_press")
          , (Release , ""              , "left-mouse-button" , "node_release")
          , (Press   , "!node_editing" , "backspace"         , "remove_selected_nodes")
          , (Press   , ""              , "cmd g"             , "collapse_selected_nodes")

          // === Visualization ===
          , (Press       , "!node_editing"                 , "space" , "press_visualization_visibility"       )
          , (DoublePress , "!node_editing"                 , "space" , "double_press_visualization_visibility")
          , (Release     , "!node_editing"                 , "space" , "release_visualization_visibility"     )
          , (Press       , ""                              , "cmd i" , "reload_visualization_registry"        )
          , (Press       , "is_fs_visualization_displayed" , "space" , "close_fullscreen_visualization"       )
          , (Press       , ""              , "cmd" , "enable_quick_visualization_preview")
          , (Release     , ""              , "cmd" , "disable_quick_visualization_preview")


            // === Selection ===
          , (Press   , "" , "shift"                   , "enable_node_multi_select")
          , (Press   , "" , "shift left-mouse-button" , "enable_node_multi_select")
          , (Release , "" , "shift"                   , "disable_node_multi_select")
          , (Release , "" , "shift left-mouse-button" , "disable_node_multi_select")
          , (Press   , "" , "shift ctrl"              , "toggle_node_merge_select")
          , (Release , "" , "shift ctrl"              , "toggle_node_merge_select")
          , (Press   , "" , "shift alt"               , "toggle_node_subtract_select")
          , (Release , "" , "shift alt"               , "toggle_node_subtract_select")
          , (Press   , "" , "shift ctrl alt"          , "toggle_node_inverse_select")
          , (Release , "" , "shift ctrl alt"          , "toggle_node_inverse_select")

          // === Navigation ===
          , (Press       , "!is_fs_visualization_displayed"              , "ctrl space"        , "cycle_visualization_for_selected_node")
          , (DoublePress , ""              , "left-mouse-button" , "enter_hovered_node")
          , (Press       , "!node_editing" , "enter"             , "enter_selected_node")
          , (Press       , ""              , "alt enter"         , "exit_node")

          // === Node Editing ===
          , (Press   , "" , "cmd"                   , "edit_mode_on")
          , (Release , "" , "cmd"                   , "edit_mode_off")
          , (Press   , "" , "cmd enter"             , "edit_selected_node")
          , (Press   , "" , "cmd left-mouse-button" , "edit_mode_on")
          , (Release , "" , "cmd left-mouse-button" , "edit_mode_off")
          , (Release , "" , "enter"                 , "stop_editing")

          // === Debug ===
          , (Press , "debug_mode" , "ctrl d"           , "debug_set_test_visualization_data_for_selected_node")
          , (Press , "debug_mode" , "ctrl shift enter" , "debug_push_breadcrumb")
          , (Press , "debug_mode" , "ctrl shift up"    , "debug_pop_breadcrumb")
          , (Press , "debug_mode" , "ctrl n"           , "add_node_at_cursor")

        ]).iter().map(|(a,b,c,d)|Self::self_shortcut_when(*a,*c,*d,*b)).collect()

    }
}

fn enable_disable_toggle
(network:&frp::Network, enable:&frp::Any, disable:&frp::Any, toggle:&frp::Any)
-> frp::Stream<bool> {
    // FIXME: the clone_refs bellow should not be needed.
    let enable  = enable.clone_ref();
    let disable = disable.clone_ref();
    let toggle  = toggle.clone_ref();
    frp::extend! { network
        out        <- any(...);
        on_toggle  <- toggle.map2(&out,|_,t| !t);
        on_enable  <- enable.constant(true);
        on_disable <- disable.constant(false);
        out        <+ on_toggle;
        out        <+ on_enable;
        out        <+ on_disable;
    }
    out.into()
}

#[derive(Clone,Copy,Debug,Eq,PartialEq)]
pub enum SelectionMode {
    Normal,Multi,Merge,Subtract,Inverse
}

impl SelectionMode {
    pub fn single_should_select(self, was_selected:bool) -> bool {
        match self {
            Self::Normal  => true,
            Self::Merge   => true,
            Self::Multi   => !was_selected,
            Self::Inverse => !was_selected,
            _             => false
        }
    }

    pub fn single_should_deselect(self, was_selected:bool) -> bool {
        match self {
            Self::Subtract => true,
            Self::Multi    => was_selected,
            Self::Inverse  => was_selected,
            _              => false
        }
    }
}

impl Default for SelectionMode {
    fn default() -> Self {
        Self::Normal
    }
}

#[allow(unused_parens)]
fn new_graph_editor(app:&Application) -> GraphEditor {
    let world        = &app.display;
    let scene        = world.scene();
    let cursor       = &app.cursor;
    let frp          = Frp::new();
    let model        = GraphEditorModelWithNetwork::new(app,cursor.clone_ref(),&frp);
    let network      = &frp.network;
    let nodes        = &model.nodes;
    let edges        = &model.edges;
    let inputs       = &model.frp;
    let mouse        = &scene.mouse.frp;
    let touch        = &model.touch_state;
    let vis_registry = &model.vis_registry;
    let logger       = &model.logger;
    let out          = &frp.output;

    // FIXME : StyleWatch is unsuitable here, as it was designed as an internal tool for shape system (#795)
    let styles             = StyleWatch::new(&scene.style_sheet);
    let any_type_sel_color = color::Lcha::from(styles.get_color(theme::code::types::any::selection));



    // ========================
    // === Scene Navigation ===
    // ========================

    frp::extend! { network
        eval inputs.space_for_project_buttons ((size) model.position_breadcrumbs(size.x));

        no_vis_selected   <- out.some_visualisation_selected.on_false();
        some_vis_selected <- out.some_visualisation_selected.on_true();

        set_navigator_false  <- inputs.set_navigator_disabled.on_true();
        set_navigator_true   <- inputs.set_navigator_disabled.on_false();

        disable_navigator <- any_(&set_navigator_false,&some_vis_selected);
        enable_navigator  <- any_(&set_navigator_true,&no_vis_selected);

        eval_ disable_navigator ( model.navigator.disable() );
        eval_ enable_navigator  ( model.navigator.enable()  );

        out.source.navigator_active <+ inputs.set_navigator_disabled
                                    || out.some_visualisation_selected;
    }



    // =============================
    // === Breadcrumbs Debugging ===
    // =============================

    frp::extend! { network
        eval_ inputs.debug_push_breadcrumb(model.breadcrumbs.debug_push_breadcrumb.emit(None));
        eval_ inputs.debug_pop_breadcrumb (model.breadcrumbs.debug_pop_breadcrumb.emit(()));
    }



    // =============================
    // === Node Level Navigation ===
    // =============================

    frp::extend! { network

        target_to_enter <- inputs.enter_hovered_node.map(f_!(scene.mouse.target.get()));

        // Go level up on background click.
        enter_on_background    <= target_to_enter.map(|target| target.is_background().as_some(()));
        out.source.node_exited <+ enter_on_background;

        // Go level down on node double click.
        enter_node <= target_to_enter.map(|target| target.is_symbol().as_some(()));
        node_switch_to_enter    <- out.node_hovered.sample(&enter_node).unwrap();
        node_to_enter           <- node_switch_to_enter.map(|switch| switch.on().cloned()).unwrap();
        out.source.node_entered <+ node_to_enter;
    }



    // ============================
    // === Project Name Editing ===
    // ============================


    // === Start project name edit ===
    frp::extend! { network
        edit_mode     <- bool(&inputs.edit_mode_off,&inputs.edit_mode_on);
        eval edit_mode ((edit_mode_on) model.breadcrumbs.ide_text_edit_mode.emit(edit_mode_on));
    }


    // === Commit project name edit ===

    frp::extend! { network
        deactivate_breadcrumbs <- any3_(&touch.background.down,
                                        &out.node_editing_started,
                                        &out.node_entered);
        eval_ deactivate_breadcrumbs(model.breadcrumbs.outside_press());
    }



    // =========================
    // === User Interactions ===
    // =========================

    // === Mouse Cursor Transform ===
    frp::extend! { network
        cursor_pos_in_scene <- cursor.frp.screen_position.map(f!((position)
            scene.screen_to_scene_coordinates(*position).xy()
        ));
    }


    // === Selection Target Redirection ===

    frp::extend! { network
        mouse_down_target <- mouse.down_primary.map(f_!(model.scene().mouse.target.get()));
        mouse_up_target   <- mouse.up_primary.map(f_!(model.scene().mouse.target.get()));
        background_up     <= mouse_up_target.map(
            |t| (t==&display::scene::PointerTarget::Background).as_some(())
        );

        eval mouse_down_target([touch,model](target) {
            match target {
                display::scene::PointerTarget::Background  => touch.background.down.emit(()),
                display::scene::PointerTarget::Symbol {..} => {
                    if let Some(target) = model.scene().shapes.get_mouse_target(*target) {
                        target.mouse_down().emit(());
                    }
                }
            }
        });

        eval mouse_up_target([model](target) {
            match target {
                display::scene::PointerTarget::Background  => {} // touch.background.up.emit(()),
                display::scene::PointerTarget::Symbol {..} => {
                    if let Some(target) = model.scene().shapes.get_mouse_target(*target) {
                        target.mouse_up().emit(());
                    }
                }
            }
        });
    }


    // === Node Editing ===

    frp::extend! { network
        node_in_edit_mode     <- out.node_being_edited.map(|n| n.is_some());
        edit_mode             <- bool(&inputs.edit_mode_off,&inputs.edit_mode_on);
        node_to_edit          <- touch.nodes.down.gate(&edit_mode);
        edit_node             <- any(&node_to_edit,&inputs.edit_node);
        stop_edit_on_bg_click <- touch.background.selected.gate(&node_in_edit_mode);
        stop_edit             <- any(&stop_edit_on_bg_click,&inputs.stop_editing);
        edit_switch           <- edit_node.gate(&node_in_edit_mode);
        node_being_edited     <- out.node_being_edited.map(|n| n.unwrap_or_default());

        // The "finish" events must be emitted before "start", to properly cover the "switch" case.
        out.source.node_editing_finished <+ node_being_edited.sample(&stop_edit);
        out.source.node_editing_finished <+ node_being_edited.sample(&edit_switch);
        out.source.node_editing_started  <+ edit_node;

        out.source.node_being_edited <+ out.node_editing_started.map(|n| Some(*n));;
        out.source.node_being_edited <+ out.node_editing_finished.constant(None);
        out.source.node_editing      <+ out.node_being_edited.map(|t|t.is_some());

        out.source.node_edit_mode       <+ edit_mode;
        out.source.nodes_labels_visible <+ out.node_edit_mode || node_in_edit_mode;

        eval out.node_editing_started ([model] (id) {
            if let Some(node) = model.nodes.get_cloned_ref(&id) {
                node.model.input.frp.set_edit_mode(true);
            }
        });
        eval out.node_editing_finished ([model](id) {
            if let Some(node) = model.nodes.get_cloned_ref(&id) {
                node.model.input.set_edit_mode(false);
            }
        });
    }


    // === Cursor Selection ===
    frp::extend! { network
    on_press_style   <- mouse.down_primary . constant(cursor::Style::new_press());
    on_release_style <- mouse.up_primary . constant(cursor::Style::default());

    // FIXME [mwu] Restore when implementing https://github.com/enso-org/ide/issues/479
    // mouse_on_down_position <- mouse.position.sample(&mouse.down_primary);
    // selection_size_down    <- mouse.position.map2(&mouse_on_down_position,|m,n|{m-n});
    // selection_size         <- selection_size_down.gate(&touch.background.is_down);
    // cursor_selection_start <- selection_size.map(|p| cursor::Style::new_with_all_fields_default().press().box_selection(Vector2::new(p.x,p.y)));
    // cursor_selection_end   <- mouse.up_primary . constant(cursor::Style::default());
    // cursor_selection       <- any (cursor_selection_start, cursor_selection_end);

    cursor_press     <- any (on_press_style, on_release_style);


    }


    // === Node Select ===

    frp::extend! { network

    deselect_all_nodes <- any_(...);

    let multi_select_flag = enable_disable_toggle
        ( network
        , &inputs.enable_node_multi_select
        , &inputs.disable_node_multi_select
        , &inputs.toggle_node_multi_select
        );

    let merge_select_flag = enable_disable_toggle
        ( network
        , &inputs.enable_node_merge_select
        , &inputs.disable_node_merge_select
        , &inputs.toggle_node_merge_select
        );

    let subtract_select_flag = enable_disable_toggle
        ( network
        , &inputs.enable_node_subtract_select
        , &inputs.disable_node_subtract_select
        , &inputs.toggle_node_subtract_select
        );

    let inverse_select_flag = enable_disable_toggle
        ( network
        , &inputs.enable_node_inverse_select
        , &inputs.disable_node_inverse_select
        , &inputs.toggle_node_inverse_select
        );


    selection_mode <- all_with4
        (&multi_select_flag,&merge_select_flag,&subtract_select_flag,&inverse_select_flag,
        |multi,merge,subtract,inverse| {
            if      *multi    { SelectionMode::Multi }
            else if *merge    { SelectionMode::Merge }
            else if *subtract { SelectionMode::Subtract }
            else if *inverse  { SelectionMode::Inverse }
            else              { SelectionMode::Normal }
        }
    );

    edit_mode               <- bool(&inputs.edit_mode_off,&inputs.edit_mode_on);
    node_to_select_non_edit <- touch.nodes.selected.gate_not(&edit_mode).gate_not(&out.some_edge_endpoints_unset);
    node_to_select_edit     <- touch.nodes.down.gate(&edit_mode);
    node_to_select          <- any(node_to_select_non_edit,node_to_select_edit,inputs.select_node);
    node_was_selected       <- node_to_select.map(f!((id) model.nodes.selected.contains(id)));

    should_select <- node_to_select.map3(&selection_mode,&node_was_selected,
        |_,mode,was_selected| mode.single_should_select(*was_selected)
    );

    should_deselect <- node_to_select.map3(&selection_mode,&node_was_selected,
        |_,mode,was_selected| mode.single_should_deselect(*was_selected)
    );

    keep_selection          <- selection_mode.map(|t| *t != SelectionMode::Normal);
    deselect_on_select      <- node_to_select.gate_not(&keep_selection);
    deselect_all_nodes      <+ deselect_on_select;
    deselect_all_nodes      <+ inputs.deselect_all_nodes;

    deselect_on_bg_press    <- touch.background.selected.gate_not(&keep_selection);
    deselect_all_nodes      <+ deselect_on_bg_press;
    all_nodes_to_deselect   <= deselect_all_nodes.map(f_!(model.nodes.selected.mem_take()));
    out.source.node_deselected <+ all_nodes_to_deselect;

    node_selected           <- node_to_select.gate(&should_select);
    node_deselected         <- node_to_select.gate(&should_deselect);
    out.source.node_selected   <+ node_selected;
    out.source.node_deselected <+ node_deselected;
    }


    // === Add Node ===
    frp::extend! { network

    node_pointer_style <- source::<cursor::Style>();
    node_tooltip       <- source::<tooltip::Style>();

    let node_input_touch  = TouchNetwork::<EdgeEndpoint>::new(&network,&mouse);
    let node_output_touch = TouchNetwork::<EdgeEndpoint>::new(&network,&mouse);
    node_expression_set <- source();
    out.source.node_expression_set <+ node_expression_set;

    on_output_connect_drag_mode   <- node_output_touch.down.constant(true);
    on_output_connect_follow_mode <- node_output_touch.selected.constant(false);
    on_input_connect_drag_mode    <- node_input_touch.down.constant(true);
    on_input_connect_follow_mode  <- node_input_touch.selected.constant(false);

    on_connect_drag_mode   <- any(on_output_connect_drag_mode,on_input_connect_drag_mode);
    on_connect_follow_mode <- any(on_output_connect_follow_mode,on_input_connect_follow_mode);
    connect_drag_mode      <- any(on_connect_drag_mode,on_connect_follow_mode);

    on_detached_edge    <- any(&inputs.on_some_edges_targets_unset,&inputs.on_some_edges_sources_unset);
    has_detached_edge   <- bool(&out.on_all_edges_endpoints_set,&on_detached_edge);

    eval node_input_touch.down ((target)   model.frp.press_node_input.emit(target));
    eval node_output_touch.down ((target)  model.frp.press_node_output.emit(target));


    // === Edge interactions  ===

    edge_mouse_down <- source::<EdgeId>();
    edge_over       <- source::<EdgeId>();
    edge_out        <- source::<EdgeId>();
    edge_hover      <- source::<Option<EdgeId>>();

    eval  edge_over((edge_id) edge_hover.emit(Some(*edge_id)));
    eval_ edge_out(edge_hover.emit(None));

    edge_over_pos <- map2(&cursor_pos_in_scene,&edge_hover,|pos, edge_id|
        edge_id.map(|id| (id, *pos))
    ).unwrap();

    // We do not want edge hover to occur for detached edges.
    set_edge_hover <- edge_over_pos.gate_not(&has_detached_edge);

    eval set_edge_hover ([model]((edge_id,pos)) {
         if let Some(edge) = model.edges.get_cloned_ref(edge_id){
            edge.frp.hover_position.emit(Some(*pos));
            edge.frp.redraw.emit(());
        }
    });

    remove_split <- any(&edge_out,&edge_mouse_down);
    eval remove_split ([model](edge_id) {
         if let Some(edge) = model.edges.get_cloned_ref(edge_id){
            edge.frp.hover_position.emit(None);
            edge.frp.redraw.emit(());
        }
    });
    edge_click <- map2(&edge_mouse_down,&cursor_pos_in_scene,|edge_id,pos|(*edge_id,*pos));
    valid_edge_disconnect_click <- edge_click.gate_not(&has_detached_edge);

    edge_is_source_click <- valid_edge_disconnect_click.map(f!([model]((edge_id,pos)) {
        if let Some(edge) = model.edges.get_cloned_ref(edge_id){
            edge.port_to_detach_for_position(*pos) == component::edge::PortType::OutputPort
        } else {
            false
        }
    }));

    edge_source_click <- valid_edge_disconnect_click.gate(&edge_is_source_click);
    edge_target_click <- valid_edge_disconnect_click.gate_not(&edge_is_source_click);

    on_edge_source_unset <= edge_source_click.map(f!(((id,_)) model.with_edge_source(*id,|t|(*id,t))));
    on_edge_target_unset <= edge_target_click.map(f!(((id,_)) model.with_edge_target(*id,|t|(*id,t))));
    out.source.on_edge_source_unset <+ on_edge_source_unset;
    out.source.on_edge_target_unset <+ on_edge_target_unset;
    }


    // === Edge creation  ===

    frp::extend! { network

    output_down <- node_output_touch.down.constant(());
    input_down  <- node_input_touch.down.constant(());

    has_detached_edge_on_output_down <- has_detached_edge.sample(&inputs.hover_node_output);

    port_input_mouse_up  <- inputs.hover_node_input.sample(&mouse.up_primary).unwrap();
    port_output_mouse_up <- inputs.hover_node_output.sample(&mouse.up_primary).unwrap();

    attach_all_edge_inputs  <- any (port_input_mouse_up, inputs.press_node_input, inputs.set_detached_edge_targets);
    attach_all_edge_outputs <- any (port_output_mouse_up, inputs.press_node_output, inputs.set_detached_edge_sources);

    create_edge_from_output <- node_output_touch.down.gate_not(&has_detached_edge_on_output_down);
    create_edge_from_input  <- node_input_touch.down.map(|value| value.clone());


    // === Edge creation  ===

    on_new_edge    <- any(&output_down,&input_down);
    deselect_edges <- on_new_edge.gate_not(&keep_selection);
    eval_ deselect_edges ( model.clear_all_detached_edges() );

    new_output_edge <- create_edge_from_output.map(f_!([model,edge_mouse_down,edge_over,edge_out] {
        Some(model.new_edge_from_output(&edge_mouse_down,&edge_over,&edge_out))
    })).unwrap();
    new_input_edge <- create_edge_from_input.map(f!([model,edge_mouse_down,edge_over,edge_out]((target)){
        if model.is_node_connected_at_input(target.node_id,&target.port) {
            return None
        };
        Some(model.new_edge_from_input(&edge_mouse_down,&edge_over,&edge_out))
    })).unwrap();

    out.source.on_edge_add <+ new_output_edge;
    new_edge_source <- new_output_edge.map2(&node_output_touch.down, move |id,target| (*id,target.clone()));
    out.source.on_edge_source_set <+ new_edge_source;

    out.source.on_edge_add <+ new_input_edge;
    new_edge_target <- new_input_edge.map2(&node_input_touch.down, move |id,target| (*id,target.clone()));
    out.source.on_edge_target_set <+ new_edge_target;



    // ======================
    // === Node Creation  ===
    // ======================

    let add_node_at_cursor = inputs.add_node_at_cursor.clone_ref();
    add_node <- any (inputs.add_node,add_node_at_cursor);
    new_node <- add_node.map(f_!([model,node_pointer_style,node_tooltip,out] {
        let ctx = NodeCreationContext {
            pointer_style  : &node_pointer_style,
            tooltip_update : &node_tooltip,
            output_press   : &node_output_touch.down,
            input_press    : &node_input_touch.down,
            output         : &out,
        };
        model.new_node(&ctx)
    }));
    out.source.node_added <+ new_node;

    node_with_position <- add_node_at_cursor.map3(&new_node,&cursor_pos_in_scene,|_,id,pos| (*id,*pos));
    out.source.node_position_set         <+ node_with_position;
    out.source.node_position_set_batched <+ node_with_position;

    // === Event Propagation ===
    // See the docs of `Node` to learn about how the graph - nodes event propagation works.

    _eval <- all_with(&out.node_hovered,&edit_mode,f!([model](tgt,e)
        if let Some(tgt) = tgt {
            model.with_node(tgt.value,|t| t.model.input.set_edit_ready_mode(*e && tgt.is_on()));
        }
    ));
    _eval <- all_with(&out.node_hovered,&out.some_edge_targets_unset,f!([model](tgt,ok)
        if let Some(tgt) = tgt {
            let node_id        = tgt.value;
            let edge_tp        = model.first_detached_edge_source_type();
            let is_edge_source = model.has_edges_with_detached_targets(node_id);
            let is_active      = *ok && !is_edge_source && tgt.is_on();
            model.with_node(node_id,|t| t.model.input.set_ports_active(is_active,edge_tp));
        }
    ));
    }


    // === Node Actions ===

    frp::extend! { network
        freeze_edges <= out.node_action_freeze.map (f!([model]((node_id,is_frozen)) {
            let edges = model.node_in_edges(node_id);
            edges.into_iter().map(|edge_id| (edge_id,*is_frozen)).collect_vec()
        }));

        eval freeze_edges (((edge_id,is_frozen)) model.set_edge_freeze(edge_id,*is_frozen) );
    }


    // === Edge Connect ===

    frp::extend! { network

    out.source.on_edge_source_set <+ inputs.set_edge_source;
    out.source.on_edge_target_set <+ inputs.set_edge_target;

    let endpoints            = inputs.connect_nodes.clone_ref();
    edge                    <- endpoints . map(f_!(model.new_edge_from_output(&edge_mouse_down,&edge_over,&edge_out)));
    new_edge_source         <- endpoints . _0() . map2(&edge, |t,id| (*id,t.clone()));
    new_edge_target         <- endpoints . _1() . map2(&edge, |t,id| (*id,t.clone()));
    out.source.on_edge_add      <+ edge;
    out.source.on_edge_source_set <+ new_edge_source;
    out.source.on_edge_target_set <+ new_edge_target;

    detached_edges_without_targets <= attach_all_edge_inputs.map(f_!(model.take_edges_with_detached_targets()));
    detached_edges_without_sources <= attach_all_edge_outputs.map(f_!(model.take_edges_with_detached_sources()));

    new_edge_target <- detached_edges_without_targets.map2(&attach_all_edge_inputs, |id,t| (*id,t.clone()));
    out.source.on_edge_target_set <+ new_edge_target;
    new_edge_source <- detached_edges_without_sources.map2(&attach_all_edge_outputs, |id,t| (*id,t.clone()));
    out.source.on_edge_source_set <+ new_edge_source;

    on_new_edge_source <- new_edge_source.constant(());
    on_new_edge_target <- new_edge_target.constant(());

    overlapping_edges       <= out.on_edge_target_set._1().map(f!((t) model.overlapping_edges(t)));
    out.source.on_edge_drop <+ overlapping_edges;

    drop_on_bg_up  <- background_up.gate(&connect_drag_mode);
    drop_edges     <- any (drop_on_bg_up,touch.background.down);
    edge_to_drop_without_targets <= drop_edges.map(f_!(model.take_edges_with_detached_targets()));
    edge_to_drop_without_sources <= drop_edges.map(f_!(model.take_edges_with_detached_sources()));
    edge_to_drop <- any(edge_to_drop_without_targets,edge_to_drop_without_sources);
    eval edge_to_drop ((id) model.remove_edge(id));

    }

    //
    // // === Disabling self-connections ===
    //
    // frp::extend! { network
    //     node_to_disable <= out.on_edge_only_target_not_set.map(f!((id) model.with_edge_source(*id,|t|t.node_id)));
    //     eval node_to_disable ((id) model.with_node(*id,|node| node.model.input.set_ports_active(false,None)));
    //
    // }


    // === Remove Node ===
    frp::extend! { network

    all_nodes       <= inputs.remove_all_nodes      . map(f_!(model.all_nodes()));
    selected_nodes  <= inputs.remove_selected_nodes . map(f_!(model.selected_nodes()));
    nodes_to_remove <- any (all_nodes, selected_nodes);
    eval nodes_to_remove ((node_id) inputs.remove_all_node_edges.emit(node_id));

    out.source.node_removed <+ nodes_to_remove;
    }


    // === Collapse Nodes ===
    frp::extend! { network
    // TODO [mwu] https://github.com/enso-org/ide/issues/760
    //   This is currently the provisional code to enable collapse nodes refactoring. While the APIs
    //   are as-intended, their behavior isn't. Please refer to the issue for details.
    let empty_id       = NodeId::default();
    let model_clone    = model.clone_ref();
    nodes_to_collapse <- inputs.collapse_selected_nodes . map(move |_|
        (model_clone.selected_nodes(),empty_id)
    );
    out.source.nodes_collapsed <+ nodes_to_collapse;
    }


    // === Set Node Expression ===
    frp::extend! { network

    set_node_expression_string  <- inputs.set_node_expression.map(|(id,expr)| (*id,expr.code.clone()));
    out.source.node_expression_set <+ set_node_expression_string;

    }


    // === Set Node Error ===
    frp::extend! { network

    eval inputs.set_node_error_status([model]((node_id, error)) {
        if let Some(node) = model.nodes.get_cloned_ref(node_id) {
            node.set_error.emit(error)
        }
    });

    }



    // ==================
    // === Move Nodes ===
    // ==================
    frp::extend! { network

    mouse_pos <- mouse.position.map(|p| Vector2(p.x,p.y));

    // === Discovering drag targets ===

    let node_down      = touch.nodes.down.clone_ref();
    let node_is_down   = touch.nodes.is_down.clone_ref();
    node_in_edit_mode <- node_down.map2(&out.node_being_edited,|t,s| Some(*t) == *s);
    node_was_selected <- node_down.map(f!((id) model.nodes.selected.contains(id)));
    tgts_if_non_sel   <- node_down.map(|id|vec![*id]).gate_not(&node_was_selected);
    tgts_if_sel       <- node_down.map(f_!(model.nodes.selected.items())).gate(&node_was_selected);
    tgts_if_non_edit  <- any(tgts_if_non_sel,tgts_if_sel).gate_not(&node_in_edit_mode);
    tgts_if_edit      <- node_down.map(|_|default()).gate(&node_in_edit_mode);
    drag_tgts         <- any(tgts_if_non_edit,tgts_if_edit);
    any_drag_tgt      <- drag_tgts.map(|t|!t.is_empty());
    node_pos_on_down  <- node_down.map(f!((id) model.node_position(id)));
    mouse_pos_on_down <- mouse_pos.sample(&node_down);
    mouse_pos_diff    <- mouse_pos.map2(&mouse_pos_on_down,|t,s|t-s).gate(&node_is_down);
    node_pos_diff     <- mouse_pos_diff.map(f!([scene](t) t / scene.camera().zoom()));
    node_tgt_pos_rt   <- node_pos_diff.map2(&node_pos_on_down,|t,s|t+s);
    just_pressed      <- bool (&node_tgt_pos_rt,&node_pos_on_down);
    node_tgt_pos_rt   <- any  (&node_tgt_pos_rt,&node_pos_on_down);


    // === Snapping ===

    eval drag_tgts ((ids) model.disable_grid_snapping_for(ids));
    let node_tgt_pos_anim = DEPRECATED_Animation::<Vector2<f32>>::new(&network);
    let x_snap_strength   = DEPRECATED_Tween::new(&network);
    let y_snap_strength   = DEPRECATED_Tween::new(&network);
    x_snap_strength.set_duration(300.0);
    y_snap_strength.set_duration(300.0);

    _eval <- node_tgt_pos_rt.map2(&just_pressed,
        f!([model,x_snap_strength,y_snap_strength,node_tgt_pos_anim](pos,just_pressed) {
            let snapped = model.nodes.check_grid_magnet(*pos);
            let x = snapped.x.unwrap_or(pos.x);
            let y = snapped.y.unwrap_or(pos.y);
            x_snap_strength.set_target_value(if snapped.x.is_none() { 0.0 } else { 1.0 });
            y_snap_strength.set_target_value(if snapped.y.is_none() { 0.0 } else { 1.0 });
            node_tgt_pos_anim.set_target_value(Vector2::new(x,y));
            if *just_pressed {
                node_tgt_pos_anim.set_target_value(*pos);
                x_snap_strength.skip();
                y_snap_strength.skip();
                node_tgt_pos_anim.skip();
            }
    }));

    node_tgt_pos <- all_with4
        ( &node_tgt_pos_rt
        , &node_tgt_pos_anim.value
        , &x_snap_strength.value
        , &y_snap_strength.value
        , |rt,snap,xw,yw| {
            let w     = Vector2(*xw,*yw);
            let w_inv = Vector2(1.0,1.0) - w;
            rt.component_mul(&w_inv) + snap.component_mul(&w)
        });


    // === Update All Target Nodes Positions ===

    main_tgt_pos_prev <- node_tgt_pos.previous();
    main_tgt_pos_diff <- node_tgt_pos.map2(&main_tgt_pos_prev,|t,s|t-s).gate_not(&just_pressed);
    drag_tgt          <= drag_tgts.sample(&main_tgt_pos_diff);
    tgt_new_pos       <- drag_tgt.map2(&main_tgt_pos_diff,f!((id,tx) model.node_pos_mod(id,*tx)));
    out.source.node_position_set <+ tgt_new_pos;


    // === Batch Update ===

    after_drag             <- touch.nodes.up.gate_not(&just_pressed);
    tgt_after_drag         <= drag_tgts.sample(&after_drag);
    tgt_after_drag_new_pos <- tgt_after_drag.map(f!([model](id)(*id,model.node_position(id))));
    out.source.node_position_set_batched <+ tgt_after_drag_new_pos;


    // === Mouse style ===

    node_down_on_drag   <- node_down.gate(&any_drag_tgt);
    cursor_on_drag_down <- node_down_on_drag.map(|_| cursor::Style::new_with_all_fields_default().press());
    cursor_on_drag_up   <- touch.nodes.up.map(|_| cursor::Style::default());
    pointer_on_drag     <- any (&cursor_on_drag_down,&cursor_on_drag_up);


    // === Set Node Position ===

    out.source.node_position_set         <+ inputs.set_node_position;
    out.source.node_position_set_batched <+ inputs.set_node_position;
    eval out.node_position_set (((id,pos)) model.set_node_position(id,*pos));

    }


    // === Set Expression Type ===
    frp::extend! { network

    node_to_refresh <- inputs.set_expression_usage_type.map(f!([model]((node_id,ast_id,maybe_type)) {
        model.set_node_expression_usage_type(*node_id,*ast_id,maybe_type.clone());
        *node_id
    }));
    edges_to_refresh <= node_to_refresh.map(f!([nodes](node_id)
         nodes.get_cloned_ref(node_id).map(|node| node.all_edges())
    )).unwrap();
    eval edges_to_refresh ((edge) model.refresh_edge_position(*edge));

    }


    // === Move Edges ===

    frp::extend! { network

    detached_edge           <- any(&inputs.on_some_edges_targets_unset,&inputs.on_some_edges_sources_unset);
    update_edge             <- any(detached_edge,on_new_edge_source,on_new_edge_target);
    cursor_pos_on_update    <- cursor_pos_in_scene.sample(&update_edge);
    edge_refresh_cursor_pos <- any(cursor_pos_on_update,cursor_pos_in_scene);

    is_hovering_output <- inputs.hover_node_output.map(|target| target.is_some()).sampler();
    hover_node         <- inputs.hover_node_output.unwrap();

    edge_refresh_on_node_hover        <- all(edge_refresh_cursor_pos,hover_node).gate(&is_hovering_output);
    edge_refresh_cursor_pos_no_hover  <- edge_refresh_cursor_pos.gate_not(&is_hovering_output);
    edge_refresh_cursor_pos_on_hover  <- edge_refresh_on_node_hover._0();

    refresh_target      <- any(&edge_refresh_cursor_pos_on_hover,&edge_refresh_cursor_pos_no_hover);
    let refresh_source  = edge_refresh_cursor_pos_no_hover.clone_ref();
    snap_source_to_node <- edge_refresh_on_node_hover._1();

    eval refresh_target ([edges](position) {
       edges.detached_target.for_each(|id| {
            if let Some(edge) = edges.get_cloned_ref(id) {
                edge.view.frp.target_position.emit(position.xy());
                edge.view.frp.redraw.emit(());
            }
        });
    });

    eval refresh_source ([edges,model](position) {
        edges.detached_source.for_each(|edge_id| {
            if let Some(edge) = edges.get_cloned_ref(edge_id) {
                edge.view.frp.source_width.emit(cursor::DEFAULT_RADIUS);
                edge.view.frp.source_height.emit(cursor::DEFAULT_RADIUS);
                edge.view.frp.target_position.emit(-position.xy());
                edge.view.frp.redraw.emit(());
                edge.mod_position(|p| {
                    p.x = position.x;
                    p.y = position.y;
                });
                model.refresh_edge_position(*edge_id);
            }
        });
    });

    eval snap_source_to_node ([nodes,edges,model](target) {
        edges.detached_source.for_each(|edge_id| {
            if let Some(node) = nodes.get_cloned_ref(&target.node_id) {
                if let Some(edge) = edges.get_cloned_ref(edge_id) {
                    let node_width  = node.view.model.width();
                    let node_height = node.view.model.height();
                    let node_pos    = node.position();

                    edge.view.frp.source_width.emit(node_width);
                    edge.view.frp.source_height.emit(node_height);
                    edge.view.frp.target_position.emit(-node_pos.xy());
                    edge.view.frp.redraw.emit(());
                    edge.mod_position(|p| {
                        p.x = node_pos.x + node_width/2.0;
                        p.y = node_pos.y;
                    });
                    model.refresh_edge_position(*edge_id);
                }
            }
        });
    });

    }


   // === Vis Set ===
   frp::extend! { network

   def _update_vis_data = inputs.set_visualization.map(f!([logger,nodes,vis_registry]((node_id,vis_path)) {
       match (&nodes.get_cloned_ref(node_id), vis_path) {
            (Some(node), Some(vis_path)) => {
                let vis_definition = vis_registry.definition_from_path(vis_path);
                node.model.visualization.frp.set_visualization.emit(vis_definition);
            },
            (Some(node), None) => node.model.visualization.frp.set_visualization.emit(None),
             _                 => warning!(logger,"Failed to get node: {node_id:?}"),

       }
   }));
   }


   // === Vis Selection ===
    frp::extend! { network
        eval out.on_visualization_select ([model](switch) {
            if switch.is_on() {
                model.visualisations.selected.insert(switch.value);
            } else {
                model.visualisations.selected.remove(&switch.value);
            }
        });

        out.source.some_visualisation_selected <+  out.on_visualization_select.map(f_!([model] {
            !model.visualisations.selected.is_empty()
        }));
    };


    // === Vis Update Data ===

    frp::extend! { network
    // TODO remove this once real data is available.
    let sample_data_generator = MockDataGenerator3D::default();
    def _set_dumy_data = inputs.debug_set_test_visualization_data_for_selected_node.map(f!([nodes,inputs](_) {
        for node_id in &*nodes.selected.raw.borrow() {
            let data    = Rc::new(sample_data_generator.generate_data()); // FIXME: why rc?
            let content = serde_json::to_value(data).unwrap();
            let data    = visualization::Data::from(content);
            inputs.set_visualization_data.emit((*node_id,data));
        }
    }));

    eval inputs.set_visualization_data ([nodes]((node_id,data)) {
        if let Some(node) = nodes.get_cloned(node_id) {
            node.model.visualization.frp.set_data.emit(data);
        }
    });

    eval inputs.set_error_visualization_data ([nodes]((node_id,data)) {
        if let Some(node) = nodes.get_cloned(node_id) {
            node.model.error_visualization.send_data.emit(data);
        }
    });

    nodes_to_cycle <= inputs.cycle_visualization_for_selected_node.map(f_!(model.selected_nodes()));
    node_to_cycle  <- any(nodes_to_cycle,inputs.cycle_visualization);
    eval node_to_cycle ([model](node_id) {
        if let Some(node) = model.nodes.get_cloned_ref(node_id) {
            node.view.model.visualization.frp.cycle_visualization();
        }
    });


    // === Visualization toggle ===
    //
    // Algorithm:
    //     - Press key. If all selected nodes have enabled vis, disable them.
    //     - If not, enable vis on missing nodes.
    //     - Release key. If the time passed from key press was short, do nothing.
    //     - If it was long, disable vis which were disabled (preview mode).

    let viz_press_ev      = inputs.press_visualization_visibility.clone_ref();
    let viz_d_press_ev    = inputs.double_press_visualization_visibility.clone_ref();
    let viz_release_ev    = inputs.release_visualization_visibility.clone_ref();
    viz_pressed          <- bool(&viz_release_ev,&viz_press_ev);
    viz_was_pressed      <- viz_pressed.previous();
    viz_press            <- viz_press_ev.gate_not(&viz_was_pressed);
    viz_release          <- viz_release_ev.gate(&viz_was_pressed);
    viz_press_time       <- viz_press   . map(|_| web::performance().now() as f32);
    viz_release_time     <- viz_release . map(|_| web::performance().now() as f32);
    viz_press_time_diff  <- viz_release_time.map2(&viz_press_time,|t1,t0| t1-t0);
    viz_preview_mode     <- viz_press_time_diff.map(|t| *t > VIZ_PREVIEW_MODE_TOGGLE_TIME_MS);
    viz_preview_mode_end <- viz_release.gate(&viz_preview_mode).gate_not(&out.is_fs_visualization_displayed);
    viz_tgt_nodes        <- viz_press.gate_not(&out.is_fs_visualization_displayed).map(f_!(model.selected_nodes()));
    viz_tgt_nodes_off    <- viz_tgt_nodes.map(f!([model](node_ids) {
        node_ids.iter().cloned().filter(|node_id| {
            model.nodes.get_cloned_ref(node_id)
                .map(|node| !node.visualization_enabled.value())
                .unwrap_or_default()
        }).collect_vec()
    }));

    viz_tgt_nodes_all_on <- viz_tgt_nodes_off.map(|t| t.is_empty());
    viz_enable_by_press  <= viz_tgt_nodes.gate_not(&viz_tgt_nodes_all_on);
    viz_enable           <- any(viz_enable_by_press,inputs.enable_visualization);
    viz_disable          <= viz_tgt_nodes.gate(&viz_tgt_nodes_all_on);
    viz_preview_disable  <= viz_tgt_nodes_off.sample(&viz_preview_mode_end);
    viz_fullscreen_on    <= viz_d_press_ev.map(f_!(model.last_selected_node()));

    eval viz_enable          ((id) model.enable_visualization(id));
    eval viz_disable         ((id) model.disable_visualization(id));
    eval viz_preview_disable ((id) model.disable_visualization(id));
    eval viz_fullscreen_on   ((id) model.enable_visualization_fullscreen(id));

    viz_fs_to_close <- out.visualization_fullscreen.sample(&inputs.close_fullscreen_visualization);
    eval viz_fs_to_close ([model](vis) {
        if let Some(vis) = vis {
            model.disable_visualization_fullscreen(vis);
            model.enable_visualization(vis);
        }
    });

    out.source.visualization_fullscreen <+ viz_fullscreen_on.map(|id| Some(*id));
    out.source.visualization_fullscreen <+ inputs.close_fullscreen_visualization.constant(None);

    out.source.is_fs_visualization_displayed <+ out.visualization_fullscreen.map(Option::is_some);


    // === Register Visualization ===

    eval inputs.register_visualization ([vis_registry](handle) {
        if let Some(handle) = handle {
            vis_registry.add(handle);
        }
    });
    eval inputs.reset_visualization_registry ([vis_registry](()) {
        vis_registry.remove_all_visualizations();
        vis_registry.add_default_visualizations();
    });
    out.source.visualization_registry_reload_requested <+ inputs.reload_visualization_registry;


    // === Entering and Exiting Nodes ===

    node_to_enter           <= inputs.enter_selected_node.map(f_!(model.last_selected_node()));
    out.source.node_entered <+ node_to_enter;
    removed_edges_on_enter  <= out.node_entered.map(f_!(model.model.clear_all_detached_edges()));
    out.source.node_exited  <+ inputs.exit_node;
    removed_edges_on_exit   <= out.node_exited.map(f_!(model.model.clear_all_detached_edges()));
    out.source.on_edge_drop <+ any(removed_edges_on_enter,removed_edges_on_exit);



    // ================
    // === Node VCS ===
    // ================

    eval inputs.set_node_vcs_status(((node_id,status))
         model.with_node(*node_id, |node| node.set_vcs_status.emit(status))
     );



    // ==================
    // === Edge Binds ===
    // ==================

    // === Source / Target ===

    eval out.on_edge_source_set   (((id,tgt)) model.set_edge_source(*id,tgt));
    eval out.on_edge_target_set   (((id,tgt)) model.set_edge_target(*id,tgt));

    eval out.on_edge_target_set   (((id,tgt)) model.set_endpoint_connection_status(*id,tgt,true));
    eval out.on_edge_target_unset (((id,tgt)) model.set_endpoint_connection_status(*id,tgt,false));

    eval out.on_edge_source_unset (((id,_)) model.remove_edge_source(*id));
    eval out.on_edge_target_unset (((id,_)) model.remove_edge_target(*id));

    is_only_tgt_not_set <-
        out.on_edge_source_set.map(f!(((id,_)) model.with_edge_map_target(*id,|_|()).is_none()));
    out.source.on_edge_source_set_with_target_not_set <+ out.on_edge_source_set.gate(&is_only_tgt_not_set);
    out.source.on_edge_only_target_not_set <+ out.on_edge_source_set_with_target_not_set._0();
    out.source.on_edge_only_target_not_set <+ out.on_edge_target_unset._0();

    is_only_src_not_set <-
        out.on_edge_target_set.map(f!(((id,_)) model.with_edge_map_source(*id,|_|()).is_none()));
    out.source.on_edge_target_set_with_source_not_set <+ out.on_edge_target_set.gate(&is_only_src_not_set);
    out.source.on_edge_only_source_not_set <+ out.on_edge_target_set_with_source_not_set._0();
    out.source.on_edge_only_source_not_set <+ out.on_edge_source_unset._0();

    eval out.on_edge_source_set   (((id,_)) model.refresh_edge_color(*id));
    eval out.on_edge_target_set   (((id,_)) model.refresh_edge_color(*id));
    eval out.on_edge_source_unset (((id,_)) model.refresh_edge_color(*id));
    eval out.on_edge_target_unset (((id,_)) model.refresh_edge_color(*id));

    edge_to_refresh_on_hover <= out.hover_node_input.map(f_!(model.edges_with_detached_targets()));
    eval edge_to_refresh_on_hover ((id) model.refresh_edge_color(*id));


    some_edge_sources_unset   <- out.on_all_edges_sources_set ?? out.on_some_edges_sources_unset;
    some_edge_targets_unset   <- out.on_all_edges_targets_set ?? out.on_some_edges_targets_unset;
    some_edge_endpoints_unset <- out.some_edge_targets_unset  || out.some_edge_sources_unset;
    out.source.some_edge_sources_unset    <+ some_edge_sources_unset;
    out.source.some_edge_targets_unset    <+ some_edge_targets_unset;
    out.source.some_edge_endpoints_unset  <+ some_edge_endpoints_unset;
    out.source.on_all_edges_endpoints_set <+ out.some_edge_endpoints_unset.on_false();


    // === Endpoints ===

    edge_source_drop <= out.on_edge_drop.map(f!((id) model.edge_source(*id).map(|t|(*id,t))));
    edge_target_drop <= out.on_edge_drop.map(f!((id) model.edge_target(*id).map(|t|(*id,t))));

    edge_endpoint_set                 <- any(out.on_edge_source_set,out.on_edge_target_set)._0();
    both_endpoints_set                <- edge_endpoint_set.map(f!((id) model.is_connection(id)));
    new_edge_with_both_endpoints_set  <- edge_endpoint_set.gate(&both_endpoints_set);
    out.source.on_edge_endpoints_set  <+ new_edge_with_both_endpoints_set;
    out.source.on_edge_endpoint_set   <+ any(out.on_edge_source_set,out.on_edge_target_set);
    out.source.on_edge_endpoint_unset <+ any(out.on_edge_source_unset,out.on_edge_target_unset);
    out.source.on_edge_endpoint_unset <+ any(edge_source_drop,edge_target_drop);


    // === Drop ===

    eval out.on_edge_drop    ((id) model.remove_edge(id));



    // ===================
    // === Other Binds ===
    // ===================

    eval out.node_selected   ((id) model.select_node(id));
    eval out.node_deselected ((id) model.deselect_node(id));
    eval out.node_removed    ((id) model.remove_node(id));

    eval inputs.set_node_expression (((id,expr)) model.set_node_expression(id,expr));
    port_to_refresh <= inputs.set_node_expression.map(f!(((id,_))model.node_in_edges(id)));
    eval port_to_refresh ((id) model.set_edge_target_connection_status(*id,true));


    // === Remove implementation ===
    out.source.node_removed <+ inputs.remove_node;
    }


    // === Remove Edge ===
    frp::extend! { network

    rm_input_edges       <- any (inputs.remove_all_node_edges, inputs.remove_all_node_input_edges);
    rm_output_edges      <- any (inputs.remove_all_node_edges, inputs.remove_all_node_output_edges);
    input_edges_to_rm    <= rm_input_edges  . map(f!((node_id) model.node_in_edges(node_id)));
    output_edges_to_rm   <= rm_output_edges . map(f!((node_id) model.node_out_edges(node_id)));
    edges_to_rm          <- any (inputs.remove_edge, input_edges_to_rm, output_edges_to_rm);
    out.source.on_edge_drop <+ edges_to_rm;
    }



    // =====================
    // === Pointer Style ===
    // =====================

    frp::extend! { network

    on_some_edges_detached <- out.some_edge_endpoints_unset.gate(&out.some_edge_endpoints_unset);
    cursor_style_edge_drag <- on_some_edges_detached.map(f_!([model]{
        if let Some(color) = model.first_detached_edge_color() {
            cursor::Style::new_color(color).press()
        } else {
            cursor::Style::new_color_no_animation(any_type_sel_color).press()
        }
    }));
    cursor_style_on_edge_drag_stop <- out.on_all_edges_endpoints_set.constant(default());
    cursor_style_edge_drag         <- any (cursor_style_edge_drag,cursor_style_on_edge_drag_stop);

    let breadcrumb_style = model.breadcrumbs.pointer_style.clone_ref();

    pointer_style <- all
        [ pointer_on_drag
        // FIXME [mwu] Restore when implementing https://github.com/enso-org/ide/issues/479
        // , cursor_selection
        , cursor_press
        , node_pointer_style
        , cursor_style_edge_drag
        , breadcrumb_style
        ].fold();

    eval pointer_style ((style) cursor.frp.set_style.emit(style));

    }



    // ===============
    // === Tooltip ===
    // ===============

    frp::extend! { network
        eval cursor.frp.scene_position ((pos)  model.tooltip.frp.set_location(pos.xy()) );
        eval node_tooltip ((tooltip_update) model.tooltip.frp.set_style(tooltip_update) );

        quick_visualization_preview <- bool(&frp.disable_quick_visualization_preview,
                                            &frp.enable_quick_visualization_preview);
        eval quick_visualization_preview((value) model.nodes.set_quick_preview(*value));
    }

    GraphEditor {model,frp}
}




impl display::Object for GraphEditor {
    fn display_object(&self) -> &display::object::Instance {
        self.model.display_object()
    }
}<|MERGE_RESOLUTION|>--- conflicted
+++ resolved
@@ -1287,7 +1287,6 @@
 
     fn init(self) -> Self {
         self.add_child(&self.breadcrumbs);
-<<<<<<< HEAD
         self.position_breadcrumbs(0.0);
         self.scene().add_child(&self.tooltip);
         self
@@ -1304,11 +1303,9 @@
         } else {
             MACOS_TRAFFIC_LIGHTS_SIDE_OFFSET
         };
-        let y_offset = -MACOS_TRAFFIC_LIGHTS_SIDE_OFFSET;
-=======
+        let y_offset = MACOS_TRAFFIC_LIGHTS_VERTICAL_CENTER + component::breadcrumbs::HEIGHT / 2.0;;
         let x_offset = MACOS_TRAFFIC_LIGHTS_SIDE_OFFSET;
         let y_offset = MACOS_TRAFFIC_LIGHTS_VERTICAL_CENTER + component::breadcrumbs::HEIGHT / 2.0;
->>>>>>> 0f824057
         self.breadcrumbs.set_position_x(x_offset);
         self.breadcrumbs.set_position_y(y_offset);
     }
