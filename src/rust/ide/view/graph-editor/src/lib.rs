--- conflicted
+++ resolved
@@ -420,13 +420,7 @@
         set_visualization            ((NodeId,Option<visualization::Path>)),
         register_visualization       (Option<visualization::Definition>),
         set_visualization_data       ((NodeId,visualization::Data)),
-<<<<<<< HEAD
         enable_visualization         (NodeId),
-
-        hover_node_input            (Option<EdgeEndpoint>),
-        hover_node_output           (Option<EdgeEndpoint>),
-=======
->>>>>>> 5f62caa5
     }
 
     Output {
