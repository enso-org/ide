#![allow(missing_docs)]

//! NOTE
//! This file is under a heavy development. It contains commented lines of code and some code may
//! be of poor quality. Expect drastic changes.

#![feature(associated_type_defaults)]
#![feature(clamp)]
#![feature(drain_filter)]
#![feature(entry_insert)]
#![feature(fn_traits)]
#![feature(overlapping_marker_traits)]
#![feature(option_result_contains)]
#![feature(specialization)]
#![feature(trait_alias)]
#![feature(type_alias_impl_trait)]
#![feature(unboxed_closures)]
#![feature(vec_remove_item)]
#![feature(weak_into_raw)]
#![feature(matches_macro)]

#![warn(missing_copy_implementations)]
#![warn(missing_debug_implementations)]
#![warn(trivial_casts)]
#![warn(trivial_numeric_casts)]
#![warn(unsafe_code)]
#![warn(unused_import_braces)]
#![warn(unused_qualifications)]

#![recursion_limit="1024"]

#[warn(missing_docs)]
pub mod component;

pub mod builtin;
pub mod data;
mod profiling_icon;

use crate::component::node;
pub use crate::component::node::ExecutionStatus as NodeExecutionStatus;
use crate::component::tooltip::Tooltip;
use crate::component::visualization::instance::PreprocessorConfiguration;
use crate::component::tooltip;
use crate::component::type_coloring;
use crate::component::visualization::MockDataGenerator3D;
use crate::component::visualization;
use crate::data::enso;

use enso_args::ARGS;
use enso_frp as frp;
use ensogl::Animation;
use ensogl::DEPRECATED_Animation;
use ensogl::DEPRECATED_Tween;
use ensogl::application::Application;
use ensogl::application::shortcut;
use ensogl::application;
use ensogl::data::color;
use ensogl::display::Scene;
use ensogl::display::navigation::navigator::Navigator;
use ensogl::display::object::Id;
use ensogl::display::shape::StyleWatch;
use ensogl::display;
use ensogl::gui::cursor;
use ensogl_gui_components::toggle_button;
use ensogl_gui_components::toggle_button::ToggleButton;
use ensogl::prelude::*;
use ensogl::system::web;
use ensogl_theme as theme;
use std::f32;



// ===============
// === Prelude ===
// ===============

/// Commonly used utilities.
pub mod prelude {
    pub use ensogl::application::command::View;
    pub use ensogl::prelude::*;
}



// =================
// === Constants ===
// =================

const SNAP_DISTANCE_THRESHOLD              : f32 = 10.0;
const VIZ_PREVIEW_MODE_TOGGLE_TIME_MS      : f32 = 300.0;
const MACOS_TRAFFIC_LIGHTS_CONTENT_WIDTH   : f32 = 52.0;
const MACOS_TRAFFIC_LIGHTS_CONTENT_HEIGHT  : f32 = 12.0;
/// Horizontal and vertical offset between traffic lights and window border
const MACOS_TRAFFIC_LIGHTS_SIDE_OFFSET     : f32 = 13.0;
const MACOS_TRAFFIC_LIGHTS_VERTICAL_CENTER : f32 =
    - MACOS_TRAFFIC_LIGHTS_SIDE_OFFSET - MACOS_TRAFFIC_LIGHTS_CONTENT_HEIGHT / 2.0;

fn traffic_lights_gap_width() -> f32 {
    let is_macos     = ARGS.platform.map(|p|p.is_macos()) == Some(true);
    let is_frameless = ARGS.frame == Some(false);
    if is_macos && is_frameless {
        MACOS_TRAFFIC_LIGHTS_CONTENT_WIDTH + MACOS_TRAFFIC_LIGHTS_SIDE_OFFSET
    }
    else {
        0.0
    }
}



// ============
// === Mode ===
// ============

/// Represents the current global mode of the graph editor. In profiling mode, edges should not be
/// colored and profiling information on nodes should become visible.
#[derive(Debug,Copy,Clone,CloneRef,PartialEq,Eq)]
pub enum Mode {
    Normal,
    Profiling
}

impl Default for Mode {
    fn default() -> Self {
        Mode::Normal
    }
}



// =================
// === SharedVec ===
// =================

#[derive(Clone,CloneRef,Debug,Derivative)]
#[derivative(Default(bound=""))]
pub struct SharedVec<T> {
    pub raw : Rc<RefCell<Vec<T>>>
}

impl<T> SharedVec<T> {
    /// Constructor.
    pub fn new() -> Self {
        default()
    }

    /// Append an element to the back of a collection.
    pub fn push(&self, t:T) {
        self.raw.borrow_mut().push(t);
    }

    /// Remove the first instance of `item` from the vector if the item exists.
    pub fn remove_item(&self, t:&T) where T:PartialEq {
        self.raw.borrow_mut().remove_item(t);
    }

    /// Return `true` if the slice contains an element with the given value.
    pub fn contains(&self, t:&T) -> bool where T:PartialEq {
        self.raw.borrow().contains(t)
    }

    /// Return clone of the first element of the slice, or `None` if it is empty.
    pub fn first_cloned(&self) -> Option<T> where T:Clone {
        self.raw.borrow().first().cloned()
    }

    /// Return clone of the last element of the slice, or `None` if it is empty.
    pub fn last_cloned(&self) -> Option<T> where T:Clone {
        self.raw.borrow().last().cloned()
    }

    /// Replace the collection with the default value, and return the previous value.
    pub fn mem_take(&self) -> Vec<T> {
        mem::take(&mut self.raw.borrow_mut())
    }
}

impl<T:Clone> SharedVec<T> {
    /// Return a vector of all items stored in the collection in order.
    pub fn items(&self) -> Vec<T> {
        self.raw.borrow().clone()
    }
}



// =====================
// === SharedHashSet ===
// =====================

#[derive(Derivative,CloneRef)]
#[derivative(Debug(bound="T:Eq+Hash+Debug, S:std::hash::BuildHasher"))]
pub struct SharedHashSet<T,S=std::collections::hash_map::RandomState> {
    pub raw : Rc<RefCell<HashSet<T,S>>>
}

impl<T,S> Clone for SharedHashSet<T,S> {
    fn clone(&self) -> Self {
        let raw = self.raw.clone();
        Self {raw}
    }
}

impl<T,S> Default for SharedHashSet<T,S>
where T:Eq+Hash, S:Default+std::hash::BuildHasher {
    fn default() -> Self {
        let raw = default();
        Self {raw}
    }
}

impl<T,S> SharedHashSet<T,S>
where T:Eq+Hash, S:Default+std::hash::BuildHasher {
    pub fn new() -> Self {
        default()
    }

    pub fn mem_take(&self) -> HashSet<T,S> {
        mem::take(&mut *self.raw.borrow_mut())
    }
}

impl<T,S> SharedHashSet<T,S>
where T:Eq+Hash, S:std::hash::BuildHasher {
    pub fn insert(&self, t:T) -> bool {
        self.raw.borrow_mut().insert(t)
    }

    pub fn remove(&self, t:&T) -> bool {
        self.raw.borrow_mut().remove(t)
    }

    pub fn contains(&self, value:&T) -> bool {
        self.raw.borrow().contains(value)
    }
}

impl<T,S> SharedHashSet<T,S> {
    pub fn is_empty(&self) -> bool {
        self.raw.borrow().is_empty()
    }

    pub fn clear(&self) {
        self.raw.borrow_mut().clear()
    }

    pub fn for_each<F>(&self, f:F)
    where F:FnMut(&T) {
        self.raw.borrow_mut().iter().for_each(f)
    }

    pub fn replace_with(&self, t:HashSet<T,S>) {
        *self.raw.borrow_mut() = t;
    }

    pub fn keys(&self) -> Vec<T>
    where T:Clone {
        self.raw.borrow().iter().cloned().collect_vec()
    }
}



// =====================
// === SharedHashMap ===
// =====================

#[derive(Derivative,CloneRef)]
#[derivative(Debug(bound="K:Eq+Hash+Debug, V:Debug, S:std::hash::BuildHasher"))]
pub struct SharedHashMap<K,V,S=std::collections::hash_map::RandomState> {
    pub raw : Rc<RefCell<HashMap<K,V,S>>>
}

impl<K,V,S> Clone for SharedHashMap<K,V,S> {
    fn clone(&self) -> Self {
        let raw = self.raw.clone();
        Self {raw}
    }
}

impl<K,V,S> Default for SharedHashMap<K,V,S>
where K:Eq+Hash, S:Default+std::hash::BuildHasher {
    fn default() -> Self {
        let raw = default();
        Self {raw}
    }
}

impl<K,V,S> SharedHashMap<K,V,S>
where K:Eq+Hash, S:Default+std::hash::BuildHasher {
    pub fn new() -> Self {
        default()
    }

    pub fn mem_take(&self) -> HashMap<K,V,S> {
        mem::take(&mut *self.raw.borrow_mut())
    }
}

impl<K,V,S> SharedHashMap<K,V,S>
where K:Eq+Hash, S:std::hash::BuildHasher {
    pub fn insert(&self, k:K, v:V) -> Option<V> {
        self.raw.borrow_mut().insert(k,v)
    }

    pub fn get_copied(&self, k:&K) -> Option<V>
    where V:Copy {
        self.raw.borrow().get(k).copied()
    }

    pub fn get_cloned(&self, k:&K) -> Option<V>
    where V:Clone {
        self.raw.borrow().get(k).cloned()
    }

    pub fn get_cloned_ref(&self, k:&K) -> Option<V>
    where V:CloneRef {
        self.raw.borrow().get(k).map(|t| t.clone_ref())
    }

    pub fn remove(&self, k:&K) -> Option<V> {
        self.raw.borrow_mut().remove(k)
    }

    pub fn contains_key(&self, key:&K) -> bool {
        self.raw.borrow().contains_key(key)
    }
}

impl<K,V,S> SharedHashMap<K,V,S> {
    pub fn clear(&self) {
        self.raw.borrow_mut().clear()
    }

    pub fn for_each<F>(&self, f:F)
    where F:FnMut((&K,&V)) {
        self.raw.borrow_mut().iter().for_each(f)
    }

    pub fn keys(&self) -> Vec<K>
    where K:Clone {
        self.raw.borrow().keys().cloned().collect_vec()
    }
}



// =================
// === FrpInputs ===
// =================

ensogl::define_endpoints! {
    Input {
        // === General ===
        /// Cancel the operation being currently performed. Often mapped to the escape key.
        cancel(),


        // === Layout ===
        space_for_window_buttons (Vector2<f32>),


        // === Node Selection ===

        /// Node press event
        node_press(),
        /// Node press event
        node_release(),
        /// Enable nodes multi selection mode. It works like inverse mode for single node selection
        /// and like merge mode for multi node selection mode.
        enable_node_multi_select(),
        /// Disable nodes multi selection mode. It works like inverse mode for single node selection
        /// and like merge mode for multi node selection mode.
        disable_node_multi_select(),
        /// Toggle nodes multi selection mode. It works like inverse mode for single node selection
        /// and like merge mode for multi node selection mode.
        toggle_node_multi_select(),

        /// Enable nodes merge selection mode.
        enable_node_merge_select(),
        /// Disable nodes merge selection mode.
        disable_node_merge_select(),
        /// Toggles nodes merge selection mode.
        toggle_node_merge_select(),

        /// Enable nodes subtract selection mode.
        enable_node_subtract_select(),
        /// Disable nodes subtract selection mode.
        disable_node_subtract_select(),
        /// Toggle nodes subtract selection mode.
        toggle_node_subtract_select(),

        /// Enable nodes inverse selection mode.
        enable_node_inverse_select(),
        /// Disable nodes inverse selection mode.
        disable_node_inverse_select(),
        /// Toggle nodes inverse selection mode.
        toggle_node_inverse_select(),


        // === Navigation ===

        /// Enter the last selected node.
        enter_selected_node(),
        /// Enter the node currently under the cursor.
        enter_hovered_node(),
        /// Steps out of the current node, popping the topmost stack frame from the crumb list.
        exit_node(),


        // === Node Editing ===

        /// Add a new node and place it in the origin of the workspace.
        add_node(),
        /// Add a new node and place it at the mouse cursor position.
        add_node_at_cursor(),
        /// Remove all selected nodes from the graph.
        remove_selected_nodes(),
        /// Remove all nodes from the graph.
        remove_all_nodes(),
        /// Enable mode in which the pressed node will be edited.
        edit_mode_on(),
        /// Disable mode in which the pressed node will be edited.
        edit_mode_off(),
        /// Stop node editing, whatever node is currently edited.
        stop_editing(),
        /// Remove all nodes from the graph.
        collapse_selected_nodes(),
        /// Indicate whether this node had an error or not.
        set_node_error_status(NodeId,Option<node::error::Error>),
        /// Indicate whether this node has finished execution.
        set_node_execution_status(NodeId,NodeExecutionStatus),


        // === Visualization ===

        /// Simulates a visualization open press event. In case the event will be shortly followed by `release_visualization_visibility`, the visualization will be shown permanently. In other case, it will be disabled as soon as the `release_visualization_visibility` is emitted.
        press_visualization_visibility(),
        /// Simulates a visualization open double press event. This event toggles the visualization fullscreen mode.
        double_press_visualization_visibility(),
        /// Simulates a visualization open release event. See `press_visualization_visibility` to learn more.
        release_visualization_visibility(),
        /// Cycle the visualization for the selected nodes.
        cycle_visualization_for_selected_node(),
        /// The visualization currently displayed as fullscreen is
        close_fullscreen_visualization(),


        // === Scene Navigation ===

        /// Stop the scene camera from moving around, locking the scene in place.
        /// Can be used, e.g., if there is a fullscreen visualisation active, or navigation should
        ///only work for a selected visualisation.
        set_navigator_disabled(bool),


        // === Modes ===

        toggle_profiling_mode(),


        // === Debug ===

        /// Push a hardcoded breadcrumb without notifying the controller.
        debug_push_breadcrumb(),
        /// Pop a breadcrumb without notifying the controller.
        debug_pop_breadcrumb(),
        /// Set a test visualization data for the selected nodes. Useful for testing visualizations during their development.
        debug_set_test_visualization_data_for_selected_node(),


        // === VCS Status ===

        set_node_vcs_status     ((NodeId,Option<node::vcs::Status>)),


        set_detached_edge_targets    (EdgeEndpoint),
        set_detached_edge_sources    (EdgeEndpoint),
        set_edge_source              ((EdgeId,EdgeEndpoint)),
        set_edge_target              ((EdgeId,EdgeEndpoint)),
        unset_edge_source            (EdgeId),
        unset_edge_target            (EdgeId),
        connect_nodes                ((EdgeEndpoint,EdgeEndpoint)),
        deselect_all_nodes           (),
        press_node_input             (EdgeEndpoint),
        press_node_output            (EdgeEndpoint),
        remove_all_node_edges        (NodeId),
        remove_all_node_input_edges  (NodeId),
        remove_all_node_output_edges (NodeId),
        remove_edge                  (EdgeId),
        select_node                  (NodeId),
        remove_node                  (NodeId),
        edit_node                    (NodeId),
        collapse_nodes               ((Vec<NodeId>,NodeId)),
        set_node_expression          ((NodeId,node::Expression)),
        set_node_position            ((NodeId,Vector2)),
        set_expression_usage_type    ((NodeId,ast::Id,Option<Type>)),
        set_method_pointer           ((ast::Id,Option<MethodPointer>)),
        cycle_visualization          (NodeId),
        set_visualization            ((NodeId,Option<visualization::Path>)),
        register_visualization       (Option<visualization::Definition>),
        set_visualization_data       ((NodeId,visualization::Data)),
        set_error_visualization_data ((NodeId,visualization::Data)),
        enable_visualization         (NodeId),

        /// Remove from visualization registry all non-default visualizations.
        reset_visualization_registry (),
        /// Reload visualization registry
        reload_visualization_registry(),
        /// Show visualisation previews on nodes without delay.
        enable_quick_visualization_preview(),
        /// Show visualisation previews on nodes with delay.
        disable_quick_visualization_preview(),
    }

    Output {

        // === Edge ===

        on_edge_add                            (EdgeId),
        on_edge_drop                           (EdgeId),
        on_edge_source_set                     ((EdgeId,EdgeEndpoint)),
        on_edge_source_set_with_target_not_set ((EdgeId,EdgeEndpoint)),
        on_edge_target_set_with_source_not_set ((EdgeId,EdgeEndpoint)),
        on_edge_target_set                     ((EdgeId,EdgeEndpoint)),
        on_edge_source_unset                   ((EdgeId,EdgeEndpoint)),
        on_edge_target_unset                   ((EdgeId,EdgeEndpoint)),

        /// Fires always when there is a new edge with source set but target not set. This could
        /// happen after the target was disconnected or the edge was created and its source was
        /// connected.
        on_edge_only_target_not_set (EdgeId),

        /// Fires always when there is a new edge with target set but source not set. This could
        /// happen after the source was disconnected or the edge was created and its target was
        /// connected.
        on_edge_only_source_not_set (EdgeId),

        on_edge_endpoint_unset      ((EdgeId,EdgeEndpoint)),
        on_edge_endpoint_set        ((EdgeId,EdgeEndpoint)),
        on_edge_endpoints_set       (EdgeId),
        on_some_edges_targets_unset (),
        on_some_edges_sources_unset (),
        on_all_edges_targets_set    (),
        on_all_edges_sources_set    (),
        on_all_edges_endpoints_set  (),
        some_edge_targets_unset     (bool),
        some_edge_sources_unset     (bool),
        some_edge_endpoints_unset   (bool),

        hover_node_input            (Option<EdgeEndpoint>),
        hover_node_output           (Option<EdgeEndpoint>),


        // === Other ===
        // FIXME: To be refactored

        node_added                (NodeId),
        node_removed              (NodeId),
        nodes_collapsed           ((Vec<NodeId>,NodeId)),
        node_hovered              (Option<Switch<NodeId>>),
        node_selected             (NodeId),
        node_deselected           (NodeId),
        node_position_set         ((NodeId,Vector2)),
        node_position_set_batched ((NodeId,Vector2)),
        node_expression_set       ((NodeId,String)),
        node_entered              (NodeId),
        node_exited               (),
        node_editing_started      (NodeId),
        node_editing_finished     (NodeId),
        node_action_freeze        ((NodeId,bool)),
        node_action_skip          ((NodeId,bool)),
        node_edit_mode            (bool),
        nodes_labels_visible      (bool),


        visualization_enabled                   (NodeId,visualization::Metadata),
        visualization_disabled                  (NodeId),
        visualization_fullscreen                (Option<NodeId>),
        is_fs_visualization_displayed           (bool),
        visualization_preprocessor_changed      ((NodeId,PreprocessorConfiguration)),
        visualization_registry_reload_requested (),

        on_visualization_select     (Switch<NodeId>),
        some_visualisation_selected (bool),

        node_being_edited (Option<NodeId>),
        node_editing (bool),

        mode (Mode),

        navigator_active (bool),
    }
}


impl application::command::FrpNetworkProvider for GraphEditor {
    fn network(&self) -> &frp::Network {
        &self.model.network
    }
}



// ============
// === Node ===
// ============

#[derive(Clone,CloneRef,Debug,Shrinkwrap)]
pub struct Node {
    #[shrinkwrap(main_field)]
    pub view      : component::Node,
    pub in_edges  : SharedHashSet<EdgeId>,
    pub out_edges : SharedHashSet<EdgeId>,
}

#[derive(Clone,CloneRef,Copy,Debug,Default,Eq,From,Hash,Into,PartialEq,Ord,PartialOrd)]
pub struct NodeId(pub Id);

impl Node {
    pub fn new(view:component::Node) -> Self {
        let in_edges  = default();
        let out_edges = default();
        Self {view,in_edges,out_edges}
    }

    pub fn id(&self) -> NodeId {
        self.view.id().into()
    }

    /// Return all edges connected to this node. Ingoing and outgoing both.
    pub fn all_edges(self) -> Vec<EdgeId> {
        self.in_edges.keys().extended(self.out_edges.keys())
    }

}

impl display::Object for Node {
    fn display_object(&self) -> &display::object::Instance {
        &self.view.display_object()
    }
}

impl Display for NodeId {
    fn fmt(&self, f:&mut fmt::Formatter<'_>) -> fmt::Result {
        Display::fmt(&self.0,f)
    }
}



// ============
// === Edge ===
// ============

#[derive(Clone,CloneRef,Debug,Shrinkwrap)]
pub struct Edge {
    #[shrinkwrap(main_field)]
    pub view : component::Edge,
    source   : Rc<RefCell<Option<EdgeEndpoint>>>,
    target   : Rc<RefCell<Option<EdgeEndpoint>>>,
}

#[derive(Clone,CloneRef,Copy,Debug,Default,Eq,From,Hash,Into,PartialEq)]
pub struct EdgeId(pub Id);

impl Edge {
    pub fn new(view:component::Edge) -> Self {
        let source = default();
        let target = default();
        Self {view,source,target}
    }

    pub fn id(&self) -> EdgeId {
        self.view.id().into()
    }

    pub fn target(&self) -> Option<EdgeEndpoint> {
        self.target.borrow().as_ref().map(|t| t.clone_ref())
    }

    pub fn source(&self) -> Option<EdgeEndpoint> {
        self.source.borrow().as_ref().map(|t| t.clone_ref())
    }

    pub fn has_source(&self) -> bool {
        self.source.borrow().is_some()
    }

    pub fn has_target(&self) -> bool {
        self.target.borrow().is_some()
    }

    pub fn set_source(&self, source:EdgeEndpoint) {
        *self.source.borrow_mut() = Some(source)
    }

    pub fn set_target(&self, target:EdgeEndpoint) {
        *self.target.borrow_mut() = Some(target)
    }

    pub fn take_source(&self) -> Option<EdgeEndpoint> {
        mem::take(&mut *self.source.borrow_mut())
    }

    pub fn take_target(&self) -> Option<EdgeEndpoint> {
        mem::take(&mut *self.target.borrow_mut())
    }

}

impl display::Object for Edge {
    fn display_object(&self) -> &display::object::Instance {
        &self.view.display_object()
    }
}

impl Display for EdgeId {
    fn fmt(&self, f:&mut fmt::Formatter<'_>) -> fmt::Result {
        Display::fmt(&self.0,f)
    }
}



// ============
// === Type ===
// ============

/// Typename information that may be associated with the given Port.
///
/// `None` means that type for the port is unknown.
#[derive(Clone,Debug,Default,Eq,Hash,PartialEq)]
pub struct Type(pub ImString);

impl Deref for Type {
    type Target = ImString;
    fn deref(&self) -> &Self::Target {
        &self.0
    }
}

impl Type {
    /// Check whether this is any type, the most generic type in Enso. The empty string is
    /// considered to be an empty type as well.
    pub fn is_any(&self) -> bool {
        self.as_str() == "Any" || self.is_empty()
    }

    /// If the type consists of a single identifier then we remove all module qualifiers:
    /// ```
    /// use ide_view_graph_editor::*;
    ///
    /// let input       = Type::from("Foo.Bar.Baz.Vector".to_string());
    /// let expectation = Type::from("Vector".to_string());
    /// assert_eq!(input.abbreviate(), expectation);
    /// ```
    ///
    /// If the type contains multiple identifiers then we just abbreviate the first one:
    /// ```
    /// use ide_view_graph_editor::*;
    ///
    /// let input       = Type::from("Foo.Bar.Baz.Vector Math.Number".to_string());
    /// let expectation = Type::from("Vector Math.Number".to_string());
    /// assert_eq!(input.abbreviate(), expectation);
    /// ```
    pub fn abbreviate(&self) -> Type {
        if let Some(up_to_whitespace) = self.split_whitespace().next() {
            if let Some(last_dot_index) = up_to_whitespace.rfind('.') {
                Type::from(self[last_dot_index+1..].to_string())
            } else {  // `self` contains no dot. We do not need to abbreaviate it.
                self.clone()
            }
        } else {  // `self` was empty.
            Type::from("".to_string())
        }
    }
}

impl From<String> for Type {
    fn from(s:String) -> Self {
        Type(s.into())
    }
}

impl Display for Type {
    fn fmt(&self, f:&mut fmt::Formatter<'_>) -> fmt::Result {
        write!(f,"{}",self.0)
    }
}



// =============================
// === OptionalMethodPointer ===
// =============================

/// Information about target definition for node entering.
// TODO [mwu]
//  As currently there is no good place to wrap Rc into a newtype that can be easily depended on
//  both by `ide-view` and `ide` crates, we put this as-is. Refactoring should be considered in the
//  future, once code organization and emerging patterns are more clear.
#[derive(Clone,Debug,Shrinkwrap,PartialEq,Eq)]
pub struct MethodPointer(pub Rc<enso_protocol::language_server::MethodPointer>);

impl From<enso_protocol::language_server::MethodPointer> for MethodPointer {
    fn from(method_pointer:enso_protocol::language_server::MethodPointer) -> Self {
        Self(Rc::new(method_pointer))
    }
}



// =================
// === LocalCall ===
// =================

/// A specific function call occurring within another function's definition body.
/// It's closely related to the `LocalCall` type defined in `Language Server` types, but uses the
/// new type `MethodPointer` defined in `GraphEditor`.
#[derive(Clone,Debug,Eq,PartialEq)]
pub struct LocalCall {
    /// An expression being a call to a method.
    pub call : enso_protocol::language_server::ExpressionId,
    /// A pointer to the called method.
    pub definition : MethodPointer,
}



// ==================
// === EdgeEndpoint ===
// ==================

#[derive(Clone,CloneRef,Debug,Default)]
pub struct EdgeEndpoint {
    pub node_id : NodeId,
    pub port    : span_tree::Crumbs,
}

impl EdgeEndpoint {
    pub fn new(node_id:impl Into<NodeId>, port:span_tree::Crumbs) -> Self {
        let node_id = node_id.into();
        Self {node_id,port}
    }

    pub fn is_connected_to(&self, node_id:NodeId) -> bool {
        self.node_id == node_id
    }
}



// ============
// === Grid ===
// ============

/// Defines a snapping grid for nodes. The grid implementation is currently very simple. For each
/// node, the grid records its position and allows querying for positions close to the recorded
/// ones.
#[derive(Debug,Clone,Default)]
pub struct Grid {
    sorted_xs : Vec<f32>,
    sorted_ys : Vec<f32>,
}

impl Grid {
    /// Query the grid for a close position to the provided using the provided threshold distance.
    pub fn close_to(&self, position:Vector2<f32>, threshold:f32) -> Vector2<Option<f32>> {
        let x = Self::axis_close_to(&self.sorted_xs,position.x,threshold);
        let y = Self::axis_close_to(&self.sorted_ys,position.y,threshold);
        Vector2(x,y)
    }

    fn axis_close_to(axis:&[f32], pos:f32, threshold:f32) -> Option<f32> {
        match axis.binary_search_by(|t| t.partial_cmp(&pos).unwrap()) {
            Ok (ix) => Some(axis[ix]),
            Err(ix) => {
                let max         = axis.len();
                let left_pos    = if ix == 0   { None } else { Some(axis[ix-1]) };
                let right_pos   = if ix == max { None } else { Some(axis[ix]) };
                let left_dist   = left_pos   . map(|t| (pos - t).abs());
                let right_dist  = right_pos  . map(|t| (pos - t).abs());
                let left_check  = left_dist  . map(|t| t < threshold).unwrap_or_default();
                let right_check = right_dist . map(|t| t < threshold).unwrap_or_default();
                match (left_check,right_check) {
                    ( false , false ) => None,
                    ( true  , false ) => left_pos,
                    ( false , true  ) => right_pos,
                    ( true  , true  ) => {
                        let left_dist  = left_dist.unwrap_or_default();
                        let right_dist = right_dist.unwrap_or_default();
                        if left_dist < right_dist { left_pos } else { right_pos }
                    }
                }
            }
        }
    }
}



// =============
// === Nodes ===
// =============

#[derive(Debug,Clone,CloneRef)]
pub struct Nodes {
    pub logger   : Logger,
    pub all      : SharedHashMap<NodeId,Node>,
    pub selected : SharedVec<NodeId>,
    pub grid     : Rc<RefCell<Grid>>,
}

impl Deref for Nodes {
    type Target = SharedHashMap<NodeId,Node>;
    fn deref(&self) -> &Self::Target {
        &self.all
    }
}

impl Nodes {
    pub fn new(logger:impl AnyLogger) -> Self {
        let logger   = Logger::sub(logger,"nodes");
        let all      = default();
        let selected = default();
        let grid     = default();
        Self {logger,all,selected,grid}
    }

    pub fn insert(&self, node_id:NodeId, node:Node) {
        self.all.insert(node_id,node);
        self.recompute_grid(default());
    }

    fn recompute_grid(&self, blacklist:HashSet<NodeId>) {
        let mut sorted_xs = Vec::new();
        let mut sorted_ys = Vec::new();
        for (id,node) in &*self.all.raw.borrow() {
            if !blacklist.contains(id) {
                let position = node.position();
                sorted_xs.push(position.x);
                sorted_ys.push(position.y);
            }
        }
        sorted_xs.sort_unstable_by(|a,b|a.partial_cmp(b).unwrap());
        sorted_ys.sort_unstable_by(|a,b|a.partial_cmp(b).unwrap());
        *self.grid.borrow_mut() = Grid {sorted_xs,sorted_ys};
    }

    pub fn check_grid_magnet(&self, position:Vector2<f32>) -> Vector2<Option<f32>> {
        self.grid.borrow().close_to(position,SNAP_DISTANCE_THRESHOLD)
    }

    pub fn set_quick_preview(&self, quick:bool) {
        self.all.raw.borrow().values().for_each(|node|{
            node.view.frp.quick_preview_vis.emit(quick)
        })
    }
}




#[derive(Debug,Clone,CloneRef)]
pub struct Edges {
    pub logger          : Logger,
    pub all             : SharedHashMap<EdgeId,Edge>,
    pub detached_source : SharedHashSet<EdgeId>,
    pub detached_target : SharedHashSet<EdgeId>,
}

impl Deref for Edges {
    type Target = SharedHashMap<EdgeId,Edge>;
    fn deref(&self) -> &Self::Target {
        &self.all
    }
}

impl Edges {
    pub fn new(logger:impl AnyLogger) -> Self {
        let logger          = Logger::sub(logger,"edges");
        let all             = default();
        let detached_source = default();
        let detached_target = default();
        Self {logger,all,detached_source,detached_target}
    }

    pub fn insert(&self, edge:Edge) {
        self.all.insert(edge.id(),edge);
    }

    pub fn detached_edges_iter(&self) -> impl Iterator<Item=EdgeId> {
        let detached_target      = self.detached_target.raw.borrow();
        let detached_source      = self.detached_source.raw.borrow();
        let mut detached         = detached_target.iter().copied().collect_vec();
        let detached_source_iter = detached_source.iter().copied();
        detached.extend(detached_source_iter);
        detached.into_iter()
    }
}



// =========================
// === ExecutionStatuses ===
// =========================

/// [`ExecutionsStatuses`] can be used to collect the execution statuses of all nodes in a graph. It
/// exposes their minimum and maximum running times through its FRP endpoints. The structure needs
/// to be updated whenever a node is added or deleted or changes its execution status.
mod execution_statuses {
    use bimap::BiBTreeMap;
    use ordered_float::OrderedFloat;

    use super::*;

    ensogl::define_endpoints! {
        Input {
            set    (NodeId, NodeExecutionStatus),
            remove (NodeId)
        }
        Output {
            min_duration (f32),
            max_duration (f32),
        }
    }

    #[derive(Debug,Clone,CloneRef,Default)]
    pub struct ExecutionStatuses {
        frp       : Frp,
        durations : Rc<RefCell<BiBTreeMap<NodeId,OrderedFloat<f32>>>>
    }

    impl Deref for ExecutionStatuses {
        type Target = Frp;

        fn deref(&self) -> &Self::Target {
            &self.frp
        }
    }

    impl ExecutionStatuses {
        pub fn new() -> Self {
            let frp       = Frp::new();
            let durations = Rc::new(RefCell::new(BiBTreeMap::<NodeId,OrderedFloat<f32>>::new()));

            let network   = &frp.network;
            frp::extend! { network
                min_and_max_from_set <- frp.set.map(f!([durations]((node,status)) {
                    match status {
                        NodeExecutionStatus::Finished {duration} => {
                            durations.borrow_mut().insert(*node,OrderedFloat(*duration));
                        },
                        _ => {
                            durations.borrow_mut().remove_by_left(node);
                        },
                    };
                    Self::min_and_max(&*durations.borrow())
                }));

                min_and_max_from_remove <- frp.remove.map(f!([durations](node) {
                    durations.borrow_mut().remove_by_left(&node);
                    Self::min_and_max(&*durations.borrow())
                }));

                min_and_max <- any(&min_and_max_from_set,&min_and_max_from_remove);
                frp.source.min_duration <+ min_and_max._0().on_change();
                frp.source.max_duration <+ min_and_max._1().on_change();
            }

            Self {frp,durations}
        }

        fn min_and_max(durations:&BiBTreeMap<NodeId,OrderedFloat<f32>>) -> (f32,f32) {
            let mut durations = durations.right_values().copied();
            let min = durations.next().map(OrderedFloat::into_inner).unwrap_or(f32::INFINITY);
            let max = durations.last().map(OrderedFloat::into_inner).unwrap_or(0.0);
            (min, max)
        }
    }
}
use execution_statuses::ExecutionStatuses;


#[derive(Debug,Clone,CloneRef,Default)]
struct Visualisations {
    /// This keeps track of the currently selected visualisation. There should only ever be one
    /// visualisations selected, however due to the way that the selection is determined, it can
    /// happen that while the FRP is resolved, temporarily, we have multiple visualisation in this
    /// set. This happens because the selection status is determined bottom up from each
    /// visualisation and the reported via FRP to the graph editor. That means if the status
    /// we might see the new selection status for a visualisation getting set before we see the
    /// previously selected visualisation report its deselection. If we ever have more than one
    /// visualisation in this set after the status updates have been resolved, that is a bug.
    selected : SharedHashSet<NodeId>,
}



#[derive(Debug,CloneRef,Derivative)]
#[derivative(Clone(bound=""))]
pub struct TouchNetwork<T:frp::Data> {
    pub down     : frp::Source<T>,
    pub up       : frp::Stream<T>,
    pub is_down  : frp::Stream<bool>,
    pub selected : frp::Stream<T>
}

impl<T:frp::Data> TouchNetwork<T> {
    pub fn new(network:&frp::Network, mouse:&frp::io::Mouse) -> Self {
        frp::extend! { network
            down          <- source::<T> ();
            is_down       <- bool(&mouse.up_primary,&down);
            was_down      <- is_down.previous();
            mouse_up      <- mouse.up_primary.gate(&was_down);
            pos_on_down   <- mouse.position.sample(&down);
            pos_on_up     <- mouse.position.sample(&mouse_up);
            should_select <- pos_on_up.map3(&pos_on_down,&mouse.distance,Self::check);
            up            <- down.sample(&mouse_up);
            selected      <- up.gate(&should_select);
        }
        Self {down,up,is_down,selected}
    }

    #[allow(clippy::trivially_copy_pass_by_ref)]
    fn check(end:&Vector2, start:&Vector2, diff:&f32) -> bool {
        (end-start).norm() <= diff * 2.0
    }
}

#[derive(Debug,Clone,CloneRef)]
pub struct TouchState {
    pub nodes      : TouchNetwork::<NodeId>,
    pub background : TouchNetwork::<()>,
}

impl TouchState {
    pub fn new(network:&frp::Network, mouse:&frp::io::Mouse) -> Self {
        let nodes      = TouchNetwork::<NodeId>::new(&network,mouse);
        let background = TouchNetwork::<()>::new(&network,mouse);
        Self {nodes,background}
    }
}



pub fn is_sub_crumb_of(src:&[span_tree::Crumb], tgt:&[span_tree::Crumb]) -> bool {
    if src.len() < tgt.len() { return false }
    for (s,t) in src.iter().zip(tgt.iter()) {
        if s != t { return false }
    }
    true
}

pub fn crumbs_overlap(src:&[span_tree::Crumb], tgt:&[span_tree::Crumb]) -> bool {
    is_sub_crumb_of(src,tgt) || is_sub_crumb_of(tgt,src)
}




// ===================================
// === GraphEditorModelWithNetwork ===
// ===================================

#[derive(Debug,Clone,CloneRef)]
pub struct GraphEditorModelWithNetwork {
    pub model   : GraphEditorModel,
    pub network : frp::Network,
}

impl Deref for GraphEditorModelWithNetwork {
    type Target = GraphEditorModel;
    fn deref(&self) -> &Self::Target {
        &self.model
    }
}

/// Context data required to create a new node.
#[derive(Debug)]
struct NodeCreationContext<'a> {
    pointer_style  : &'a frp::Source<cursor::Style>,
    tooltip_update : &'a frp::Source<tooltip::Style>,
    output_press   : &'a frp::Source<EdgeEndpoint>,
    input_press    : &'a frp::Source<EdgeEndpoint>,
    output         : &'a FrpEndpoints,
}

impl GraphEditorModelWithNetwork {
    pub fn new(app:&Application, cursor:cursor::Cursor, frp:&Frp) -> Self {
        let network = frp.network.clone_ref(); // FIXME make weak
        let model   = GraphEditorModel::new(app,cursor,&frp);
        Self {model,network}
    }

    fn new_node(&self, ctx:&NodeCreationContext) -> NodeId {
        let view    = component::Node::new(&self.app,self.vis_registry.clone_ref());
        let node    = Node::new(view);
        let node_id = node.id();
        self.add_child(&node);

        let touch = &self.touch_state;
        let model = &self.model;

        let NodeCreationContext {pointer_style,tooltip_update,output_press,input_press,output} = ctx;

        frp::new_bridge_network! { [self.network, node.frp.network] graph_node_bridge
            eval_ node.frp.background_press(touch.nodes.down.emit(node_id));

            hovered <- node.output.hover.map (move |t| Some(Switch::new(node_id,*t)));
            output.source.node_hovered <+ hovered;

            node.set_output_expression_visibility <+ self.frp.nodes_labels_visible;

            eval node.frp.tooltip ((tooltip) tooltip_update.emit(tooltip));
            eval node.model.input.frp.pointer_style ((style) pointer_style.emit(style));
            eval node.model.output.frp.on_port_press ([output_press](crumbs){
                let target = EdgeEndpoint::new(node_id,crumbs.clone());
                output_press.emit(target);
            });

            eval node.model.input.frp.on_port_press ([input_press](crumbs)
                let target = EdgeEndpoint::new(node_id,crumbs.clone());
                input_press.emit(target);
            );

            eval node.model.input.frp.on_port_hover ([model](t) {
                let crumbs = t.on();
                let target = crumbs.map(|c| EdgeEndpoint::new(node_id,c.clone()));
                model.frp.source.hover_node_input.emit(target);
            });

            eval node.model.output.frp.on_port_hover ([model](hover) {
               let output = hover.on().map(|crumbs| EdgeEndpoint::new(node_id,crumbs.clone()));
               model.frp.source.hover_node_output.emit(output);
            });

            eval node.model.input.frp.on_port_type_change(((crumbs,_))
                model.with_input_edge_id(node_id,crumbs,|id| model.refresh_edge_color(id))
            );

            eval node.model.output.frp.on_port_type_change(((crumbs,_))
                model.with_output_edge_id(node_id,crumbs,|id| model.refresh_edge_color(id))
            );

            eval node.frp.expression((t) output.source.node_expression_set.emit((node_id,t.into())));


            // === Actions ===

            eval node.view.frp.freeze ((is_frozen) {
                output.source.node_action_freeze.emit((node_id,*is_frozen));
            });

            let set_node_disabled = &node.frp.set_disabled;
            eval node.view.frp.skip ([set_node_disabled,output](is_skipped) {
                output.source.node_action_skip.emit((node_id,*is_skipped));
                set_node_disabled.emit(is_skipped);
            });


            // === Visualizations ===

            let vis_changed =  node.model.visualization.frp.visualisation.clone_ref();
            vis_enabled     <- node.visualization_enabled.gate(&node.visualization_enabled);
            vis_disabled    <- node.visualization_enabled.gate_not(&node.visualization_enabled);

            let vis_is_selected = node.model.visualization.frp.is_selected.clone_ref();

            selected    <- vis_is_selected.on_true();
            deselected  <- vis_is_selected.on_false();
            output.source.visualization_preprocessor_changed <+
                node.model.visualization.frp.preprocessor.map(move |preprocessor|
                    (node_id,preprocessor.clone()));
            output.source.on_visualization_select <+ selected.constant(Switch::On(node_id));
            output.source.on_visualization_select <+ deselected.constant(Switch::Off(node_id));

            metadata  <- any(...);
            metadata <+ node.model.visualization.frp.preprocessor.map(move |preprocessor| {
                let preprocessor = preprocessor.clone();
                visualization::Metadata{preprocessor}
            });
            // Ensure the graph editor knows about internal changes to the visualisation. If the
            // visualisation changes that should indicate that the old one has been disabled and a
            // new one has been enabled.
            // TODO: Create a better API for updating the controller about visualisation changes
            // (see #896)
            output.source.visualization_disabled <+ vis_changed.constant(node_id);
            output.source.visualization_enabled  <+
                vis_changed.map2(&metadata,move |_,metadata| (node_id,metadata.clone()));

            output.source.visualization_enabled <+
                vis_enabled.map2(&metadata,move |_,metadata| (node_id,metadata.clone()));
            output.source.visualization_disabled <+ vis_disabled.constant(node_id);


            // === Mode ===

            node.set_editor_mode <+ self.model.frp.mode;


            // === Profiling ===

            node.set_profiling_min_global_duration <+ self.model.execution_statuses.min_duration;
            node.set_profiling_min_global_duration(self.model.execution_statuses.min_duration.value());
            node.set_profiling_max_global_duration <+ self.model.execution_statuses.max_duration;
            node.set_profiling_max_global_duration(self.model.execution_statuses.max_duration.value());
        }
        node.set_editor_mode(self.model.frp.mode.value());
        let initial_metadata = visualization::Metadata {
            preprocessor : node.model.visualization.frp.preprocessor.value()
        };
        metadata.emit(initial_metadata);
        self.nodes.insert(node_id,node);
        node_id
    }

    fn is_node_connected_at_input(&self, node_id:NodeId, crumbs:&span_tree::Crumbs) -> bool {
        if let Some(node) = self.nodes.get_cloned(&node_id) {
            for in_edge_id in node.in_edges.raw.borrow().iter() {
                if let Some(edge) = self.edges.get_cloned(in_edge_id) {
                    if let Some(target) = edge.target() {
                        if target.node_id == node_id && target.port == crumbs {
                            return true
                        }
                    }
                }
            }
        }
        false
    }

    pub fn get_node_position(&self, node_id:NodeId) -> Option<Vector3<f32>> {
        self.nodes.get_cloned_ref(&node_id).map(|node| node.position())
    }

    fn create_edge
    ( &self
    , edge_click : &frp::Source<EdgeId>
    , edge_over  : &frp::Source<EdgeId>
    , edge_out   : &frp::Source<EdgeId>
    ) -> EdgeId {
        let edge    = Edge::new(component::Edge::new(&self.app));
        let edge_id = edge.id();
        self.add_child(&edge);
        self.edges.insert(edge.clone_ref());

        let network = &self.network;

        frp::extend! { network
            eval_ edge.view.frp.shape_events.mouse_down ( edge_click.emit(edge_id));
            eval_ edge.view.frp.shape_events.mouse_over ( edge_over.emit(edge_id));
            eval_ edge.view.frp.shape_events.mouse_out ( edge_out.emit(edge_id));
        }

        edge_id
    }

    fn new_edge_from_output
    ( &self
    , edge_click:&frp::Source<EdgeId>
    , edge_over:&frp::Source<EdgeId>
    , edge_out:&frp::Source<EdgeId>
    ) -> EdgeId {
        let edge_id        = self.create_edge(edge_click,edge_over,edge_out);
        let first_detached = self.edges.detached_target.is_empty();
        self.edges.detached_target.insert(edge_id);
        if first_detached {
            self.frp.source.on_some_edges_targets_unset.emit(());
        }
        edge_id
    }

    fn new_edge_from_input
    ( &self
    , edge_click : &frp::Source<EdgeId>
    , edge_over  : &frp::Source<EdgeId>
    , edge_out   : &frp::Source<EdgeId>
    ) -> EdgeId {
        let edge_id        = self.create_edge(edge_click,edge_over,edge_out);
        let first_detached = self.edges.detached_source.is_empty();
        self.edges.detached_source.insert(edge_id);
        if first_detached {
            self.frp.source.on_some_edges_sources_unset.emit(());
        }
        edge_id
    }

}



// ========================
// === GraphEditorModel ===
// ========================

#[derive(Debug,Clone,CloneRef)]
pub struct GraphEditorModel {
    pub logger         : Logger,
    pub display_object : display::object::Instance,
    pub app            : Application,
    pub breadcrumbs    : component::Breadcrumbs,
    pub cursor         : cursor::Cursor,
    pub nodes          : Nodes,
    pub edges          : Edges,
    pub vis_registry   : visualization::Registry,
    // FIXME[MM]: The tooltip should live next to the cursor in `Application`. This does not
    //  currently work, however, because the `Application` lives in enso-core, and the tooltip
    //  requires enso-text, which in turn depends on enso-core, creating a cyclic dependency.
    tooltip            : Tooltip,
    touch_state        : TouchState,
    visualisations     : Visualisations,
    frp                : FrpEndpoints,
    navigator          : Navigator,
    execution_statuses : ExecutionStatuses,
    profiling_button   : ToggleButton<profiling_icon::DynamicShape>,
}


// === Public ===

impl GraphEditorModel {
    pub fn new
    ( app    : &Application
    , cursor : cursor::Cursor
    , frp    : &Frp
    ) -> Self {
        let network            = &frp.network;
        let scene              = app.display.scene();
        let logger             = Logger::new("GraphEditor");
        let display_object     = display::object::Instance::new(&logger);
        let nodes              = Nodes::new(&logger);
        let edges              = Edges::new(&logger);
        let vis_registry       = visualization::Registry::with_default_visualizations();
        let visualisations     = default();
        let touch_state        = TouchState::new(network,&scene.mouse.frp);
        let breadcrumbs        = component::Breadcrumbs::new(app.clone_ref());
        let app                = app.clone_ref();
        let frp                = frp.output.clone_ref();
        let navigator          = Navigator::new(&scene,&scene.camera());
        let tooltip            = Tooltip::new(&app);
        let execution_statuses = ExecutionStatuses::new();
        let profiling_button   = ToggleButton::<profiling_icon::DynamicShape>::new(&logger);

        Self {
            logger,display_object,app,cursor,nodes,edges,touch_state,frp,breadcrumbs,
            vis_registry,visualisations,navigator,tooltip,execution_statuses,profiling_button,
        }.init()
    }

    fn init(self) -> Self {
        self.add_child(&self.breadcrumbs);
        let x_offset = MACOS_TRAFFIC_LIGHTS_SIDE_OFFSET;
        let y_offset = MACOS_TRAFFIC_LIGHTS_VERTICAL_CENTER + component::breadcrumbs::HEIGHT / 2.0;
        self.breadcrumbs.set_position_x(x_offset);
        self.breadcrumbs.set_position_y(y_offset);
        self.breadcrumbs.gap_width(traffic_lights_gap_width());
        self.scene().add_child(&self.tooltip);

        self.add_child(&self.profiling_button);
        self.scene().layers.breadcrumbs_background.add_exclusive(&self.profiling_button);
        self.profiling_button.set_visibility(true);
        self.profiling_button.set_size(Vector2(32.0,32.0));

        let styles = StyleWatch::new(&self.scene().style_sheet);
        let color_scheme = toggle_button::ColorScheme {
            non_toggled     : Some(styles.get_color(theme::graph_editor::profiling_button::non_toggled).into()),
            toggled         : Some(styles.get_color(theme::graph_editor::profiling_button::toggled).into()),
            hovered         : Some(styles.get_color(theme::graph_editor::profiling_button::hovered).into()),
            toggled_hovered : Some(styles.get_color(theme::graph_editor::profiling_button::toggled_hovered).into()),
            ..default()
        };
        self.profiling_button.set_color_scheme(&color_scheme);

        self
    }

    pub fn all_nodes(&self) -> Vec<NodeId> {
        self.nodes.all.keys()
    }

    fn scene(&self) -> &Scene {
        self.app.display.scene()
    }
}


// === Selection ===

impl GraphEditorModel {
    fn select_node(&self, node_id:impl Into<NodeId>) {
        let node_id = node_id.into();
        if let Some(node) = self.nodes.get_cloned_ref(&node_id) {
            self.nodes.selected.push(node_id);
            node.frp.select.emit(());
        }
    }

    fn deselect_node(&self, node_id:impl Into<NodeId>) {
        let node_id = node_id.into();
        if let Some(node) = self.nodes.get_cloned_ref(&node_id) {
            self.nodes.selected.remove_item(&node_id);
            node.frp.deselect.emit(());
        }
    }

    pub fn selected_nodes(&self) -> Vec<NodeId> {
        self.nodes.selected.items()
    }

    pub fn last_selected_node(&self) -> Option<NodeId> {
        self.nodes.selected.last_cloned()
    }
}


// === Remove ===

impl GraphEditorModel {
    fn remove_edge<E:Into<EdgeId>>(&self, edge_id:E) {
        let edge_id = edge_id.into();
        if let Some(edge) = self.edges.remove(&edge_id) {
            if let Some(source) = edge.take_source() {
                if let Some(source_node) = self.nodes.get_cloned_ref(&source.node_id) {
                    source_node.out_edges.remove(&edge_id);
                }
            }

            if let Some(target) = edge.take_target() {
                self.set_input_connected(&target,None,false); // FIXME None
                if let Some(target_node) = self.nodes.get_cloned_ref(&target.node_id) {
                    target_node.in_edges.remove(&edge_id);
                }
            }
        }
    }

    fn set_input_connected(&self, target:&EdgeEndpoint, tp:Option<Type>, status:bool) {
        if let Some(node) = self.nodes.get_cloned(&target.node_id) {
            node.view.set_input_connected(&target.port,tp,status);
        }
    }

    fn set_edge_target_connection_status(&self, edge_id:EdgeId, status:bool) {
        self.with_edge_target(edge_id,|tgt| self.set_endpoint_connection_status(edge_id,&tgt,status));
    }

    fn set_endpoint_connection_status(&self, edge_id:EdgeId, target:&EdgeEndpoint, status:bool) {
        let tp = self.edge_source_type(edge_id);
        self.set_input_connected(target,tp,status);
    }

    fn enable_visualization(&self, node_id:impl Into<NodeId>) {
        let node_id = node_id.into();
        if let Some(node) = self.nodes.get_cloned_ref(&node_id) {
            node.enable_visualization();
        }
    }

    fn disable_visualization(&self, node_id:impl Into<NodeId>) {
        let node_id = node_id.into();
        if let Some(node) = self.nodes.get_cloned_ref(&node_id) {
            node.disable_visualization();
        }
    }

    fn enable_visualization_fullscreen(&self, node_id:impl Into<NodeId>) {
        let node_id = node_id.into();
        if let Some(node) = self.nodes.get_cloned_ref(&node_id) {
            node.model.visualization.frp.enable_fullscreen.emit(());
        }
    }

    fn disable_visualization_fullscreen(&self, node_id:impl Into<NodeId>) {
        let node_id = node_id.into();
        if let Some(node) = self.nodes.get_cloned_ref(&node_id) {
            node.model.visualization.frp.disable_fullscreen.emit(());
        }
    }

    /// Warning! This function does not remove connected edges. It needs to be handled by the
    /// implementation.
    fn remove_node(&self, node_id:impl Into<NodeId>) {
        let node_id = node_id.into();
        self.nodes.remove(&node_id);
        self.nodes.selected.remove_item(&node_id);
<<<<<<< HEAD
        self.execution_statuses.remove(node_id);
=======
        self.frp.source.on_visualization_select.emit(Switch::Off(node_id));
>>>>>>> 4bf917e0
    }

    fn node_in_edges(&self, node_id:impl Into<NodeId>) -> Vec<EdgeId> {
        let node_id = node_id.into();
        self.nodes.get_cloned_ref(&node_id).map(|node| {
            node.in_edges.keys()
        }).unwrap_or_default()
    }

    fn node_out_edges(&self, node_id:impl Into<NodeId>) -> Vec<EdgeId> {
        let node_id = node_id.into();
        self.nodes.get_cloned_ref(&node_id).map(|node| {
            node.out_edges.keys()
        }).unwrap_or_default()
    }

    fn node_in_and_out_edges(&self, node_id:impl Into<NodeId>) -> Vec<EdgeId> {
        let node_id = node_id.into();
        let mut edges = self.node_in_edges(node_id);
        edges.extend(&self.node_out_edges(node_id));
        edges
    }

    fn set_node_expression(&self, node_id:impl Into<NodeId>, expr:impl Into<node::Expression>) {
        let node_id = node_id.into();
        let expr    = expr.into();
        if let Some(node) = self.nodes.get_cloned_ref(&node_id) {
            node.frp.set_expression.emit(expr);
        }
        for edge_id in self.node_out_edges(node_id) {
            self.refresh_edge_source_size(edge_id);
        }
    }

    fn is_connection(&self, edge_id:impl Into<EdgeId>) -> bool {
        let edge_id = edge_id.into();
        match self.edges.get_cloned_ref(&edge_id) {
            None    => false,
            Some(e) => e.has_source() && e.has_target()
        }
    }
}


// === Connect ===

impl GraphEditorModel {
    fn set_edge_source(&self, edge_id:EdgeId, target:impl Into<EdgeEndpoint>) {
        let target = target.into();
        if let Some(edge) = self.edges.get_cloned_ref(&edge_id) {
            if let Some(node) = self.nodes.get_cloned_ref(&target.node_id) {
                node.out_edges.insert(edge_id);
                edge.set_source(target);
                edge.view.frp.source_attached.emit(true);
                // FIXME: both lines require edge to refresh. Let's make it more efficient.
                self.refresh_edge_position(edge_id);
                self.refresh_edge_source_size(edge_id);
            }

        }
    }

    fn remove_edge_source(&self, edge_id:EdgeId) {
        if let Some(edge) = self.edges.get_cloned_ref(&edge_id) {
            if let Some(source) = edge.take_source() {
                if let Some(node) = self.nodes.get_cloned_ref(&source.node_id) {
                    node.out_edges.remove(&edge_id);
                    edge.view.frp.source_attached.emit(false);
                    let first_detached = self.edges.detached_source.is_empty();
                    self.edges.detached_source.insert(edge_id);
                    // FIXME: both lines require edge to refresh. Let's make it more efficient.
                    self.refresh_edge_position(edge_id);
                    self.refresh_edge_source_size(edge_id);
                    if first_detached {
                        self.frp.source.on_some_edges_sources_unset.emit(());
                    }
                }
            }
        }
    }

    fn set_edge_target(&self, edge_id:EdgeId, target:impl Into<EdgeEndpoint>) {
        let target = target.into();
        if let Some(edge) = self.edges.get_cloned_ref(&edge_id) {
            if let Some(node) = self.nodes.get_cloned_ref(&target.node_id) {
                node.in_edges.insert(edge_id);
                edge.set_target(target);

                self.edges.detached_target.remove(&edge_id);
                let all_attached = self.edges.detached_target.is_empty();
                if all_attached {
                    self.frp.source.on_all_edges_targets_set.emit(());
                }

                edge.view.frp.target_attached.emit(true);
                edge.view.frp.redraw.emit(());
                self.refresh_edge_position(edge_id);
            };
        }
    }

    fn remove_edge_target(&self, edge_id:EdgeId) {
        if let Some(edge) = self.edges.get_cloned_ref(&edge_id) {
            if let Some(target) = edge.take_target() {
                if let Some(node) = self.nodes.get_cloned_ref(&target.node_id) {
                    node.in_edges.remove(&edge_id);
                    let first_detached = self.edges.detached_target.is_empty();
                    self.edges.detached_target.insert(edge_id);
                    edge.view.frp.target_attached.emit(false);
                    self.refresh_edge_position(edge_id);
                    if first_detached {
                        self.frp.source.on_some_edges_targets_unset.emit(());
                    }
                };
            }
        }
    }

    fn take_edges_with_detached_targets(&self) -> HashSet<EdgeId> {
        let edges = self.edges.detached_target.mem_take();
        self.check_edge_attachment_status_and_emit_events();
        edges
    }

    fn take_edges_with_detached_sources(&self) -> HashSet<EdgeId> {
        let edges = self.edges.detached_source.mem_take();
        self.check_edge_attachment_status_and_emit_events();
        edges
    }

    fn edges_with_detached_targets(&self) -> HashSet<EdgeId> {
        self.edges.detached_target.raw.borrow().clone()
    }

    pub fn clear_all_detached_edges(&self) -> Vec<EdgeId>{
        let source_edges = self.edges.detached_source.mem_take();
        source_edges.iter().for_each(|edge| {self.edges.all.remove(edge);});
        let target_edges = self.edges.detached_target.mem_take();
        target_edges.iter().for_each(|edge| {self.edges.all.remove(edge);});
        self.check_edge_attachment_status_and_emit_events();
        source_edges.into_iter().chain(target_edges).collect()
    }

    fn check_edge_attachment_status_and_emit_events(&self) {
        let no_detached_sources = self.edges.detached_source.is_empty();
        let no_detached_targets = self.edges.detached_target.is_empty();
        if no_detached_targets {
            self.frp.source.on_all_edges_targets_set.emit(());
        }
        if no_detached_sources {
            self.frp.source.on_all_edges_sources_set.emit(());
        }
    }

    fn overlapping_edges(&self, target:&EdgeEndpoint) -> Vec<EdgeId> {
        let mut overlapping = vec![];
        if let Some(node) = self.nodes.get_cloned_ref(&target.node_id) {
            for edge_id in node.in_edges.raw.borrow().clone().into_iter() {
                if let Some(edge) = self.edges.get_cloned_ref(&edge_id) {
                    if let Some(edge_target) = edge.target() {
                        if crumbs_overlap(&edge_target.port,&target.port) {
                            overlapping.push(edge_id);
                        }
                    }
                }
            }
        }
        overlapping
    }

    fn set_edge_freeze<T:Into<EdgeId>>(&self, edge_id:T, is_frozen:bool) {
        let edge_id = edge_id.into();
        if let Some(edge) = self.edges.get_cloned_ref(&edge_id) {
            edge.view.frp.set_disabled.emit(is_frozen);
        }
    }
}


// === Position ===

impl GraphEditorModel {
    pub fn set_node_position(&self, node_id:impl Into<NodeId>, position:Vector2) {
        let node_id  = node_id.into();
        if let Some(node) = self.nodes.get_cloned_ref(&node_id) {
            node.mod_position(|t| {
                t.x = position.x;
                t.y = position.y;
            });
            for edge_id in self.node_in_and_out_edges(node_id) {
                self.refresh_edge_position(edge_id);
            }
        }
    }

    fn set_node_expression_usage_type(&self, node_id:impl Into<NodeId>, ast_id:ast::Id, maybe_type:Option<Type>) {
        let node_id  = node_id.into();
        if let Some(node) = self.nodes.get_cloned_ref(&node_id) {
            if node.view.model.output.whole_expr_id().contains(&ast_id) {
                // TODO[ao]: we must update root output port according to the whole expression type
                //     due to a bug in engine https://github.com/enso-org/enso/issues/1038.
                let crumbs = span_tree::Crumbs::default();
                node.view.model.output.set_expression_usage_type(crumbs,maybe_type.clone());
                let enso_type = maybe_type.as_ref().map(|tp| enso::Type::new(&tp.0));
                node.view.model.visualization.frp.set_vis_input_type(enso_type);
            }
            let crumbs = node.view.model.get_crumbs_by_id(ast_id);
            if let Some(crumbs) = crumbs {
                node.view.frp.set_expression_usage_type.emit((crumbs,maybe_type));
            }
        }
    }

    fn disable_grid_snapping_for(&self, node_ids:&[NodeId]) {
        self.nodes.recompute_grid(node_ids.iter().cloned().collect());
    }

    pub fn node_position(&self, node_id:impl Into<NodeId>) -> Vector2<f32> {
        let node_id = node_id.into();
        self.nodes.get_cloned_ref(&node_id).map(|node| node.position().xy()).unwrap_or_default()
    }

    pub fn node_pos_mod
    (&self, node_id:impl Into<NodeId>, pos_diff:Vector2) -> (NodeId,Vector2) {
        let node_id      = node_id.into();
        let new_position = if let Some(node) = self.nodes.get_cloned_ref(&node_id) {
            node.position().xy() + pos_diff
        } else {
            default()
        };
        (node_id,new_position)
    }

    pub fn refresh_edge_position(&self, edge_id:EdgeId) {
        self.refresh_edge_source_position(edge_id);
        self.refresh_edge_target_position(edge_id);
    }

    pub fn refresh_edge_source_size(&self, edge_id:EdgeId) {
        if let Some(edge) = self.edges.get_cloned_ref(&edge_id) {
            if let Some(edge_source) = edge.source() {
                if let Some(node) = self.nodes.get_cloned_ref(&edge_source.node_id) {
                    edge.view.frp.source_width.emit(node.model.width());
                    edge.view.frp.source_height.emit(node.model.height());
                    edge.view.frp.redraw.emit(());
                }
            }
        };
    }

    pub fn refresh_edge_color(&self, edge_id:EdgeId) {
        if let Some(edge) = self.edges.get_cloned_ref(&edge_id) {
            let color = self.edge_color(edge_id);
            edge.view.frp.set_color.emit(color);
        };
    }

    pub fn refresh_edge_source_position(&self, edge_id:EdgeId) {
        if let Some(edge) = self.edges.get_cloned_ref(&edge_id) {
            if let Some(edge_source) = edge.source() {
                if let Some(node) = self.nodes.get_cloned_ref(&edge_source.node_id) {
                    edge.mod_position(|p| {
                        p.x = node.position().x + node.model.width()/2.0;
                        p.y = node.position().y;
                    });
                }
            }
        };
    }

    pub fn refresh_edge_target_position(&self, edge_id:EdgeId) {
        if let Some(edge) = self.edges.get_cloned_ref(&edge_id) {
            if let Some(edge_target) = edge.target() {
                if let Some(node) = self.nodes.get_cloned_ref(&edge_target.node_id) {
                    let offset = node.model.input.port_offset(&edge_target.port).unwrap_or_default();
                    let pos = node.position().xy() + offset;
                    edge.view.frp.target_position.emit(pos);
                    edge.view.frp.redraw.emit(());
                }
            }
        };
    }

    fn map_node<T>(&self, id:NodeId, f:impl FnOnce(Node)->T) -> Option<T> {
        self.nodes.get_cloned_ref(&id).map(f)
    }

    fn map_edge<T>(&self, id:EdgeId, f:impl FnOnce(Edge)->T) -> Option<T> {
        self.edges.get_cloned_ref(&id).map(f)
    }

    fn with_node<T>(&self, id:NodeId, f:impl FnOnce(Node)->T) -> Option<T> {
        let out = self.map_node(id,f);
        out.map_none(||warning!(&self.logger,"Trying to access nonexistent node '{id}'"))
    }

    fn with_edge<T>(&self, id:EdgeId, f:impl FnOnce(Edge)->T) -> Option<T> {
        let out = self.map_edge(id,f);
        out.map_none(||warning!(&self.logger,"Trying to access nonexistent edge '{id}'"))
    }

    fn with_edge_map_source<T>(&self, id:EdgeId, f:impl FnOnce(EdgeEndpoint)->T) -> Option<T> {
        self.with_edge(id,|edge| {
            let edge = edge.source.borrow().deref().clone();
            edge.map(f)
        }).flatten()
    }

    fn with_edge_map_target<T>(&self, id:EdgeId, f:impl FnOnce(EdgeEndpoint)->T) -> Option<T> {
        self.with_edge(id,|edge| edge.target.borrow().clone().map(f)).flatten()
    }

    fn edge_source(&self, id:EdgeId) -> Option<EdgeEndpoint> {
        self.with_edge_map_source(id,|endpoint|endpoint)
    }

    fn edge_target(&self, id:EdgeId) -> Option<EdgeEndpoint> {
        self.with_edge_map_target(id,|endpoint|endpoint)
    }

    // FIXME[WD]: This implementation is slow. Node should allow for easy mapping between Crumbs
    //            and edges. Should be part of https://github.com/enso-org/ide/issues/822.
    fn with_input_edge_id<T>
    (&self, id:NodeId, crumbs:&span_tree::Crumbs, f:impl FnOnce(EdgeId)->T) -> Option<T> {
        self.with_node(id,move |node| {
            let mut target_edge_id = None;
            for edge_id in node.in_edges.keys() {
                self.with_edge(edge_id,|edge| {
                    let ok = edge.target().map(|tgt| tgt.port == crumbs) == Some(true);
                    if ok { target_edge_id = Some(edge_id) }
                });
            }
            target_edge_id.map(f)
        }).flatten()
    }

    // FIXME[WD]: This implementation is slow. Node should allow for easy mapping between Crumbs
    //            and edges. Should be part of https://github.com/enso-org/ide/issues/822.
    fn with_output_edge_id<T>
    (&self, id:NodeId, crumbs:&span_tree::Crumbs, f:impl FnOnce(EdgeId)->T) -> Option<T> {
        self.with_node(id,move |node| {
            let mut target_edge_id = None;
            for edge_id in node.out_edges.keys() {
                self.with_edge(edge_id,|edge| {
                    let ok = edge.target().map(|tgt| tgt.port == crumbs) == Some(true);
                    if ok { target_edge_id = Some(edge_id) }
                });
            }
            target_edge_id.map(f)
        }).flatten()
    }

    fn with_edge_source<T>(&self, id:EdgeId, f:impl FnOnce(EdgeEndpoint)->T) -> Option<T> {
        self.with_edge(id,|edge| {
            let source = edge.source.borrow().deref().clone();
            source.map(f).map_none(
                || warning!(&self.logger,"Trying to access nonexistent source of the edge {id}.")
            )
        }).flatten()
    }

    fn with_edge_target<T>(&self, id:EdgeId, f:impl FnOnce(EdgeEndpoint)->T) -> Option<T> {
        self.with_edge(id,|edge| {
            let target = edge.target.borrow().deref().clone();
            target.map(f).map_none(
                || warning!(&self.logger,"Trying to access nonexistent target of the edge {id}.")
            )
        }).flatten()
    }

    fn with_edge_map_source_node<T>
    (&self, edge_id:EdgeId, f:impl FnOnce(Node,span_tree::Crumbs)->T) -> Option<T> {
        self.with_edge_map_source(edge_id,|t| self.map_node(t.node_id,|node|f(node,t.port))).flatten()
    }

    fn with_edge_map_target_node<T>
    (&self, edge_id:EdgeId, f:impl FnOnce(Node,span_tree::Crumbs)->T) -> Option<T> {
        self.with_edge_map_target(edge_id,|t| self.map_node(t.node_id,|node|f(node,t.port))).flatten()
    }

    fn edge_source_type(&self, edge_id:EdgeId) -> Option<Type> {
        self.with_edge_map_source_node(edge_id,|n,c|n.model.output.port_type(&c)).flatten()
    }

    fn edge_target_type(&self, edge_id:EdgeId) -> Option<Type> {
        self.with_edge_map_target_node(edge_id,|n,c|n.model.input.port_type(&c)).flatten()
    }

    fn edge_hover_type(&self) -> Option<Type> {
        let hover_tgt = self.frp.hover_node_input.value();
        hover_tgt.and_then(|tgt|
            self.with_node(tgt.node_id,|node| node.model.input.port_type(&tgt.port)).flatten()
        )
    }

    /// Return a color for the edge.
    ///
    /// In profiling mode, this is just a neutral gray.
    ///
    /// In normal mode, the algorithm works as follow:
    /// 1. We query the type of the currently hovered port, if any.
    /// 2. In case the previous point returns None, we query the edge target type, if any.
    /// 3. In case the previous point returns None, we query the edge source type, if any.
    /// 4. In case the previous point returns None, we use the generic type (gray color).
    ///
    /// This might need to be more sophisticated in the case of polymorphic types. For example,
    /// consider the edge source type to be `(a,Number)`, and target to be `(Text,a)`. These unify
    /// to `(Text,Number)`.
    fn edge_color(&self, edge_id:EdgeId) -> color::Lcha {
        // FIXME : StyleWatch is unsuitable here, as it was designed as an internal tool for shape system (#795)
        let styles    = StyleWatch::new(&self.scene().style_sheet);
        let neutral_color = color::Lcha::from(styles.get_color(theme::code::types::any::selection));
        match self.frp.mode.value() {
            Mode::Normal => {
                let edge_type = self.edge_hover_type()
                    .or_else(|| self.edge_target_type(edge_id))
                    .or_else(|| self.edge_source_type(edge_id));
                let opt_color = edge_type.map(|t|type_coloring::compute(&t,&styles));
                opt_color.unwrap_or(neutral_color)
            },
            Mode::Profiling => {
                neutral_color
            }
        }
    }

    fn first_detached_edge(&self) -> Option<EdgeId> {
        self.edges.detached_edges_iter().next()
    }

    fn first_detached_edge_source_type(&self) -> Option<Type> {
        self.first_detached_edge().and_then(|edge_id| self.edge_source_type(edge_id))
    }

    #[allow(dead_code)]
    fn first_detached_edge_target_type(&self) -> Option<Type> {
        self.first_detached_edge().and_then(|edge_id| self.edge_target_type(edge_id))
    }

    /// Return a color for the first detached edge.
    pub fn first_detached_edge_color(&self) -> Option<color::Lcha> {
        self.first_detached_edge().map(|t|self.edge_color(t))
    }

    pub fn has_edges_with_detached_targets(&self, node_id:NodeId) -> bool {
        let mut found = false;
        self.with_node(node_id,|node| {
            for edge_id in node.out_edges.keys() {
                if self.with_edge(edge_id, |edge| edge.has_target()) == Some(false) {
                    found = true;
                    break;
                }
            }
        });
        found
    }
}

impl display::Object for GraphEditorModel {
    fn display_object(&self) -> &display::object::Instance {
        &self.display_object
    }
}



// ===================
// === GraphEditor ===
// ===================

#[derive(Debug,Clone,CloneRef)]
pub struct GraphEditor {
    pub model : GraphEditorModelWithNetwork,
    pub frp   : Frp,
}

impl Deref for GraphEditor {
    type Target = Frp;
    fn deref(&self) -> &Self::Target {
        &self.frp
    }
}

impl GraphEditor {
    /// Add a new node and returns its ID.
    pub fn add_node(&self) -> NodeId {
        self.frp.add_node.emit(());
        self.frp.output.node_added.value()
    }
}

impl application::View for GraphEditor {
    fn label() -> &'static str {
        "GraphEditor"
    }

    fn new(app:&Application) -> Self {
        new_graph_editor(app)
    }

    fn app(&self) -> &Application {
        &self.model.app
    }

    fn default_shortcuts() -> Vec<application::shortcut::Shortcut> {
        use shortcut::ActionType::*;
        (&[
          // === Drag ===
            (Press   , ""              , "left-mouse-button" , "node_press")
          , (Release , ""              , "left-mouse-button" , "node_release")
          , (Press   , "!node_editing" , "backspace"         , "remove_selected_nodes")
          , (Press   , "!node_editing" , "delete"         , "remove_selected_nodes")
          , (Press   , ""              , "cmd g"             , "collapse_selected_nodes")

          // === Visualization ===
          , (Press       , "!node_editing"                 , "space" , "press_visualization_visibility"       )
          , (DoublePress , "!node_editing"                 , "space" , "double_press_visualization_visibility")
          , (Release     , "!node_editing"                 , "space" , "release_visualization_visibility"     )
          , (Press       , ""                              , "cmd i" , "reload_visualization_registry"        )
          , (Press       , "is_fs_visualization_displayed" , "space" , "close_fullscreen_visualization"       )
          , (Press       , ""              , "cmd" , "enable_quick_visualization_preview")
          , (Release     , ""              , "cmd" , "disable_quick_visualization_preview")


            // === Selection ===
          , (Press   , "" , "shift"                   , "enable_node_multi_select")
          , (Press   , "" , "shift left-mouse-button" , "enable_node_multi_select")
          , (Release , "" , "shift"                   , "disable_node_multi_select")
          , (Release , "" , "shift left-mouse-button" , "disable_node_multi_select")
          , (Press   , "" , "shift ctrl"              , "toggle_node_merge_select")
          , (Release , "" , "shift ctrl"              , "toggle_node_merge_select")
          , (Press   , "" , "shift alt"               , "toggle_node_subtract_select")
          , (Release , "" , "shift alt"               , "toggle_node_subtract_select")
          , (Press   , "" , "shift ctrl alt"          , "toggle_node_inverse_select")
          , (Release , "" , "shift ctrl alt"          , "toggle_node_inverse_select")

          // === Navigation ===
          , (Press       , "!is_fs_visualization_displayed"              , "ctrl space"        , "cycle_visualization_for_selected_node")
          , (DoublePress , ""              , "left-mouse-button" , "enter_hovered_node")
          , (Press       , "!node_editing" , "enter"             , "enter_selected_node")
          , (Press       , ""              , "alt enter"         , "exit_node")

          // === Node Editing ===
          , (Press   , "" , "cmd"                   , "edit_mode_on")
          , (Release , "" , "cmd"                   , "edit_mode_off")
          , (Press   , "" , "cmd enter"             , "edit_selected_node")
          , (Press   , "" , "cmd left-mouse-button" , "edit_mode_on")
          , (Release , "" , "cmd left-mouse-button" , "edit_mode_off")
          , (Release , "" , "enter"                 , "stop_editing")

          // === Profiling Mode ===
          , (Press   , "" , "cmd p"                 , "toggle_profiling_mode")

          // === Debug ===
          , (Press , "debug_mode" , "ctrl d"           , "debug_set_test_visualization_data_for_selected_node")
          , (Press , "debug_mode" , "ctrl shift enter" , "debug_push_breadcrumb")
          , (Press , "debug_mode" , "ctrl shift up"    , "debug_pop_breadcrumb")
          , (Press , "debug_mode" , "ctrl n"           , "add_node_at_cursor")

        ]).iter().map(|(a,b,c,d)|Self::self_shortcut_when(*a,*c,*d,*b)).collect()

    }
}

fn enable_disable_toggle
(network:&frp::Network, enable:&frp::Any, disable:&frp::Any, toggle:&frp::Any)
-> frp::Stream<bool> {
    // FIXME: the clone_refs bellow should not be needed.
    let enable  = enable.clone_ref();
    let disable = disable.clone_ref();
    let toggle  = toggle.clone_ref();
    frp::extend! { network
        out        <- any(...);
        on_toggle  <- toggle.map2(&out,|_,t| !t);
        on_enable  <- enable.constant(true);
        on_disable <- disable.constant(false);
        out        <+ on_toggle;
        out        <+ on_enable;
        out        <+ on_disable;
    }
    out.into()
}

#[derive(Clone,Copy,Debug,Eq,PartialEq)]
pub enum SelectionMode {
    Normal,Multi,Merge,Subtract,Inverse
}

impl SelectionMode {
    pub fn single_should_select(self, was_selected:bool) -> bool {
        match self {
            Self::Normal  => true,
            Self::Merge   => true,
            Self::Multi   => !was_selected,
            Self::Inverse => !was_selected,
            _             => false
        }
    }

    pub fn single_should_deselect(self, was_selected:bool) -> bool {
        match self {
            Self::Subtract => true,
            Self::Multi    => was_selected,
            Self::Inverse  => was_selected,
            _              => false
        }
    }
}

impl Default for SelectionMode {
    fn default() -> Self {
        Self::Normal
    }
}

#[allow(unused_parens)]
fn new_graph_editor(app:&Application) -> GraphEditor {
    let world        = &app.display;
    let scene        = world.scene();
    let cursor       = &app.cursor;
    let frp          = Frp::new();
    let model        = GraphEditorModelWithNetwork::new(app,cursor.clone_ref(),&frp);
    let network      = &frp.network;
    let nodes        = &model.nodes;
    let edges        = &model.edges;
    let inputs       = &model.frp;
    let mouse        = &scene.mouse.frp;
    let touch        = &model.touch_state;
    let vis_registry = &model.vis_registry;
    let logger       = &model.logger;
    let out          = &frp.output;

    // FIXME : StyleWatch is unsuitable here, as it was designed as an internal tool for shape system (#795)
    let styles             = StyleWatch::new(&scene.style_sheet);
    let any_type_sel_color = color::Lcha::from(styles.get_color(theme::code::types::any::selection));



    // ========================
    // === Scene Navigation ===
    // ========================

    frp::extend! { network
        no_vis_selected   <- out.some_visualisation_selected.on_false();
        some_vis_selected <- out.some_visualisation_selected.on_true();

        set_navigator_false  <- inputs.set_navigator_disabled.on_true();
        set_navigator_true   <- inputs.set_navigator_disabled.on_false();

        disable_navigator <- any_(&set_navigator_false,&some_vis_selected);
        enable_navigator  <- any_(&set_navigator_true,&no_vis_selected);

        eval_ disable_navigator ( model.navigator.disable() );
        eval_ enable_navigator  ( model.navigator.enable()  );

        out.source.navigator_active <+ inputs.set_navigator_disabled
                                    || out.some_visualisation_selected;
    }



    // ===================
    // === Breadcrumbs ===
    // ===================

    frp::extend! { network
        // === Layout ===
        eval inputs.space_for_window_buttons([model](size) {
            // The breadcrumbs apply their own spacing next to the gap, so we need to omit padding.
            let width         = size.x;
            let path          = theme::application::window_control_buttons::padding::right;
            let right_padding = styles.get_number(path);
            model.breadcrumbs.gap_width.emit(width - right_padding)
        });


        // === Debugging ===
        eval_ inputs.debug_push_breadcrumb(model.breadcrumbs.debug_push_breadcrumb.emit(None));
        eval_ inputs.debug_pop_breadcrumb (model.breadcrumbs.debug_pop_breadcrumb.emit(()));
    }



    // =============================
    // === Node Level Navigation ===
    // =============================

    frp::extend! { network

        target_to_enter <- inputs.enter_hovered_node.map(f_!(scene.mouse.target.get()));

        // Go level up on background click.
        enter_on_background    <= target_to_enter.map(|target| target.is_background().as_some(()));
        out.source.node_exited <+ enter_on_background;

        // Go level down on node double click.
        enter_node <= target_to_enter.map(|target| target.is_symbol().as_some(()));
        node_switch_to_enter    <- out.node_hovered.sample(&enter_node).unwrap();
        node_to_enter           <- node_switch_to_enter.map(|switch| switch.on().cloned()).unwrap();
        out.source.node_entered <+ node_to_enter;
    }



    // ============================
    // === Project Name Editing ===
    // ============================


    // === Start project name edit ===
    frp::extend! { network
        edit_mode     <- bool(&inputs.edit_mode_off,&inputs.edit_mode_on);
        eval edit_mode ((edit_mode_on) model.breadcrumbs.ide_text_edit_mode.emit(edit_mode_on));
    }


    // === Commit project name edit ===

    frp::extend! { network
        deactivate_breadcrumbs <- any3_(&touch.background.down,
                                        &out.node_editing_started,
                                        &out.node_entered);
        eval_ deactivate_breadcrumbs(model.breadcrumbs.outside_press());
    }



    // =========================
    // === User Interactions ===
    // =========================

    // === Mouse Cursor Transform ===
    frp::extend! { network
        cursor_pos_in_scene <- cursor.frp.screen_position.map(f!((position)
            scene.screen_to_scene_coordinates(*position).xy()
        ));
    }


    // === Selection Target Redirection ===

    frp::extend! { network
        mouse_down_target <- mouse.down_primary.map(f_!(model.scene().mouse.target.get()));
        mouse_up_target   <- mouse.up_primary.map(f_!(model.scene().mouse.target.get()));
        background_up     <= mouse_up_target.map(
            |t| (t==&display::scene::PointerTarget::Background).as_some(())
        );

        eval mouse_down_target([touch,model](target) {
            match target {
                display::scene::PointerTarget::Background  => touch.background.down.emit(()),
                display::scene::PointerTarget::Symbol {..} => {
                    if let Some(target) = model.scene().shapes.get_mouse_target(*target) {
                        target.mouse_down().emit(());
                    }
                }
            }
        });

        eval mouse_up_target([model](target) {
            match target {
                display::scene::PointerTarget::Background  => {} // touch.background.up.emit(()),
                display::scene::PointerTarget::Symbol {..} => {
                    if let Some(target) = model.scene().shapes.get_mouse_target(*target) {
                        target.mouse_up().emit(());
                    }
                }
            }
        });
    }


    // === Node Editing ===

    frp::extend! { network
        node_in_edit_mode     <- out.node_being_edited.map(|n| n.is_some());
        edit_mode             <- bool(&inputs.edit_mode_off,&inputs.edit_mode_on);
        node_to_edit          <- touch.nodes.down.gate(&edit_mode);
        edit_node             <- any(&node_to_edit,&inputs.edit_node);
        stop_edit_on_bg_click <- touch.background.selected.gate(&node_in_edit_mode);
        stop_edit             <- any(&stop_edit_on_bg_click,&inputs.stop_editing);
        edit_switch           <- edit_node.gate(&node_in_edit_mode);
        node_being_edited     <- out.node_being_edited.map(|n| n.unwrap_or_default());

        // The "finish" events must be emitted before "start", to properly cover the "switch" case.
        out.source.node_editing_finished <+ node_being_edited.sample(&stop_edit);
        out.source.node_editing_finished <+ node_being_edited.sample(&edit_switch);
        out.source.node_editing_started  <+ edit_node;

        out.source.node_being_edited <+ out.node_editing_started.map(|n| Some(*n));;
        out.source.node_being_edited <+ out.node_editing_finished.constant(None);
        out.source.node_editing      <+ out.node_being_edited.map(|t|t.is_some());

        out.source.node_edit_mode       <+ edit_mode;
        out.source.nodes_labels_visible <+ out.node_edit_mode || node_in_edit_mode;

        eval out.node_editing_started ([model] (id) {
            if let Some(node) = model.nodes.get_cloned_ref(&id) {
                node.model.input.frp.set_edit_mode(true);
            }
        });
        eval out.node_editing_finished ([model](id) {
            if let Some(node) = model.nodes.get_cloned_ref(&id) {
                node.model.input.set_edit_mode(false);
            }
        });
    }


    // === Cursor Selection ===
    frp::extend! { network
    on_press_style   <- mouse.down_primary . constant(cursor::Style::new_press());
    on_release_style <- mouse.up_primary . constant(cursor::Style::default());

    // FIXME [mwu] Restore when implementing https://github.com/enso-org/ide/issues/479
    // mouse_on_down_position <- mouse.position.sample(&mouse.down_primary);
    // selection_size_down    <- mouse.position.map2(&mouse_on_down_position,|m,n|{m-n});
    // selection_size         <- selection_size_down.gate(&touch.background.is_down);
    // cursor_selection_start <- selection_size.map(|p| cursor::Style::new_with_all_fields_default().press().box_selection(Vector2::new(p.x,p.y)));
    // cursor_selection_end   <- mouse.up_primary . constant(cursor::Style::default());
    // cursor_selection       <- any (cursor_selection_start, cursor_selection_end);

    cursor_press     <- any (on_press_style, on_release_style);


    }


    // === Node Select ===

    frp::extend! { network

    deselect_all_nodes <- any_(...);

    let multi_select_flag = enable_disable_toggle
        ( network
        , &inputs.enable_node_multi_select
        , &inputs.disable_node_multi_select
        , &inputs.toggle_node_multi_select
        );

    let merge_select_flag = enable_disable_toggle
        ( network
        , &inputs.enable_node_merge_select
        , &inputs.disable_node_merge_select
        , &inputs.toggle_node_merge_select
        );

    let subtract_select_flag = enable_disable_toggle
        ( network
        , &inputs.enable_node_subtract_select
        , &inputs.disable_node_subtract_select
        , &inputs.toggle_node_subtract_select
        );

    let inverse_select_flag = enable_disable_toggle
        ( network
        , &inputs.enable_node_inverse_select
        , &inputs.disable_node_inverse_select
        , &inputs.toggle_node_inverse_select
        );


    selection_mode <- all_with4
        (&multi_select_flag,&merge_select_flag,&subtract_select_flag,&inverse_select_flag,
        |multi,merge,subtract,inverse| {
            if      *multi    { SelectionMode::Multi }
            else if *merge    { SelectionMode::Merge }
            else if *subtract { SelectionMode::Subtract }
            else if *inverse  { SelectionMode::Inverse }
            else              { SelectionMode::Normal }
        }
    );

    edit_mode               <- bool(&inputs.edit_mode_off,&inputs.edit_mode_on);
    node_to_select_non_edit <- touch.nodes.selected.gate_not(&edit_mode).gate_not(&out.some_edge_endpoints_unset);
    node_to_select_edit     <- touch.nodes.down.gate(&edit_mode);
    node_to_select          <- any(node_to_select_non_edit,node_to_select_edit,inputs.select_node);
    node_was_selected       <- node_to_select.map(f!((id) model.nodes.selected.contains(id)));

    should_select <- node_to_select.map3(&selection_mode,&node_was_selected,
        |_,mode,was_selected| mode.single_should_select(*was_selected)
    );

    should_deselect <- node_to_select.map3(&selection_mode,&node_was_selected,
        |_,mode,was_selected| mode.single_should_deselect(*was_selected)
    );

    keep_selection          <- selection_mode.map(|t| *t != SelectionMode::Normal);
    deselect_on_select      <- node_to_select.gate_not(&keep_selection);
    deselect_all_nodes      <+ deselect_on_select;
    deselect_all_nodes      <+ inputs.deselect_all_nodes;

    deselect_on_bg_press    <- touch.background.selected.gate_not(&keep_selection);
    deselect_all_nodes      <+ deselect_on_bg_press;
    all_nodes_to_deselect   <= deselect_all_nodes.map(f_!(model.nodes.selected.mem_take()));
    out.source.node_deselected <+ all_nodes_to_deselect;

    node_selected           <- node_to_select.gate(&should_select);
    node_deselected         <- node_to_select.gate(&should_deselect);
    out.source.node_selected   <+ node_selected;
    out.source.node_deselected <+ node_deselected;
    }


    // === Add Node ===
    frp::extend! { network

    node_pointer_style <- source::<cursor::Style>();
    node_tooltip       <- source::<tooltip::Style>();

    let node_input_touch  = TouchNetwork::<EdgeEndpoint>::new(&network,&mouse);
    let node_output_touch = TouchNetwork::<EdgeEndpoint>::new(&network,&mouse);
    node_expression_set <- source();
    out.source.node_expression_set <+ node_expression_set;

    on_output_connect_drag_mode   <- node_output_touch.down.constant(true);
    on_output_connect_follow_mode <- node_output_touch.selected.constant(false);
    on_input_connect_drag_mode    <- node_input_touch.down.constant(true);
    on_input_connect_follow_mode  <- node_input_touch.selected.constant(false);

    on_connect_drag_mode   <- any(on_output_connect_drag_mode,on_input_connect_drag_mode);
    on_connect_follow_mode <- any(on_output_connect_follow_mode,on_input_connect_follow_mode);
    connect_drag_mode      <- any(on_connect_drag_mode,on_connect_follow_mode);

    on_detached_edge    <- any(&inputs.on_some_edges_targets_unset,&inputs.on_some_edges_sources_unset);
    has_detached_edge   <- bool(&out.on_all_edges_endpoints_set,&on_detached_edge);

    eval node_input_touch.down ((target)   model.frp.press_node_input.emit(target));
    eval node_output_touch.down ((target)  model.frp.press_node_output.emit(target));


    // === Edge interactions  ===

    edge_mouse_down <- source::<EdgeId>();
    edge_over       <- source::<EdgeId>();
    edge_out        <- source::<EdgeId>();
    edge_hover      <- source::<Option<EdgeId>>();

    eval  edge_over((edge_id) edge_hover.emit(Some(*edge_id)));
    eval_ edge_out(edge_hover.emit(None));

    edge_over_pos <- map2(&cursor_pos_in_scene,&edge_hover,|pos, edge_id|
        edge_id.map(|id| (id, *pos))
    ).unwrap();

    // We do not want edge hover to occur for detached edges.
    set_edge_hover <- edge_over_pos.gate_not(&has_detached_edge);

    eval set_edge_hover ([model]((edge_id,pos)) {
         if let Some(edge) = model.edges.get_cloned_ref(edge_id){
            edge.frp.hover_position.emit(Some(*pos));
            edge.frp.redraw.emit(());
        }
    });

    remove_split <- any(&edge_out,&edge_mouse_down);
    eval remove_split ([model](edge_id) {
         if let Some(edge) = model.edges.get_cloned_ref(edge_id){
            edge.frp.hover_position.emit(None);
            edge.frp.redraw.emit(());
        }
    });
    edge_click <- map2(&edge_mouse_down,&cursor_pos_in_scene,|edge_id,pos|(*edge_id,*pos));
    valid_edge_disconnect_click <- edge_click.gate_not(&has_detached_edge);

    edge_is_source_click <- valid_edge_disconnect_click.map(f!([model]((edge_id,pos)) {
        if let Some(edge) = model.edges.get_cloned_ref(edge_id){
            edge.port_to_detach_for_position(*pos) == component::edge::PortType::OutputPort
        } else {
            false
        }
    }));

    edge_source_click <- valid_edge_disconnect_click.gate(&edge_is_source_click);
    edge_target_click <- valid_edge_disconnect_click.gate_not(&edge_is_source_click);

    on_edge_source_unset <= edge_source_click.map(f!(((id,_)) model.with_edge_source(*id,|t|(*id,t))));
    on_edge_target_unset <= edge_target_click.map(f!(((id,_)) model.with_edge_target(*id,|t|(*id,t))));
    out.source.on_edge_source_unset <+ on_edge_source_unset;
    out.source.on_edge_target_unset <+ on_edge_target_unset;
    }


    // === Edge creation  ===

    frp::extend! { network

    output_down <- node_output_touch.down.constant(());
    input_down  <- node_input_touch.down.constant(());

    has_detached_edge_on_output_down <- has_detached_edge.sample(&inputs.hover_node_output);

    port_input_mouse_up  <- inputs.hover_node_input.sample(&mouse.up_primary).unwrap();
    port_output_mouse_up <- inputs.hover_node_output.sample(&mouse.up_primary).unwrap();

    attach_all_edge_inputs  <- any (port_input_mouse_up, inputs.press_node_input, inputs.set_detached_edge_targets);
    attach_all_edge_outputs <- any (port_output_mouse_up, inputs.press_node_output, inputs.set_detached_edge_sources);

    create_edge_from_output <- node_output_touch.down.gate_not(&has_detached_edge_on_output_down);
    create_edge_from_input  <- node_input_touch.down.map(|value| value.clone());


    // === Edge creation  ===

    on_new_edge    <- any(&output_down,&input_down);
    deselect_edges <- on_new_edge.gate_not(&keep_selection);
    eval_ deselect_edges ( model.clear_all_detached_edges() );

    new_output_edge <- create_edge_from_output.map(f_!([model,edge_mouse_down,edge_over,edge_out] {
        Some(model.new_edge_from_output(&edge_mouse_down,&edge_over,&edge_out))
    })).unwrap();
    new_input_edge <- create_edge_from_input.map(f!([model,edge_mouse_down,edge_over,edge_out]((target)){
        if model.is_node_connected_at_input(target.node_id,&target.port) {
            return None
        };
        Some(model.new_edge_from_input(&edge_mouse_down,&edge_over,&edge_out))
    })).unwrap();

    out.source.on_edge_add <+ new_output_edge;
    new_edge_source <- new_output_edge.map2(&node_output_touch.down, move |id,target| (*id,target.clone()));
    out.source.on_edge_source_set <+ new_edge_source;

    out.source.on_edge_add <+ new_input_edge;
    new_edge_target <- new_input_edge.map2(&node_input_touch.down, move |id,target| (*id,target.clone()));
    out.source.on_edge_target_set <+ new_edge_target;



    // ======================
    // === Node Creation  ===
    // ======================

    let add_node_at_cursor = inputs.add_node_at_cursor.clone_ref();
    add_node <- any (inputs.add_node,add_node_at_cursor);
    new_node <- add_node.map(f_!([model,node_pointer_style,node_tooltip,out] {
        let ctx = NodeCreationContext {
            pointer_style  : &node_pointer_style,
            tooltip_update : &node_tooltip,
            output_press   : &node_output_touch.down,
            input_press    : &node_input_touch.down,
            output         : &out,
        };
        model.new_node(&ctx)
    }));
    out.source.node_added <+ new_node;

    node_with_position <- add_node_at_cursor.map3(&new_node,&cursor_pos_in_scene,|_,id,pos| (*id,*pos));
    out.source.node_position_set         <+ node_with_position;
    out.source.node_position_set_batched <+ node_with_position;

    // === Event Propagation ===
    // See the docs of `Node` to learn about how the graph - nodes event propagation works.

    _eval <- all_with(&out.node_hovered,&edit_mode,f!([model](tgt,e)
        if let Some(tgt) = tgt {
            model.with_node(tgt.value,|t| t.model.input.set_edit_ready_mode(*e && tgt.is_on()));
        }
    ));
    _eval <- all_with(&out.node_hovered,&out.some_edge_targets_unset,f!([model](tgt,ok)
        if let Some(tgt) = tgt {
            let node_id        = tgt.value;
            let edge_tp        = model.first_detached_edge_source_type();
            let is_edge_source = model.has_edges_with_detached_targets(node_id);
            let is_active      = *ok && !is_edge_source && tgt.is_on();
            model.with_node(node_id,|t| t.model.input.set_ports_active(is_active,edge_tp));
        }
    ));
    }


    // === Node Actions ===

    frp::extend! { network
        freeze_edges <= out.node_action_freeze.map (f!([model]((node_id,is_frozen)) {
            let edges = model.node_in_edges(node_id);
            edges.into_iter().map(|edge_id| (edge_id,*is_frozen)).collect_vec()
        }));

        eval freeze_edges (((edge_id,is_frozen)) model.set_edge_freeze(edge_id,*is_frozen) );
    }


    // === Edge Connect ===

    frp::extend! { network

    out.source.on_edge_source_set <+ inputs.set_edge_source;
    out.source.on_edge_target_set <+ inputs.set_edge_target;

    let endpoints            = inputs.connect_nodes.clone_ref();
    edge                    <- endpoints . map(f_!(model.new_edge_from_output(&edge_mouse_down,&edge_over,&edge_out)));
    new_edge_source         <- endpoints . _0() . map2(&edge, |t,id| (*id,t.clone()));
    new_edge_target         <- endpoints . _1() . map2(&edge, |t,id| (*id,t.clone()));
    out.source.on_edge_add      <+ edge;
    out.source.on_edge_source_set <+ new_edge_source;
    out.source.on_edge_target_set <+ new_edge_target;

    detached_edges_without_targets <= attach_all_edge_inputs.map(f_!(model.take_edges_with_detached_targets()));
    detached_edges_without_sources <= attach_all_edge_outputs.map(f_!(model.take_edges_with_detached_sources()));

    new_edge_target <- detached_edges_without_targets.map2(&attach_all_edge_inputs, |id,t| (*id,t.clone()));
    out.source.on_edge_target_set <+ new_edge_target;
    new_edge_source <- detached_edges_without_sources.map2(&attach_all_edge_outputs, |id,t| (*id,t.clone()));
    out.source.on_edge_source_set <+ new_edge_source;

    on_new_edge_source <- new_edge_source.constant(());
    on_new_edge_target <- new_edge_target.constant(());

    overlapping_edges       <= out.on_edge_target_set._1().map(f!((t) model.overlapping_edges(t)));
    out.source.on_edge_drop <+ overlapping_edges;

    drop_on_bg_up  <- background_up.gate(&connect_drag_mode);
    drop_edges     <- any (drop_on_bg_up,touch.background.down);
    edge_to_drop_without_targets <= drop_edges.map(f_!(model.take_edges_with_detached_targets()));
    edge_to_drop_without_sources <= drop_edges.map(f_!(model.take_edges_with_detached_sources()));
    edge_to_drop <- any(edge_to_drop_without_targets,edge_to_drop_without_sources);
    eval edge_to_drop ((id) model.remove_edge(id));

    }

    //
    // // === Disabling self-connections ===
    //
    // frp::extend! { network
    //     node_to_disable <= out.on_edge_only_target_not_set.map(f!((id) model.with_edge_source(*id,|t|t.node_id)));
    //     eval node_to_disable ((id) model.with_node(*id,|node| node.model.input.set_ports_active(false,None)));
    //
    // }


    // === Remove Node ===
    frp::extend! { network

    all_nodes       <= inputs.remove_all_nodes      . map(f_!(model.all_nodes()));
    selected_nodes  <= inputs.remove_selected_nodes . map(f_!(model.selected_nodes()));
    nodes_to_remove <- any (all_nodes, selected_nodes);
    eval nodes_to_remove ((node_id) inputs.remove_all_node_edges.emit(node_id));

    out.source.node_removed <+ nodes_to_remove;
    }


    // === Collapse Nodes ===
    frp::extend! { network
    // TODO [mwu] https://github.com/enso-org/ide/issues/760
    //   This is currently the provisional code to enable collapse nodes refactoring. While the APIs
    //   are as-intended, their behavior isn't. Please refer to the issue for details.
    let empty_id       = NodeId::default();
    let model_clone    = model.clone_ref();
    nodes_to_collapse <- inputs.collapse_selected_nodes . map(move |_|
        (model_clone.selected_nodes(),empty_id)
    );
    out.source.nodes_collapsed <+ nodes_to_collapse;
    }


    // === Set Node Expression ===
    frp::extend! { network

    set_node_expression_string  <- inputs.set_node_expression.map(|(id,expr)| (*id,expr.code.clone()));
    out.source.node_expression_set <+ set_node_expression_string;

    }


    // === Set Node Error ===
    frp::extend! { network

    eval inputs.set_node_error_status([model]((node_id, error)) {
        if let Some(node) = model.nodes.get_cloned_ref(node_id) {
            node.set_error.emit(error)
        }
    });

    }


    // === Profiling ===

    frp::extend! { network

        eval inputs.set_node_execution_status([model]((node_id,status)) {
            if let Some(node) = model.nodes.get_cloned_ref(node_id) {
                model.execution_statuses.set(*node_id,*status);
                node.set_execution_status(status);
            }
        });

    }



    // ==================
    // === Move Nodes ===
    // ==================
    frp::extend! { network

    mouse_pos <- mouse.position.map(|p| Vector2(p.x,p.y));

    // === Discovering drag targets ===

    let node_down      = touch.nodes.down.clone_ref();
    let node_is_down   = touch.nodes.is_down.clone_ref();
    node_in_edit_mode <- node_down.map2(&out.node_being_edited,|t,s| Some(*t) == *s);
    node_was_selected <- node_down.map(f!((id) model.nodes.selected.contains(id)));
    tgts_if_non_sel   <- node_down.map(|id|vec![*id]).gate_not(&node_was_selected);
    tgts_if_sel       <- node_down.map(f_!(model.nodes.selected.items())).gate(&node_was_selected);
    tgts_if_non_edit  <- any(tgts_if_non_sel,tgts_if_sel).gate_not(&node_in_edit_mode);
    tgts_if_edit      <- node_down.map(|_|default()).gate(&node_in_edit_mode);
    drag_tgts         <- any(tgts_if_non_edit,tgts_if_edit);
    any_drag_tgt      <- drag_tgts.map(|t|!t.is_empty());
    node_pos_on_down  <- node_down.map(f!((id) model.node_position(id)));
    mouse_pos_on_down <- mouse_pos.sample(&node_down);
    mouse_pos_diff    <- mouse_pos.map2(&mouse_pos_on_down,|t,s|t-s).gate(&node_is_down);
    node_pos_diff     <- mouse_pos_diff.map(f!([scene](t) t / scene.camera().zoom()));
    node_tgt_pos_rt   <- node_pos_diff.map2(&node_pos_on_down,|t,s|t+s);
    just_pressed      <- bool (&node_tgt_pos_rt,&node_pos_on_down);
    node_tgt_pos_rt   <- any  (&node_tgt_pos_rt,&node_pos_on_down);


    // === Snapping ===

    eval drag_tgts ((ids) model.disable_grid_snapping_for(ids));
    let node_tgt_pos_anim = DEPRECATED_Animation::<Vector2<f32>>::new(&network);
    let x_snap_strength   = DEPRECATED_Tween::new(&network);
    let y_snap_strength   = DEPRECATED_Tween::new(&network);
    x_snap_strength.set_duration(300.0);
    y_snap_strength.set_duration(300.0);

    _eval <- node_tgt_pos_rt.map2(&just_pressed,
        f!([model,x_snap_strength,y_snap_strength,node_tgt_pos_anim](pos,just_pressed) {
            let snapped = model.nodes.check_grid_magnet(*pos);
            let x = snapped.x.unwrap_or(pos.x);
            let y = snapped.y.unwrap_or(pos.y);
            x_snap_strength.set_target_value(if snapped.x.is_none() { 0.0 } else { 1.0 });
            y_snap_strength.set_target_value(if snapped.y.is_none() { 0.0 } else { 1.0 });
            node_tgt_pos_anim.set_target_value(Vector2::new(x,y));
            if *just_pressed {
                node_tgt_pos_anim.set_target_value(*pos);
                x_snap_strength.skip();
                y_snap_strength.skip();
                node_tgt_pos_anim.skip();
            }
    }));

    node_tgt_pos <- all_with4
        ( &node_tgt_pos_rt
        , &node_tgt_pos_anim.value
        , &x_snap_strength.value
        , &y_snap_strength.value
        , |rt,snap,xw,yw| {
            let w     = Vector2(*xw,*yw);
            let w_inv = Vector2(1.0,1.0) - w;
            rt.component_mul(&w_inv) + snap.component_mul(&w)
        });


    // === Update All Target Nodes Positions ===

    main_tgt_pos_prev <- node_tgt_pos.previous();
    main_tgt_pos_diff <- node_tgt_pos.map2(&main_tgt_pos_prev,|t,s|t-s).gate_not(&just_pressed);
    drag_tgt          <= drag_tgts.sample(&main_tgt_pos_diff);
    tgt_new_pos       <- drag_tgt.map2(&main_tgt_pos_diff,f!((id,tx) model.node_pos_mod(id,*tx)));
    out.source.node_position_set <+ tgt_new_pos;


    // === Batch Update ===

    after_drag             <- touch.nodes.up.gate_not(&just_pressed);
    tgt_after_drag         <= drag_tgts.sample(&after_drag);
    tgt_after_drag_new_pos <- tgt_after_drag.map(f!([model](id)(*id,model.node_position(id))));
    out.source.node_position_set_batched <+ tgt_after_drag_new_pos;


    // === Mouse style ===

    node_down_on_drag   <- node_down.gate(&any_drag_tgt);
    cursor_on_drag_down <- node_down_on_drag.map(|_| cursor::Style::new_with_all_fields_default().press());
    cursor_on_drag_up   <- touch.nodes.up.map(|_| cursor::Style::default());
    pointer_on_drag     <- any (&cursor_on_drag_down,&cursor_on_drag_up);


    // === Set Node Position ===

    out.source.node_position_set         <+ inputs.set_node_position;
    out.source.node_position_set_batched <+ inputs.set_node_position;
    eval out.node_position_set (((id,pos)) model.set_node_position(id,*pos));

    }


    // === Set Expression Type ===
    frp::extend! { network

    node_to_refresh <- inputs.set_expression_usage_type.map(f!([model]((node_id,ast_id,maybe_type)) {
        model.set_node_expression_usage_type(*node_id,*ast_id,maybe_type.clone());
        *node_id
    }));
    edges_to_refresh <= node_to_refresh.map(f!([nodes](node_id)
         nodes.get_cloned_ref(node_id).map(|node| node.all_edges())
    )).unwrap();
    eval edges_to_refresh ((edge) model.refresh_edge_position(*edge));

    }


    // === Move Edges ===

    frp::extend! { network

    detached_edge           <- any(&inputs.on_some_edges_targets_unset,&inputs.on_some_edges_sources_unset);
    update_edge             <- any(detached_edge,on_new_edge_source,on_new_edge_target);
    cursor_pos_on_update    <- cursor_pos_in_scene.sample(&update_edge);
    edge_refresh_cursor_pos <- any(cursor_pos_on_update,cursor_pos_in_scene);

    is_hovering_output <- inputs.hover_node_output.map(|target| target.is_some()).sampler();
    hover_node         <- inputs.hover_node_output.unwrap();

    edge_refresh_on_node_hover        <- all(edge_refresh_cursor_pos,hover_node).gate(&is_hovering_output);
    edge_refresh_cursor_pos_no_hover  <- edge_refresh_cursor_pos.gate_not(&is_hovering_output);
    edge_refresh_cursor_pos_on_hover  <- edge_refresh_on_node_hover._0();

    refresh_target      <- any(&edge_refresh_cursor_pos_on_hover,&edge_refresh_cursor_pos_no_hover);
    let refresh_source  = edge_refresh_cursor_pos_no_hover.clone_ref();
    snap_source_to_node <- edge_refresh_on_node_hover._1();

    eval refresh_target ([edges](position) {
       edges.detached_target.for_each(|id| {
            if let Some(edge) = edges.get_cloned_ref(id) {
                edge.view.frp.target_position.emit(position.xy());
                edge.view.frp.redraw.emit(());
            }
        });
    });

    eval refresh_source ([edges,model](position) {
        edges.detached_source.for_each(|edge_id| {
            if let Some(edge) = edges.get_cloned_ref(edge_id) {
                edge.view.frp.source_width.emit(cursor::DEFAULT_RADIUS);
                edge.view.frp.source_height.emit(cursor::DEFAULT_RADIUS);
                edge.view.frp.target_position.emit(-position.xy());
                edge.view.frp.redraw.emit(());
                edge.mod_position(|p| {
                    p.x = position.x;
                    p.y = position.y;
                });
                model.refresh_edge_position(*edge_id);
            }
        });
    });

    eval snap_source_to_node ([nodes,edges,model](target) {
        edges.detached_source.for_each(|edge_id| {
            if let Some(node) = nodes.get_cloned_ref(&target.node_id) {
                if let Some(edge) = edges.get_cloned_ref(edge_id) {
                    let node_width  = node.view.model.width();
                    let node_height = node.view.model.height();
                    let node_pos    = node.position();

                    edge.view.frp.source_width.emit(node_width);
                    edge.view.frp.source_height.emit(node_height);
                    edge.view.frp.target_position.emit(-node_pos.xy());
                    edge.view.frp.redraw.emit(());
                    edge.mod_position(|p| {
                        p.x = node_pos.x + node_width/2.0;
                        p.y = node_pos.y;
                    });
                    model.refresh_edge_position(*edge_id);
                }
            }
        });
    });

    }


   // === Vis Set ===
   frp::extend! { network

   def _update_vis_data = inputs.set_visualization.map(f!([logger,nodes,vis_registry]((node_id,vis_path)) {
       match (&nodes.get_cloned_ref(node_id), vis_path) {
            (Some(node), Some(vis_path)) => {
                let vis_definition = vis_registry.definition_from_path(vis_path);
                node.model.visualization.frp.set_visualization.emit(vis_definition);
            },
            (Some(node), None) => node.model.visualization.frp.set_visualization.emit(None),
             _                 => warning!(logger,"Failed to get node: {node_id:?}"),

       }
   }));
   }


   // === Vis Selection ===
    frp::extend! { network
        eval out.on_visualization_select ([model](switch) {
            if switch.is_on() {
                model.visualisations.selected.insert(switch.value);
            } else {
                model.visualisations.selected.remove(&switch.value);
            }
        });

        out.source.some_visualisation_selected <+  out.on_visualization_select.map(f_!([model] {
            !model.visualisations.selected.is_empty()
        }));
    };


    // === Vis Update Data ===

    frp::extend! { network
    // TODO remove this once real data is available.
    let sample_data_generator = MockDataGenerator3D::default();
    def _set_dumy_data = inputs.debug_set_test_visualization_data_for_selected_node.map(f!([nodes,inputs](_) {
        for node_id in &*nodes.selected.raw.borrow() {
            let data    = Rc::new(sample_data_generator.generate_data()); // FIXME: why rc?
            let content = serde_json::to_value(data).unwrap();
            let data    = visualization::Data::from(content);
            inputs.set_visualization_data.emit((*node_id,data));
        }
    }));

    eval inputs.set_visualization_data ([nodes]((node_id,data)) {
        if let Some(node) = nodes.get_cloned(node_id) {
            node.model.visualization.frp.set_data.emit(data);
        }
    });

    eval inputs.set_error_visualization_data ([nodes]((node_id,data)) {
        if let Some(node) = nodes.get_cloned(node_id) {
            node.model.error_visualization.send_data.emit(data);
        }
    });

    nodes_to_cycle <= inputs.cycle_visualization_for_selected_node.map(f_!(model.selected_nodes()));
    node_to_cycle  <- any(nodes_to_cycle,inputs.cycle_visualization);
    eval node_to_cycle ([model](node_id) {
        if let Some(node) = model.nodes.get_cloned_ref(node_id) {
            node.view.model.visualization.frp.cycle_visualization();
        }
    });


    // === Visualization toggle ===
    //
    // Algorithm:
    //     - Press key. If all selected nodes have enabled vis, disable them.
    //     - If not, enable vis on missing nodes.
    //     - Release key. If the time passed from key press was short, do nothing.
    //     - If it was long, disable vis which were disabled (preview mode).

    let viz_press_ev      = inputs.press_visualization_visibility.clone_ref();
    let viz_d_press_ev    = inputs.double_press_visualization_visibility.clone_ref();
    let viz_release_ev    = inputs.release_visualization_visibility.clone_ref();
    viz_pressed          <- bool(&viz_release_ev,&viz_press_ev);
    viz_was_pressed      <- viz_pressed.previous();
    viz_press            <- viz_press_ev.gate_not(&viz_was_pressed);
    viz_release          <- viz_release_ev.gate(&viz_was_pressed);
    viz_press_time       <- viz_press   . map(|_| web::performance().now() as f32);
    viz_release_time     <- viz_release . map(|_| web::performance().now() as f32);
    viz_press_time_diff  <- viz_release_time.map2(&viz_press_time,|t1,t0| t1-t0);
    viz_preview_mode     <- viz_press_time_diff.map(|t| *t > VIZ_PREVIEW_MODE_TOGGLE_TIME_MS);
    viz_preview_mode_end <- viz_release.gate(&viz_preview_mode).gate_not(&out.is_fs_visualization_displayed);
    viz_tgt_nodes        <- viz_press.gate_not(&out.is_fs_visualization_displayed).map(f_!(model.selected_nodes()));
    viz_tgt_nodes_off    <- viz_tgt_nodes.map(f!([model](node_ids) {
        node_ids.iter().cloned().filter(|node_id| {
            model.nodes.get_cloned_ref(node_id)
                .map(|node| !node.visualization_enabled.value())
                .unwrap_or_default()
        }).collect_vec()
    }));

    viz_tgt_nodes_all_on <- viz_tgt_nodes_off.map(|t| t.is_empty());
    viz_enable_by_press  <= viz_tgt_nodes.gate_not(&viz_tgt_nodes_all_on);
    viz_enable           <- any(viz_enable_by_press,inputs.enable_visualization);
    viz_disable          <= viz_tgt_nodes.gate(&viz_tgt_nodes_all_on);
    viz_preview_disable  <= viz_tgt_nodes_off.sample(&viz_preview_mode_end);
    viz_fullscreen_on    <= viz_d_press_ev.map(f_!(model.last_selected_node()));

    eval viz_enable          ((id) model.enable_visualization(id));
    eval viz_disable         ((id) model.disable_visualization(id));
    eval viz_preview_disable ((id) model.disable_visualization(id));
    eval viz_fullscreen_on   ((id) model.enable_visualization_fullscreen(id));

    viz_fs_to_close <- out.visualization_fullscreen.sample(&inputs.close_fullscreen_visualization);
    eval viz_fs_to_close ([model](vis) {
        if let Some(vis) = vis {
            model.disable_visualization_fullscreen(vis);
            model.enable_visualization(vis);
        }
    });

    out.source.visualization_fullscreen <+ viz_fullscreen_on.map(|id| Some(*id));
    out.source.visualization_fullscreen <+ inputs.close_fullscreen_visualization.constant(None);

    out.source.is_fs_visualization_displayed <+ out.visualization_fullscreen.map(Option::is_some);


    // === Register Visualization ===

    eval inputs.register_visualization ([vis_registry](handle) {
        if let Some(handle) = handle {
            vis_registry.add(handle);
        }
    });
    eval inputs.reset_visualization_registry ([vis_registry](()) {
        vis_registry.remove_all_visualizations();
        vis_registry.add_default_visualizations();
    });
    out.source.visualization_registry_reload_requested <+ inputs.reload_visualization_registry;


    // === Entering and Exiting Nodes ===

    node_to_enter           <= inputs.enter_selected_node.map(f_!(model.last_selected_node()));
    out.source.node_entered <+ node_to_enter;
    removed_edges_on_enter  <= out.node_entered.map(f_!(model.model.clear_all_detached_edges()));
    out.source.node_exited  <+ inputs.exit_node;
    removed_edges_on_exit   <= out.node_exited.map(f_!(model.model.clear_all_detached_edges()));
    out.source.on_edge_drop <+ any(removed_edges_on_enter,removed_edges_on_exit);



    // ================
    // === Node VCS ===
    // ================

    eval inputs.set_node_vcs_status(((node_id,status))
         model.with_node(*node_id, |node| node.set_vcs_status.emit(status))
     );



    // ==================
    // === Edge Binds ===
    // ==================

    // === Source / Target ===

    eval out.on_edge_source_set   (((id,tgt)) model.set_edge_source(*id,tgt));
    eval out.on_edge_target_set   (((id,tgt)) model.set_edge_target(*id,tgt));

    eval out.on_edge_target_set   (((id,tgt)) model.set_endpoint_connection_status(*id,tgt,true));
    eval out.on_edge_target_unset (((id,tgt)) model.set_endpoint_connection_status(*id,tgt,false));

    eval out.on_edge_source_unset (((id,_)) model.remove_edge_source(*id));
    eval out.on_edge_target_unset (((id,_)) model.remove_edge_target(*id));

    is_only_tgt_not_set <-
        out.on_edge_source_set.map(f!(((id,_)) model.with_edge_map_target(*id,|_|()).is_none()));
    out.source.on_edge_source_set_with_target_not_set <+ out.on_edge_source_set.gate(&is_only_tgt_not_set);
    out.source.on_edge_only_target_not_set <+ out.on_edge_source_set_with_target_not_set._0();
    out.source.on_edge_only_target_not_set <+ out.on_edge_target_unset._0();

    is_only_src_not_set <-
        out.on_edge_target_set.map(f!(((id,_)) model.with_edge_map_source(*id,|_|()).is_none()));
    out.source.on_edge_target_set_with_source_not_set <+ out.on_edge_target_set.gate(&is_only_src_not_set);
    out.source.on_edge_only_source_not_set <+ out.on_edge_target_set_with_source_not_set._0();
    out.source.on_edge_only_source_not_set <+ out.on_edge_source_unset._0();

    eval out.on_edge_source_set   (((id,_)) model.refresh_edge_color(*id));
    eval out.on_edge_target_set   (((id,_)) model.refresh_edge_color(*id));
    eval out.on_edge_source_unset (((id,_)) model.refresh_edge_color(*id));
    eval out.on_edge_target_unset (((id,_)) model.refresh_edge_color(*id));

    edge_to_refresh_on_hover <= out.hover_node_input.map(f_!(model.edges_with_detached_targets()));
    eval edge_to_refresh_on_hover ((id) model.refresh_edge_color(*id));


    some_edge_sources_unset   <- out.on_all_edges_sources_set ?? out.on_some_edges_sources_unset;
    some_edge_targets_unset   <- out.on_all_edges_targets_set ?? out.on_some_edges_targets_unset;
    some_edge_endpoints_unset <- out.some_edge_targets_unset  || out.some_edge_sources_unset;
    out.source.some_edge_sources_unset    <+ some_edge_sources_unset;
    out.source.some_edge_targets_unset    <+ some_edge_targets_unset;
    out.source.some_edge_endpoints_unset  <+ some_edge_endpoints_unset;
    out.source.on_all_edges_endpoints_set <+ out.some_edge_endpoints_unset.on_false();


    // === Endpoints ===

    edge_source_drop <= out.on_edge_drop.map(f!((id) model.edge_source(*id).map(|t|(*id,t))));
    edge_target_drop <= out.on_edge_drop.map(f!((id) model.edge_target(*id).map(|t|(*id,t))));

    edge_endpoint_set                 <- any(out.on_edge_source_set,out.on_edge_target_set)._0();
    both_endpoints_set                <- edge_endpoint_set.map(f!((id) model.is_connection(id)));
    new_edge_with_both_endpoints_set  <- edge_endpoint_set.gate(&both_endpoints_set);
    out.source.on_edge_endpoints_set  <+ new_edge_with_both_endpoints_set;
    out.source.on_edge_endpoint_set   <+ any(out.on_edge_source_set,out.on_edge_target_set);
    out.source.on_edge_endpoint_unset <+ any(out.on_edge_source_unset,out.on_edge_target_unset);
    out.source.on_edge_endpoint_unset <+ any(edge_source_drop,edge_target_drop);


    // === Drop ===

    eval out.on_edge_drop    ((id) model.remove_edge(id));



    // ===================
    // === Other Binds ===
    // ===================

    eval out.node_selected   ((id) model.select_node(id));
    eval out.node_deselected ((id) model.deselect_node(id));
    eval out.node_removed    ((id) model.remove_node(id));
    out.source.on_visualization_select <+ out.node_removed.map(|&id| Switch::Off(id));

    eval inputs.set_node_expression (((id,expr)) model.set_node_expression(id,expr));
    port_to_refresh <= inputs.set_node_expression.map(f!(((id,_))model.node_in_edges(id)));
    eval port_to_refresh ((id) model.set_edge_target_connection_status(*id,true));


    // === Remove implementation ===
    out.source.node_removed <+ inputs.remove_node;
    }


    // === Remove Edge ===
    frp::extend! { network

    rm_input_edges       <- any (inputs.remove_all_node_edges, inputs.remove_all_node_input_edges);
    rm_output_edges      <- any (inputs.remove_all_node_edges, inputs.remove_all_node_output_edges);
    input_edges_to_rm    <= rm_input_edges  . map(f!((node_id) model.node_in_edges(node_id)));
    output_edges_to_rm   <= rm_output_edges . map(f!((node_id) model.node_out_edges(node_id)));
    edges_to_rm          <- any (inputs.remove_edge, input_edges_to_rm, output_edges_to_rm);
    out.source.on_edge_drop <+ edges_to_rm;
    }



    // =====================
    // === Pointer Style ===
    // =====================

    frp::extend! { network

    on_some_edges_detached <- out.some_edge_endpoints_unset.gate(&out.some_edge_endpoints_unset);
    cursor_style_edge_drag <- on_some_edges_detached.map(f_!([model]{
        if let Some(color) = model.first_detached_edge_color() {
            cursor::Style::new_color(color).press()
        } else {
            cursor::Style::new_color_no_animation(any_type_sel_color).press()
        }
    }));
    cursor_style_on_edge_drag_stop <- out.on_all_edges_endpoints_set.constant(default());
    cursor_style_edge_drag         <- any (cursor_style_edge_drag,cursor_style_on_edge_drag_stop);

    let breadcrumb_style = model.breadcrumbs.pointer_style.clone_ref();

    pointer_style <- all
        [ pointer_on_drag
        // FIXME [mwu] Restore when implementing https://github.com/enso-org/ide/issues/479
        // , cursor_selection
        , cursor_press
        , node_pointer_style
        , cursor_style_edge_drag
        , breadcrumb_style
        ].fold();

    eval pointer_style ((style) cursor.frp.set_style.emit(style));

    }



    // ===============
    // === Tooltip ===
    // ===============

    frp::extend! { network
        eval cursor.frp.scene_position ((pos)  model.tooltip.frp.set_location(pos.xy()) );
        eval node_tooltip ((tooltip_update) model.tooltip.frp.set_style(tooltip_update) );

        quick_visualization_preview <- bool(&frp.disable_quick_visualization_preview,
                                            &frp.enable_quick_visualization_preview);
        eval quick_visualization_preview((value) model.nodes.set_quick_preview(*value));
    }



    // =============
    // === Modes ===
    // =============

    let profiling_mode_transition = Animation::new(network);
    frp::extend! { network
        out.source.mode <+ frp.toggle_profiling_mode.map2(&frp.mode,|_,&mode| {
            match mode {
                Mode::Profiling => Mode::Normal,
                _               => Mode::Profiling,
            }
        });

        eval out.mode([model](_) {
            for edge_id in model.edges.keys() {
                model.refresh_edge_color(edge_id);
            }
        });

        profiling_mode_transition.target <+ out.mode.map(|&mode| {
            match mode {
                Mode::Normal    => 0.0,
                Mode::Profiling => 1.0,
            }
        });
        eval profiling_mode_transition.value ((&v) scene.dom.layers.back.set_grayscale(v));
    }


    // === Profiling Button ===

    frp::extend! { network
        out.source.mode <+ model.profiling_button.state.map(|&toggled| {
            if toggled { Mode::Profiling } else { Mode::Normal }
        });

        model.profiling_button.set_state <+ out.mode.on_change().map(|&mode| {
            matches!(mode,Mode::Profiling)
        });

        eval scene.frp.camera_changed([model,scene](_) {
            let screen = scene.camera().screen();
            model.profiling_button.set_position_x(screen.width/2.0 - 16.0);
            model.profiling_button.set_position_y(screen.height/2.0 - 16.0);
        });
    }



    GraphEditor {model,frp}
}




impl display::Object for GraphEditor {
    fn display_object(&self) -> &display::object::Instance {
        self.model.display_object()
    }
}<|MERGE_RESOLUTION|>--- conflicted
+++ resolved
@@ -1585,11 +1585,7 @@
         let node_id = node_id.into();
         self.nodes.remove(&node_id);
         self.nodes.selected.remove_item(&node_id);
-<<<<<<< HEAD
-        self.execution_statuses.remove(node_id);
-=======
         self.frp.source.on_visualization_select.emit(Switch::Off(node_id));
->>>>>>> 4bf917e0
     }
 
     fn node_in_edges(&self, node_id:impl Into<NodeId>) -> Vec<EdgeId> {
@@ -3197,6 +3193,7 @@
     eval out.node_selected   ((id) model.select_node(id));
     eval out.node_deselected ((id) model.deselect_node(id));
     eval out.node_removed    ((id) model.remove_node(id));
+    model.execution_statuses.remove <+ out.node_removed;
     out.source.on_visualization_select <+ out.node_removed.map(|&id| Switch::Off(id));
 
     eval inputs.set_node_expression (((id,expr)) model.set_node_expression(id,expr));
