--- conflicted
+++ resolved
@@ -443,6 +443,8 @@
         node_edit_mode            (bool),
         node_editing_started      (NodeId),
         node_editing_finished     (NodeId),
+        node_action_freeze        (NodeId,bool),
+        node_action_skip          (NodeId,bool),
 
         edge_added         (EdgeId),
         edge_removed       (EdgeId),
@@ -477,110 +479,6 @@
     }
 }
 
-<<<<<<< HEAD
-impl application::command::CommandApi for GraphEditor {
-    fn command_api_docs() -> Vec<application::command::EndpointDocs> {
-        Commands::command_api_docs()
-    }
-
-    fn command_api(&self) -> Vec<application::command::CommandEndpoint> {
-        self.frp.inputs.commands.command_api()
-    }
-}
-
-impl application::command::StatusApi for GraphEditor {
-    fn status_api_docs() -> Vec<application::command::EndpointDocs> {
-        FrpStatus::status_api_docs()
-    }
-
-    fn status_api(&self) -> Vec<application::command::StatusEndpoint> {
-        self.frp.status.status_api()
-    }
-}
-
-
-
-// ==================
-// === FrpOutputs ===
-// ==================
-
-macro_rules! generate_frp_outputs {
-    ($( $field:ident : $field_ty:ty ),* $(,)?) => {
-        #[derive(Debug,Clone,CloneRef)]
-        pub struct UnsealedFrpOutputs {
-            network : frp::Network,
-            $($field : frp::Any<$field_ty>),*
-        }
-
-        #[derive(Debug,Clone,CloneRef)]
-        pub struct FrpOutputs {
-            network : frp::Network,
-            $(pub $field : frp::Sampler<$field_ty>),*
-        }
-
-        #[allow(clippy::new_without_default)]
-        impl UnsealedFrpOutputs {
-            pub fn new() -> Self {
-                frp::new_network! { network
-                    $(def $field = any_mut();)*
-                }
-                Self {network, $($field),*}
-            }
-
-            pub fn seal(&self) -> FrpOutputs {
-                let network = self.network.clone_ref();
-                frp::extend! { network
-                    $(def $field = self.$field.sampler();)*
-                }
-                FrpOutputs {network, $($field),*}
-            }
-        }
-    };
-}
-
-
-generate_frp_outputs! {
-    node_added                : NodeId,
-    node_removed              : NodeId,
-    nodes_collapsed           : (Vec<NodeId>,NodeId),
-    node_selected             : NodeId,
-    node_deselected           : NodeId,
-    node_position_set         : (NodeId,Vector2),
-    node_position_set_batched : (NodeId,Vector2),
-    node_expression_set       : (NodeId,String),
-    node_entered              : NodeId,
-    node_exited               : (),
-    node_editing_started      : NodeId,
-    node_editing_finished     : NodeId,
-    node_action_freeze        : (NodeId,bool),
-    node_action_skip          : (NodeId,bool),
-
-    edge_added        : EdgeId,
-    edge_removed      : EdgeId,
-    edge_source_set   : (EdgeId,EdgeTarget),
-    edge_target_set   : (EdgeId,EdgeTarget),
-    edge_source_unset : EdgeId,
-    edge_target_unset : EdgeId,
-
-    some_edge_targets_detached : (),
-    some_edge_sources_detached : (),
-    all_edge_targets_attached  : (),
-    all_edge_sources_attached  : (),
-    all_edges_attached         : (),
-
-    connection_added   : EdgeId,
-    connection_removed : EdgeId,
-
-    visualization_enabled           : NodeId,
-    visualization_disabled          : NodeId,
-    visualization_enable_fullscreen : NodeId,
-    visualization_set_preprocessor  : (NodeId,data::EnsoCode),
-
-    edited_node : Option<NodeId>,
-}
-
-=======
->>>>>>> 6f05b6b0
 
 
 // ============
@@ -996,20 +894,13 @@
 
     fn new_node
     ( &self
-<<<<<<< HEAD
-    , cursor_style   : &frp::Source<cursor::Style>
-    , output_press   : &frp::Source<EdgeTarget>
-    , input_press    : &frp::Source<EdgeTarget>
-    , expression_set : &frp::Source<(NodeId,String)>
-    , action_freeze  : &frp::Source<(NodeId,bool)>
-    , action_skip    : &frp::Source<(NodeId,bool)>
-=======
     , pointer_style   : &frp::Source<cursor::Style>
     , output_press    : &frp::Source<EdgeTarget>
     , input_press     : &frp::Source<EdgeTarget>
     , expression_set  : &frp::Source<(NodeId,String)>
     , edit_mode_ready : &frp::Stream<bool>
->>>>>>> 6f05b6b0
+    , action_freeze  : &frp::Source<(NodeId,bool)>
+    , action_skip    : &frp::Source<(NodeId,bool)>
     ) -> NodeId {
         let view    = component::Node::new(&self.app,self.visualizations.clone_ref());
         let node    = Node::new(view);
@@ -2098,21 +1989,17 @@
 
     let add_node_at_cursor = inputs.add_node_at_cursor.clone_ref();
     add_node           <- any (inputs.add_node,add_node_at_cursor);
-<<<<<<< HEAD
 
     node_action_freeze <- source::<(NodeId,bool)>();
     node_action_skip   <- source::<(NodeId,bool)>();
     outputs.node_action_freeze <+ node_action_freeze;
     outputs.node_action_skip   <+ node_action_skip;
-    new_node           <- add_node.map(f_!([model,node_cursor_style,node_action_freeze,node_action_skip] {
-        model.new_node(&node_cursor_style,&node_output_touch.down,&node_input_touch.down,
+
+    new_node           <- add_node.map(f_!([model,node_pointer_style,node_action_freeze,node_action_skip] {
+        model.new_node(&node_pointer_style,&node_output_touch.down,&node_input_touch.down,
                        &node_expression_set,&node_action_freeze,&node_action_skip)
     }));
-    outputs.node_added <+ new_node;
-=======
-    new_node           <- add_node.map(f_!([model,node_pointer_style] model.new_node(&node_pointer_style,&node_output_touch.down,&node_input_touch.down,&node_expression_set,&edit_mode)));
     out.source.node_added <+ new_node;
->>>>>>> 6f05b6b0
 
     node_with_position <- add_node_at_cursor.map3(&new_node,&mouse.position,|_,id,pos| (*id,*pos));
     out.source.node_position_set         <+ node_with_position;
