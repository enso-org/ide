--- conflicted
+++ resolved
@@ -581,11 +581,8 @@
     visualization_enable_fullscreen : NodeId,
     visualization_set_preprocessor  : (NodeId,data::EnsoCode),
 
-<<<<<<< HEAD
     style_light : bool,
-=======
     edited_node : Option<NodeId>,
->>>>>>> 0e3471e9
 }
 
 
@@ -1608,35 +1605,6 @@
 impl application::shortcut::DefaultShortcutProvider for GraphEditor {
     fn default_shortcuts() -> Vec<application::shortcut::Shortcut> {
         use keyboard::Key;
-<<<<<<< HEAD
-        vec! [ Self::self_shortcut(shortcut::Action::press        (&[Key::Control,Key::Shift,Key::Enter],&[])                , "debug_push_breadcrumb")
-             , Self::self_shortcut(shortcut::Action::press        (&[Key::Control,Key::Shift,Key::ArrowUp],&[])              , "debug_pop_breadcrumb")
-             , Self::self_shortcut(shortcut::Action::press        (&[Key::Escape],&[])                                       , "cancel_project_name_editing")
-             , Self::self_shortcut(shortcut::Action::press        (&[Key::Control,Key::Character("n".into())],&[])           , "add_node_at_cursor")
-             , Self::self_shortcut(shortcut::Action::press        (&[Key::Control,Key::Backspace],&[])                       , "remove_selected_nodes")
-             , Self::self_shortcut(shortcut::Action::press        (&[Key::Control,Key::Character("g".into())],&[])           , "collapse_selected_nodes")
-             , Self::self_shortcut(shortcut::Action::press        (&[Key::Control,Key::Character(" ".into())],&[])           , "press_visualization_visibility")
-             , Self::self_shortcut(shortcut::Action::double_press (&[Key::Control,Key::Character(" ".into())],&[])           , "double_press_visualization_visibility")
-             , Self::self_shortcut(shortcut::Action::release      (&[Key::Control,Key::Character(" ".into())],&[])           , "release_visualization_visibility")
-             , Self::self_shortcut(shortcut::Action::press        (&[Key::Meta],&[])                                         , "toggle_node_multi_select")
-             , Self::self_shortcut(shortcut::Action::release      (&[Key::Meta],&[])                                         , "toggle_node_multi_select")
-             , Self::self_shortcut(shortcut::Action::press        (&[Key::Control],&[])                                      , "toggle_node_multi_select")
-             , Self::self_shortcut(shortcut::Action::release      (&[Key::Control],&[])                                      , "toggle_node_multi_select")
-             , Self::self_shortcut(shortcut::Action::press        (&[Key::Shift],&[])                                        , "toggle_node_merge_select")
-             , Self::self_shortcut(shortcut::Action::release      (&[Key::Shift],&[])                                        , "toggle_node_merge_select")
-             , Self::self_shortcut(shortcut::Action::press        (&[Key::Alt],&[])                                          , "toggle_node_subtract_select")
-             , Self::self_shortcut(shortcut::Action::release      (&[Key::Alt],&[])                                          , "toggle_node_subtract_select")
-             , Self::self_shortcut(shortcut::Action::press        (&[Key::Shift,Key::Alt],&[])                               , "toggle_node_inverse_select")
-             , Self::self_shortcut(shortcut::Action::release      (&[Key::Shift,Key::Alt],&[])                               , "toggle_node_inverse_select")
-             , Self::self_shortcut(shortcut::Action::press        (&[Key::Control,Key::Character("d".into())],&[])           , "set_test_visualization_data_for_selected_node")
-             , Self::self_shortcut(shortcut::Action::press        (&[Key::Control,Key::Character("f".into())],&[])           , "cycle_visualization_for_selected_node")
-             , Self::self_shortcut(shortcut::Action::release      (&[Key::Control,Key::Enter],&[])                           , "enter_selected_node")
-             , Self::self_shortcut(shortcut::Action::release      (&[Key::Control,Key::ArrowUp],&[])                         , "exit_node")
-             , Self::self_shortcut(shortcut::Action::press        (&[Key::Meta],&[])                                         , "edit_mode_on")
-             , Self::self_shortcut(shortcut::Action::release      (&[Key::Meta],&[])                                         , "edit_mode_off")
-             , Self::self_shortcut(shortcut::Action::press        (&[Key::Control,Key::Shift,Key::Character("s".into())],&[]), "toggle_style")
-             , Self::self_shortcut(shortcut::Action::release      (&[Key::Control,Key::Shift,Key::Character("s".into())],&[]), "toggle_style")
-=======
         vec! [ Self::self_shortcut(shortcut::Action::press        (&[Key::Control,Key::Shift,Key::Enter],&[])       , "debug_push_breadcrumb")
              , Self::self_shortcut(shortcut::Action::press        (&[Key::Control,Key::Shift,Key::ArrowUp],&[])     , "debug_pop_breadcrumb")
              , Self::self_shortcut(shortcut::Action::press        (&[Key::Escape],&[])                              , "cancel_project_name_editing")
@@ -1660,7 +1628,8 @@
              , Self::self_shortcut(shortcut::Action::press        (&[Key::Control],&[])                             , "edit_mode_on")
              , Self::self_shortcut(shortcut::Action::release      (&[Key::Control],&[])                             , "edit_mode_off")
              , Self::self_shortcut(shortcut::Action::release      (&[Key::Enter],&[])                               , "stop_editing")
->>>>>>> 0e3471e9
+             , Self::self_shortcut(shortcut::Action::press        (&[Key::Control,Key::Shift,Key::Character("s".into())],&[]), "toggle_style")
+             , Self::self_shortcut(shortcut::Action::release      (&[Key::Control,Key::Shift,Key::Character("s".into())],&[]), "toggle_style")
              ]
     }
 }
