--- conflicted
+++ resolved
@@ -247,7 +247,6 @@
 use span_tree::traits::*;
 
 
-<<<<<<< HEAD
 pub fn expression_mock_string(label:&str) -> Expression {
     let pattern    = Some(label.to_string());
     let code       = format!("\"{}\"", label);
@@ -261,8 +260,6 @@
     Expression {pattern,code,input_span_tree,output_span_tree}
 }
 
-=======
->>>>>>> b6c43397
 pub fn expression_mock() -> Expression {
     let pattern    = Some("var1".to_string());
     let code       = "[1,2,3]".to_string();
