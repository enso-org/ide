--- conflicted
+++ resolved
@@ -91,17 +91,6 @@
     color: #e5e5e5;
 }
 
-<<<<<<< HEAD
-.dark .docVis button {
-    border: 0;
-    background-color: #474747;
-    color: #fafafa;
-}
-
-.dark .docVis button:hover {
-    background-color: #414141;
-    color: #eaeaea;
-=======
 .dark-theme .docVis button {
     border: 1px solid #e5e5e5;
     color: #e5e5e5;
@@ -110,7 +99,6 @@
 .dark-theme .docVis button:hover {
     background-color: #e5e5e5;
     color: #333333;
->>>>>>> 65acecb3
 }
 
 .docVis b {
