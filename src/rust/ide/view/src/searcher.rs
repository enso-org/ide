--- conflicted
+++ resolved
@@ -108,14 +108,6 @@
         scene.layers.above_nodes.add_exclusive(&list);
         display_object.add_child(&documentation);
         display_object.add_child(&list);
-<<<<<<< HEAD
-        list.add_child(&list_background);
-        list.focus();
-        list.set_selection_can_leave_at_top(true);
-        scene.layers.add_global_shapes_order_dependency::<card::View,list_view::selection::View>();
-        list_background.set_corner_radius(list_view::CORNER_RADIUS_PX);
-=======
->>>>>>> b398ad9c
 
         // FIXME: StyleWatch is unsuitable here, as it was designed as an internal tool for shape
         //  system (#795)
