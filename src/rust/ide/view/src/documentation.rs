//! Documentation view visualization generating and presenting Enso Documentation under
//! the documented node.

use crate::prelude::*;

use crate::graph_editor::component::visualization;

use ast::prelude::FallibleResult;
use enso_frp as frp;
use ensogl::data::color;
use ensogl::display;
use ensogl::display::DomSymbol;
use ensogl::display::scene::Scene;
use ensogl::display::shape::primitive::StyleWatch;
use ensogl::system::web;
use ensogl::system::web::StyleSetter;
use ensogl::system::web::AttributeSetter;
use ensogl::gui::component;


// =================
// === Constants ===
// =================

/// Width of Documentation panel.
pub const VIEW_WIDTH  : f32 = 300.0;
/// Height of Documentation panel.
pub const VIEW_HEIGHT : f32 = 300.0;

/// Content in the documentation view when there is no data available.
const PLACEHOLDER_STR : &str = "<h3>Documentation Viewer</h3><p>No documentation available</p>";
const CORNER_RADIUS   : f32  = crate::graph_editor::component::node::CORNER_RADIUS;
const PADDING         : f32  = 5.0;

/// Get documentation view stylesheet from a CSS file.
///
/// TODO [MM] : This file is generated currently from SASS file, and generated code should never
///             be included in a codebase, so it will be moved to rust-based generator to achieve
///             compatibility with IDE's theme manager.
///             Expect them to land with https://github.com/enso-org/ide/issues/709
#[allow(dead_code)] // Invalid warning
fn documentation_style() -> String {
    format!("<style>{}</style>", include_str!("documentation/style.css"))
}



// =================
// === ViewModel ===
// =================

/// The input type for documentation parser. See documentation of `View` for details.
#[derive(Clone,Copy,Debug)]
enum InputFormat {
    AST,Docstring
}

pub use visualization::container::overlay;

/// Model of Native visualization that generates documentation for given Enso code and embeds
/// it in a HTML container.
#[derive(Clone,CloneRef,Debug)]
#[allow(missing_docs)]
pub struct ViewModel {
    logger : Logger,
    dom    : DomSymbol,
    size   : Rc<Cell<Vector2>>,
    /// The purpose of this overlay is stop propagating events under the documentation panel.
    //FIXME[ao] This mechanism should be shared between all html elements displayed over the canvas.
    overlay        : component::ShapeView<overlay::Shape>,
    display_object : display::object::Instance,
}

impl ViewModel {
    /// Constructor.
    fn new(scene:&Scene) -> Self {
        let logger         = Logger::new("DocumentationView");
        let display_object = display::object::Instance::new(&logger);
        let div            = web::create_div();
        let dom            = DomSymbol::new(&div);
        let size           = Rc::new(Cell::new(Vector2(VIEW_WIDTH,VIEW_HEIGHT)));
        let overlay        = component::ShapeView::<overlay::Shape>::new(&logger,scene);

        // FIXME : StyleWatch is unsuitable here, as it was designed as an internal tool for shape system (#795)
        let styles   = StyleWatch::new(&scene.style_sheet);
        let bg_color = styles.get_color(ensogl_theme::vars::graph_editor::visualization::background::color);
        let bg_color = color::Rgba::from(bg_color);
        let bg_hex   = format!("rgba({},{},{},{})",bg_color.red*255.0,bg_color.green*255.0,bg_color.blue*255.0,bg_color.alpha);

        let shadow_alpha = styles.get_number_or(ensogl_theme::vars::graph_editor::visualization::shadow::html::alpha,0.16);
        let shadow_size  = styles.get_number_or(ensogl_theme::vars::graph_editor::visualization::shadow::html::size,16.0);
        let shadow       = format!("0 0 {}px rgba(0, 0, 0, {})",shadow_size,shadow_alpha);

        dom.dom().set_attribute_or_warn("class"       ,"scrollable"                 ,&logger);
        dom.dom().set_style_or_warn("white-space"     ,"normal"                     ,&logger);
        dom.dom().set_style_or_warn("overflow-y"      ,"auto"                       ,&logger);
        dom.dom().set_style_or_warn("overflow-x"      ,"auto"                       ,&logger);
        dom.dom().set_style_or_warn("background-color",bg_hex                       ,&logger);
        dom.dom().set_style_or_warn("padding"         ,format!("{}px",PADDING)      ,&logger);
        dom.dom().set_style_or_warn("pointer-events"  ,"auto"                       ,&logger);
        dom.dom().set_style_or_warn("border-radius"   ,format!("{}px",CORNER_RADIUS),&logger);
        dom.dom().set_style_or_warn("box-shadow"      ,shadow                       ,&logger);

        overlay.shape.roundness.set(1.0);
        overlay.shape.radius.set(CORNER_RADIUS);
        display_object.add_child(&dom);
        display_object.add_child(&overlay);
        scene.dom.layers.front.manage(&dom);
        ViewModel {logger,dom,size,overlay,display_object}.init()
    }

    fn init(self) -> Self {
        self.reload_style();
        self
    }

    /// Set size of the documentation view.
    fn set_size(&self, size:Vector2) {
        self.size.set(size);
        self.overlay.shape.sprite.size.set(size);
        self.reload_style();
    }

    /// Generate HTML documentation from documented Enso code.
    fn gen_html_from(string:&str, input_type: InputFormat) -> FallibleResult<String> {
        if string.is_empty() {
            Ok(PLACEHOLDER_STR.into())
        } else {
            let parser    = parser::DocParser::new()?;
            // FIXME [MM]:  Removes characters that are not supported by Doc Parser yet.
            //              https://github.com/enso-org/enso/issues/1063
            let processed = string.replace("\\n", "\n").replace("\"", "");
            let output = match input_type {
                InputFormat::AST  => parser.generate_html_docs(processed),
                InputFormat::Docstring => parser.generate_html_doc_pure(processed),
            };
            let output = output?;
            if output.is_empty() {
                Ok(PLACEHOLDER_STR.into())
            } else {
                Ok(output)
            }
        }
    }

    /// Create a container for generated content and embed it with stylesheet.
    fn push_to_dom(&self, content:String) {
        let data_str = format!(r#"<div class="docVis">{}{}</div>"#,documentation_style(),content);
        self.dom.dom().set_inner_html(&data_str)
    }

    /// Receive data, process and present it in the documentation view.
    fn receive_data(&self, data:&visualization::Data) -> Result<(),visualization::DataError> {
        let string = match data {
            visualization::Data::Json {content} => match serde_json::to_string_pretty(&**content) {
                Ok(string) => string,
                Err(err)   => {
                    error!(self.logger, "Error during documentation vis-data serialization: \
                        {err:?}");
                    return Err(visualization::DataError::InternalComputationError);
                }
            }
            _ => return Err(visualization::DataError::InvalidDataType),
        };
        self.display_doc(&string, InputFormat::Docstring);
        Ok(())
    }

    fn display_doc(&self, content:&str, content_type: InputFormat) {
        let html = match ViewModel::gen_html_from(content,content_type) {
            Ok(html)               => html,
            Err(err)               => {
                error!(self.logger, "Documentation parsing error: {err:?}");
                PLACEHOLDER_STR.into()
            }
        };

<<<<<<< HEAD
        // FIXME [MM] : Because of how Doc Parser was implemented in Engine repo, there is need to
        //              remove stylesheet link from generated code, that would otherwise point to
        //              non-existing file, as now stylesheet is connected by include_str! macro, and
        //              soon will be replaced by a style generator.
        //              This hack will be removed when https://github.com/enso-org/enso/issues/1063
        //              will land in Engine's repo, also fixing non-existent character bug.
        let import_css = r#"<link rel="stylesheet" href="style.css" />"#;
        let _html      = html.replace(import_css, "");

=======
>>>>>>> ee8b1289
        self.push_to_dom(html);
    }

    /// Load an HTML file into the documentation view when user is waiting for data to be received.
    /// TODO [MM] : This should be replaced with a EnsoGL spinner in the next PR.
    fn load_waiting_screen(&self) {
<<<<<<< HEAD
        let spinner = r#"
        <div style="display:flex; width:100%; height:100%">
        <style>
        .spinner {
          width: 100%;
          text-align: center;
          align-self: center;
        }

        .spinner > div {
          width: 18px;
          height: 18px;
          background-color: rgb(50, 48, 47);

          border-radius: 100%;
          display: inline-block;
          animation: sk-bouncedelay 1.4s infinite ease-in-out both;
        }

        .spinner .bounce1 {
          animation-delay: -0.32s;
        }

        .spinner .bounce2 {
          animation-delay: -0.16s;
        }

        @keyframes sk-bouncedelay {
          0%, 80%, 100% {
            transform: scale(0);
          } 40% {
            transform: scale(1.0);
          }
        }
        </style>
        <div class="spinner">
            <div class="bounce1"></div>
            <div class="bounce2"></div>
            <div class="bounce3"></div>
        </div>
        </div>
        "#;
        self.dom.dom().set_inner_html(&spinner)
=======
        let spinner = include_str!("documentation/spinner.html");
        self.push_to_dom(String::from(spinner))
>>>>>>> ee8b1289
    }

    fn reload_style(&self) {
        let size        = self.size.get();
        let real_width  = (size.x - 2.0 * PADDING).max(0.0);
        let real_height = (size.y - 2.0 * PADDING).max(0.0);
        let padding     = (size.x.min(size.y) / 2.0).min(PADDING);
        self.dom.set_size(Vector2(real_width,real_height));
        self.dom.dom().set_style_or_warn("padding",format!("{}px",padding),&self.logger);
    }
}



// ===========
// === FRP ===
// ===========

ensogl::define_endpoints! {
    Input {
        /// Display documentation of the entity represented by given code.
        display_documentation (String),
        /// Display documentation represented by docstring.
        display_docstring (String),
    }
}


// ============
// === View ===
// ============

/// View of the visualization that renders the given documentation as a HTML page.
///
/// The documentation can be provided in two formats: it can be code of the entity (type, method,
/// function etc) with doc comments, or the docstring only - in the latter case
/// however we're unable to summarize methods and atoms of types.
///
/// The default format is the docstring.
#[derive(Clone,CloneRef,Debug,Shrinkwrap)]
#[allow(missing_docs)]
pub struct View {
    #[shrinkwrap(main_field)]
    pub model             : ViewModel,
    pub visualization_frp : visualization::instance::Frp,
    pub frp               : Frp,
}

impl View {
    /// Definition of this visualization.
    pub fn definition() -> visualization::Definition {
        let path = visualization::Path::builtin("Documentation View");
        visualization::Definition::new(
            visualization::Signature::new_for_any_type(path,visualization::Format::Json),
            |scene| { Ok(Self::new(scene).into()) }
        )
    }

    /// Constructor.
    pub fn new(scene:&Scene) -> Self {
        let frp               = Frp::new_network();
        let visualization_frp = visualization::instance::Frp::new(&frp.network);
        let model             = ViewModel::new(scene);
        model.load_waiting_screen();
        Self {model,visualization_frp,frp} . init()
    }

    fn init(self) -> Self {
        let network       = &self.frp.network;
        let model         = &self.model;
        let visualization = &self.visualization_frp;
        let frp           = &self.frp;
        frp::extend! { network

            // === Displaying documentation ===

            eval frp.display_documentation ((cont) model.display_doc(cont,InputFormat::AST ));
            eval frp.display_docstring     ((cont) model.display_doc(cont,InputFormat::Docstring));
            eval visualization.send_data([visualization,model](data) {
                if let Err(error) = model.receive_data(data) {
                    visualization.data_receive_error.emit(error)
                }
            });


            // === Size and position ===

            eval visualization.set_size  ((size) model.set_size(*size));
        }
        self
    }
}

impl From<View> for visualization::Instance {
    fn from(t: View) -> Self { Self::new(&t,&t.visualization_frp,&t.frp.network) }
}

impl display::Object for View {
    fn display_object(&self) -> &display::object::Instance { &self.model.display_object }
}<|MERGE_RESOLUTION|>--- conflicted
+++ resolved
@@ -175,72 +175,14 @@
             }
         };
 
-<<<<<<< HEAD
-        // FIXME [MM] : Because of how Doc Parser was implemented in Engine repo, there is need to
-        //              remove stylesheet link from generated code, that would otherwise point to
-        //              non-existing file, as now stylesheet is connected by include_str! macro, and
-        //              soon will be replaced by a style generator.
-        //              This hack will be removed when https://github.com/enso-org/enso/issues/1063
-        //              will land in Engine's repo, also fixing non-existent character bug.
-        let import_css = r#"<link rel="stylesheet" href="style.css" />"#;
-        let _html      = html.replace(import_css, "");
-
-=======
->>>>>>> ee8b1289
         self.push_to_dom(html);
     }
 
     /// Load an HTML file into the documentation view when user is waiting for data to be received.
     /// TODO [MM] : This should be replaced with a EnsoGL spinner in the next PR.
     fn load_waiting_screen(&self) {
-<<<<<<< HEAD
-        let spinner = r#"
-        <div style="display:flex; width:100%; height:100%">
-        <style>
-        .spinner {
-          width: 100%;
-          text-align: center;
-          align-self: center;
-        }
-
-        .spinner > div {
-          width: 18px;
-          height: 18px;
-          background-color: rgb(50, 48, 47);
-
-          border-radius: 100%;
-          display: inline-block;
-          animation: sk-bouncedelay 1.4s infinite ease-in-out both;
-        }
-
-        .spinner .bounce1 {
-          animation-delay: -0.32s;
-        }
-
-        .spinner .bounce2 {
-          animation-delay: -0.16s;
-        }
-
-        @keyframes sk-bouncedelay {
-          0%, 80%, 100% {
-            transform: scale(0);
-          } 40% {
-            transform: scale(1.0);
-          }
-        }
-        </style>
-        <div class="spinner">
-            <div class="bounce1"></div>
-            <div class="bounce2"></div>
-            <div class="bounce3"></div>
-        </div>
-        </div>
-        "#;
-        self.dom.dom().set_inner_html(&spinner)
-=======
         let spinner = include_str!("documentation/spinner.html");
         self.push_to_dom(String::from(spinner))
->>>>>>> ee8b1289
     }
 
     fn reload_style(&self) {
