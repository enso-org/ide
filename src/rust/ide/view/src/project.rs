//! The main view of single project opened in IDE.

use crate::prelude::*;

use crate::code_editor;
use crate::graph_editor::component::node;
use crate::graph_editor::component::node::Expression;
use crate::graph_editor::component::visualization;
use crate::graph_editor::GraphEditor;
use crate::graph_editor::NodeId;
use crate::searcher;
use crate::status_bar;

use enso_args::ARGS;
use enso_frp as frp;
use ensogl::application;
use ensogl::application::Application;
use ensogl::application::shortcut;
use ensogl::display;
use ensogl::display::shape::StyleWatch;
use ensogl::display::shape::StyleWatchFrp;
use ensogl::DEPRECATED_Animation;
use ensogl::system::web;
use ensogl::system::web::dom;
use ensogl_theme::Theme as Theme;



// ===========
// === FRP ===
// ===========

ensogl::define_endpoints! {
    Input {
        /// Open the searcher.
        open_searcher(),
        /// Open the searcher with Open Project mode, where the only suggestions will be projects to
        /// open, and node creation is disabled.
        open_searcher_for_opening_project(),
        /// Close the searcher without taking any actions
        close_searcher(),
        /// Simulates a style toggle press event.
        toggle_style(),
        /// Saves the currently opened module to file.
        save_module(),
    }

    Output {
        searcher_opened                     (NodeId),
        searcher_opened_for_opening_project (NodeId),
        adding_new_node                     (bool),
        searcher_input                      (Option<NodeId>),
        is_searcher_opened                  (bool),
        opening_project                     (bool),
        old_expression_of_edited_node       (Expression),
        editing_aborted                     (NodeId),
        editing_committed                   (NodeId, Option<searcher::entry::Id>),
        code_editor_shown                   (bool),
        style                               (Theme),
        fullscreen_visualization_shown      (bool),
        default_gap_between_nodes           (f32)
    }
}



// =============
// === Model ===
// =============

#[derive(Clone,CloneRef,Debug)]
struct Model {
    app                    : Application,
    logger                 : Logger,
    display_object         : display::object::Instance,
    /// These buttons are present only in a cloud environment.
    window_control_buttons : Immutable<Option<crate::window_control_buttons::View>>,
    graph_editor           : GraphEditor,
    searcher               : searcher::View,
    code_editor            : code_editor::View,
    status_bar             : status_bar::View,
    fullscreen_vis         : Rc<RefCell<Option<visualization::fullscreen::Panel>>>,
}

impl Model {
    fn new(app:&Application) -> Self {
        let logger                 = Logger::new("project::View");
        let display_object         = display::object::Instance::new(&logger);
        let searcher               = app.new_view::<searcher::View>();
        let graph_editor           = app.new_view::<GraphEditor>();
        let code_editor            = app.new_view::<code_editor::View>();
        let status_bar             = status_bar::View::new(app);
        let fullscreen_vis         = default();
        let window_control_buttons = ARGS.is_in_cloud.unwrap_or_default().as_some_from(|| {
            let window_control_buttons = app.new_view::<crate::window_control_buttons::View>();
            display_object.add_child(&window_control_buttons);
            app.display.scene().layers.panel.add_exclusive(&window_control_buttons);
            window_control_buttons
        });
        let window_control_buttons = Immutable(window_control_buttons);

        display_object.add_child(&graph_editor);
        display_object.add_child(&code_editor);
        display_object.add_child(&searcher);
        display_object.add_child(&status_bar);
        display_object.remove_child(&searcher);
        let app = app.clone_ref();
        Self{app,logger,display_object,window_control_buttons,graph_editor,searcher,code_editor,
            status_bar,fullscreen_vis}
    }

    /// Sets style of IDE to the one defined by parameter `theme`.
    pub fn set_style(&self, theme:Theme) {
        match theme {
            Theme::Light => { self.set_light_style() },
            _            => { self.set_dark_style()  },
        }
    }

    fn set_light_style(&self) {
        ensogl_theme::builtin::light::enable(&self.app);
        self.set_html_style("light-theme");
    }

    fn set_dark_style(&self) {
        ensogl_theme::builtin::dark::enable(&self.app);
        self.set_html_style("dark-theme");
    }

    fn set_html_style(&self, style:&'static str) {
        web::with_element_by_id_or_warn(&self.logger,"root",|root| root.set_class_name(style));
    }

    fn searcher_left_top_position_when_under_node_at(position:Vector2<f32>) -> Vector2<f32> {
        let x = position.x;
        let y = position.y - node::HEIGHT/2.0;
        Vector2(x,y)
    }

    fn searcher_left_top_position_when_under_node(&self, node_id:NodeId) -> Vector2<f32> {
        if let Some(node) = self.graph_editor.model.nodes.get_cloned_ref(&node_id) {
            Self::searcher_left_top_position_when_under_node_at(node.position().xy())
        } else {
            error!(self.logger, "Trying to show searcher under nonexisting node");
            default()
        }
    }

    /// Update Searcher View - its visibility and position - when edited node changed.
    fn update_searcher_view
    ( &self
    , edited_node                : Option<NodeId>
    , is_searcher_empty          : bool
    , searcher_left_top_position : &DEPRECATED_Animation<Vector2<f32>>
    ) {
        match edited_node {
            Some(id) if !is_searcher_empty => {
                self.searcher.show();
                let new_position = self.searcher_left_top_position_when_under_node(id);
                searcher_left_top_position.set_target_value(new_position);
            }
            _ => {
                self.searcher.hide();
                self.searcher.clear_actions();
            }
        }
    }

    fn add_node_and_edit(&self) -> NodeId {
        let graph_editor_inputs = &self.graph_editor.frp.input;
        let node_id = if let Some(selected) = self.graph_editor.model.nodes.selected.first_cloned() {
            let selected_pos = self.graph_editor.model.get_node_position(selected).unwrap_or_default();
            let styles       = StyleWatch::new(&self.app.display.scene().style_sheet);
            let offset_y     = styles.get_number(ensogl_theme::project::default_gap_between_nodes);
            let y            = selected_pos.y - offset_y;
            let pos          = Vector2(selected_pos.x,y);
            graph_editor_inputs.add_node.emit(());
            let node_id = self.graph_editor.frp.output.node_added.value();
            self.graph_editor.set_node_position((node_id,pos));
            node_id
        } else {
            graph_editor_inputs.add_node_at_cursor.emit(());
            self.graph_editor.frp.output.node_added.value()
        };
        graph_editor_inputs.set_node_expression.emit(&(node_id,Expression::default()));
        graph_editor_inputs.edit_node.emit(&node_id);
        node_id
    }

    fn show_fullscreen_visualization(&self, node_id:NodeId) {
        let node = self.graph_editor.model.model.nodes.all.get_cloned_ref(&node_id);
        if let Some(node) = node {
            let visualization = node.view.model.visualization.fullscreen_visualization().clone_ref();
            self.display_object.remove_child(&self.graph_editor);
            self.display_object.add_child(&visualization);
            *self.fullscreen_vis.borrow_mut() = Some(visualization);
        }
    }

    fn hide_fullscreen_visualization(&self) {
        if let Some(visualization) = std::mem::take(&mut *self.fullscreen_vis.borrow_mut()) {
            self.display_object.remove_child(&visualization);
            self.display_object.add_child(&self.graph_editor);
        }
    }

    fn on_dom_shape_changed(&self, shape:&dom::shape::Shape) {
        // Top buttons must always stay in top-left corner.
        if let Some(window_control_buttons) = &*self.window_control_buttons {
            let pos = Vector2(-shape.width, shape.height) / 2.0;
            window_control_buttons.set_position_xy(pos);
        }
    }

    fn on_close_clicked(&self) {
        js::close(enso_config::CONFIG.window_app_scope_name);
    }

    fn on_fullscreen_clicked(&self) {
        js::fullscreen();
    }
}

<<<<<<< HEAD


// ===========
// === FRP ===
// ===========

ensogl::define_endpoints! {
    Input {
        /// Add new node and start editing it's expression.
        add_new_node(),
        /// Abort currently node edit. If it was added node, it will be removed, if the existing node was edited, its old expression will be restored.
        abort_node_editing(),
        /// Simulates a style toggle press event.
        toggle_style(),
        /// Saves the currently opened module to file.
        save_module(),
        /// Undo the last user's action.
        undo(),
        /// Redo the last undone action.
        redo(),
    }

    Output {
        adding_new_node                (bool),
        node_being_edited              (Option<NodeId>),
        editing_node                   (bool),
        old_expression_of_edited_node  (Expression),
        editing_aborted                (NodeId),
        editing_committed              (NodeId, Option<searcher::entry::Id>),
        code_editor_shown              (bool),
        style                          (Theme),
        fullscreen_visualization_shown (bool),
        default_gap_between_nodes      (f32)
    }
}




=======
>>>>>>> 678007c4
mod js {
    // use super::*;
    use wasm_bindgen::prelude::*;

    #[wasm_bindgen(inline_js="
    export function close(windowAppScopeConfigName) {
        try { window[windowAppScopeConfigName].close(); }
        catch(e) {
            console.error(`Exception thrown from window.${windowAppScopeConfigName}.close:`,e)
        }
    }")]
    extern "C" {
        #[allow(unsafe_code)]
        pub fn close(window_app_scope_name:&str);
    }


    #[wasm_bindgen(inline_js="
    export function fullscreen() {
        try {
            if(document.fullscreenElement === null)
                document.documentElement.requestFullscreen()
            else
                document.exitFullscreen()
        } catch (e) {
            console.error('Exception thrown when toggling fullscreen display mode:',e)
        }
    }
    ")]
    extern "C" {
        #[allow(unsafe_code)]
        pub fn fullscreen();
    }
}



// ============
// === View ===
// ============

/// The main view of single project opened in IDE.
#[allow(missing_docs)]
#[derive(Clone,CloneRef,Debug)]
pub struct View {
    model   : Model,
    pub frp : Frp,
}

impl Deref for View {
    type Target = Frp;
    fn deref(&self) -> &Self::Target {
        &self.frp
    }
}

impl View {
    /// Constructor.
    pub fn new(app:&Application) -> Self {
        ensogl_theme::builtin::dark::register(app);
        ensogl_theme::builtin::light::register(app);
        let theme = match ARGS.theme.as_deref() {
            Some("dark") => {
                ensogl_theme::builtin::dark::enable(app);
                Theme::Dark
            }
            _ => {
                ensogl_theme::builtin::light::enable(app);
                Theme::Light
            }
        };

        display::style::javascript::expose_to_window(&app.themes);

        let model                      = Model::new(app);
        let frp                        = Frp::new();
        let searcher                   = &model.searcher.frp;
        let graph                      = &model.graph_editor.frp;
        let network                    = &frp.network;
        let searcher_left_top_position = DEPRECATED_Animation::<Vector2<f32>>::new(network);

        // FIXME[WD]: Think how to refactor it, as it needs to be done before model, as we do not
        //   want shader recompilation. Model uses styles already.
        model.set_style(theme);
        // TODO[WD]: This should not be needed after the theme switching issue is implemented.
        //   See: https://github.com/enso-org/ide/issues/795
        app.themes.update();

        let style_sheet                    = &model.app.display.scene().style_sheet;
        let styles                         = StyleWatchFrp::new(style_sheet);
        let default_gap_between_nodes_path = ensogl_theme::project::default_gap_between_nodes;

        let default_gap_between_nodes = styles.get_number_or(default_gap_between_nodes_path, 0.0);
        frp::extend! { network
            frp.source.default_gap_between_nodes <+ default_gap_between_nodes;
        }
        frp.source.default_gap_between_nodes.emit(default_gap_between_nodes.value());

        if let Some(window_control_buttons) = &*model.window_control_buttons {
            let initial_size = &window_control_buttons.size.value();
            model.graph_editor.input.space_for_window_buttons(initial_size);
            frp::extend! { network
                graph.space_for_window_buttons <+ window_control_buttons.size;
                eval_ window_control_buttons.close      (model.on_close_clicked());
                eval_ window_control_buttons.fullscreen (model.on_fullscreen_clicked());
            }
        }

        let shape = app.display.scene().shape().clone_ref();
        frp::extend!{ network
            eval shape ((shape) model.on_dom_shape_changed(shape));

            // === Searcher Position and Size ===

            _eval <- all_with(&searcher_left_top_position.value,&searcher.size,f!([model](lt,size) {
                let x = lt.x + size.x / 2.0;
                let y = lt.y - size.y / 2.0;
                model.searcher.set_position_xy(Vector2(x,y));
            }));

            eval searcher.is_visible ([model](is_visible) {
                let is_attached = model.searcher.has_parent();
                if !is_attached && *is_visible {
                    model.display_object.add_child(&model.searcher);
                } else if is_attached && !is_visible {
                    model.display_object.remove_child(&model.searcher);
                }
            });

            // === Searcher Selection ===

            eval searcher.is_selected ((is_selected) graph.set_navigator_disabled(is_selected));


            // === Editing ===

            // The order of instructions below is important to properly distinguish between
            // committing and aborting node editing.

            frp.source.editing_committed <+ searcher.editing_committed
                .map2(&graph.output.node_being_edited, |entry,id| (*id,*entry))
                .filter_map(|(id,entry)| Some(((*id)?, *entry)));

            // This node is true when received "abort_node_editing" signal, and should get false
            // once processing of "node_being_edited" event from graph is performed.
            editing_aborted              <- any(...);
            editing_aborted              <+ frp.close_searcher.constant(true);
            editing_commited_in_searcher <- searcher.editing_committed.constant(());
            should_finish_editing_if_any <- any(frp.close_searcher,editing_commited_in_searcher
                ,frp.open_searcher,frp.open_searcher_for_opening_project);
            should_finish_editing <- should_finish_editing_if_any.gate(&graph.output.node_editing);
            eval should_finish_editing ((()) graph.input.stop_editing.emit(()));

            visibility_conditions <- all(&graph.output.node_being_edited,&searcher.is_empty);
            _eval                 <- visibility_conditions.map2(&searcher.is_visible,
                f!([model,searcher_left_top_position]((node_id,is_searcher_empty),is_visible) {
                    model.update_searcher_view(*node_id,*is_searcher_empty,&searcher_left_top_position);
                    if !is_visible {
                        // Do not animate
                        searcher_left_top_position.skip();
                    }
                })
            );

            _eval <- graph.output.node_position_set.map2(&graph.output.node_being_edited,
                f!([searcher_left_top_position]((node_id,position),edited_node_id) {
                    if edited_node_id.contains(node_id) {
                        let new = Model::searcher_left_top_position_when_under_node_at(*position);
                        searcher_left_top_position.set_target_value(new);
                    }
                })
            );
            let editing_finished         =  graph.output.node_editing_finished.clone_ref();
            editing_finished_no_entry    <- editing_finished.gate_not(&editing_aborted);
            frp.source.editing_committed <+ editing_finished_no_entry.map(|id| (*id,None));
            frp.source.editing_aborted   <+ editing_finished.gate(&editing_aborted);
            editing_aborted              <+ graph.output.node_editing_finished.constant(false);

            frp.source.searcher_input     <+ graph.output.node_being_edited;
            frp.source.is_searcher_opened <+ frp.searcher_input.map(|n| n.is_some());


            // === Adding Node ===

            frp.source.adding_new_node <+ frp.open_searcher.constant(true);
            frp.source.searcher_opened <+ frp.open_searcher.map(f!((_) model.add_node_and_edit()));

            adding_committed           <- frp.editing_committed.gate(&frp.adding_new_node).map(|(id,_)| *id);
            adding_aborted             <- frp.editing_aborted.gate(&frp.adding_new_node);
            frp.source.adding_new_node <+ any(&adding_committed,&adding_aborted).constant(false);

            eval adding_committed ([graph](node) {
                graph.deselect_all_nodes();
                graph.select_node(node);
            });
            eval adding_aborted  ((node) graph.remove_node(node));


            // === Opening Project ===

            frp.source.opening_project <+ frp.open_searcher_for_opening_project.constant(true);

            frp.source.searcher_opened_for_opening_project <+ frp.open_searcher_for_opening_project
                .map(f!((_) model.add_node_and_edit()));

            opening_committed <- frp.editing_committed.gate(&frp.opening_project).map(|(id,_)| *id);
            opening_aborted   <- frp.editing_aborted.gate(&frp.opening_project);
            opening_finished  <- any(&opening_committed,&opening_aborted);
            frp.source.opening_project <+ opening_finished.constant(false);

            eval opening_finished ((node) graph.remove_node(node));


            // === Style toggle ===

            let style_toggle_ev   = frp.toggle_style.clone_ref();
            style_pressed        <- style_toggle_ev.toggle() ;
            style_was_pressed    <- style_pressed.previous();
            style_press          <- style_toggle_ev.gate_not(&style_was_pressed);
            style_press_on_off   <- style_press.map2(&frp.style, |_,s| match s {
                Theme::Light => Theme::Dark ,
                _            => Theme::Light,
            });
            frp.source.style     <+ style_press_on_off;
            eval frp.style ((style) model.set_style(style.clone()));


            // === Fullscreen Visualization ===

            // TODO[ao]: All DOM elements in visualizations ale displayed below canvas, because
            //     The mouse cursor must be displayed over them. But fullscreen visualization should
            //     be displayed "above" nodes. The workaround is to hide whole graph editor except
            //     fullscreen visualization, and bring it back when fullscreen is closed.
            //
            //     The workaround should be replaced with proper solution being a part of
            //     https://github.com/enso-org/ide/issues/526
            eval  graph.visualization_fullscreen ([model](node_id) {
                if let Some(node_id) = node_id {
                    model.show_fullscreen_visualization(*node_id)
                } else {
                    model.hide_fullscreen_visualization()
                }
            });
        }

        Self{model,frp}
    }

    /// Graph Editor View.
    pub fn graph(&self) -> &GraphEditor { &self.model.graph_editor }

    /// Searcher View.
    pub fn searcher(&self) -> &searcher::View { &self.model.searcher }

    /// Code Editor View.
    pub fn code_editor(&self) -> &code_editor::View { &self.model.code_editor }

    /// Status Bar View.
    pub fn status_bar(&self) -> &status_bar::View { &self.model.status_bar }
}

impl display::Object for View {
    fn display_object(&self) -> &display::object::Instance { &self.model.display_object }
}

impl application::command::FrpNetworkProvider for View {
    fn network(&self) -> &frp::Network { &self.frp.network }
}

impl application::View for View {
    fn label() -> &'static str { "ProjectView" }

    fn new(app:&Application) -> Self { View::new(app) }

    fn app(&self) -> &Application {
        &self.model.app
    }

    fn default_shortcuts() -> Vec<application::shortcut::Shortcut> {
        use shortcut::ActionType::*;
<<<<<<< HEAD
        (&[ (Press   , "!editing_node"                 , "tab"             , "add_new_node")
          , (Press   , "editing_node"                  , "escape"          , "abort_node_editing")
          , (Press   , ""                              , "cmd alt shift t" , "toggle_style")
          , (Press   , ""                              , "cmd s"           , "save_module")
          , (Press   , ""                              , "cmd z"           , "undo")
          , (Press   , ""                              , "cmd y"           , "redo")
=======
        (&[ (Press   , "!is_searcher_opened", "tab"             , "open_searcher")
          , (Press   , "!is_searcher_opened", "cmd o"           , "open_searcher_for_opening_project")
          , (Press   , "is_searcher_opened" , "escape"          , "close_searcher")
          , (Press   , ""                   , "cmd alt shift t" , "toggle_style")
          , (Press   , ""                   , "cmd s"           , "save_module")
>>>>>>> 678007c4
          ]).iter().map(|(a,b,c,d)|Self::self_shortcut_when(*a,*c,*d,*b)).collect()
    }
}<|MERGE_RESOLUTION|>--- conflicted
+++ resolved
@@ -43,6 +43,10 @@
         toggle_style(),
         /// Saves the currently opened module to file.
         save_module(),
+        /// Undo the last user's action.
+        undo(),
+        /// Redo the last undone action.
+        redo(),
     }
 
     Output {
@@ -221,48 +225,6 @@
     }
 }
 
-<<<<<<< HEAD
-
-
-// ===========
-// === FRP ===
-// ===========
-
-ensogl::define_endpoints! {
-    Input {
-        /// Add new node and start editing it's expression.
-        add_new_node(),
-        /// Abort currently node edit. If it was added node, it will be removed, if the existing node was edited, its old expression will be restored.
-        abort_node_editing(),
-        /// Simulates a style toggle press event.
-        toggle_style(),
-        /// Saves the currently opened module to file.
-        save_module(),
-        /// Undo the last user's action.
-        undo(),
-        /// Redo the last undone action.
-        redo(),
-    }
-
-    Output {
-        adding_new_node                (bool),
-        node_being_edited              (Option<NodeId>),
-        editing_node                   (bool),
-        old_expression_of_edited_node  (Expression),
-        editing_aborted                (NodeId),
-        editing_committed              (NodeId, Option<searcher::entry::Id>),
-        code_editor_shown              (bool),
-        style                          (Theme),
-        fullscreen_visualization_shown (bool),
-        default_gap_between_nodes      (f32)
-    }
-}
-
-
-
-
-=======
->>>>>>> 678007c4
 mod js {
     // use super::*;
     use wasm_bindgen::prelude::*;
@@ -543,20 +505,13 @@
 
     fn default_shortcuts() -> Vec<application::shortcut::Shortcut> {
         use shortcut::ActionType::*;
-<<<<<<< HEAD
-        (&[ (Press   , "!editing_node"                 , "tab"             , "add_new_node")
-          , (Press   , "editing_node"                  , "escape"          , "abort_node_editing")
-          , (Press   , ""                              , "cmd alt shift t" , "toggle_style")
-          , (Press   , ""                              , "cmd s"           , "save_module")
-          , (Press   , ""                              , "cmd z"           , "undo")
-          , (Press   , ""                              , "cmd y"           , "redo")
-=======
         (&[ (Press   , "!is_searcher_opened", "tab"             , "open_searcher")
           , (Press   , "!is_searcher_opened", "cmd o"           , "open_searcher_for_opening_project")
           , (Press   , "is_searcher_opened" , "escape"          , "close_searcher")
           , (Press   , ""                   , "cmd alt shift t" , "toggle_style")
           , (Press   , ""                   , "cmd s"           , "save_module")
->>>>>>> 678007c4
+          , (Press   , ""                              , "cmd z"           , "undo")
+          , (Press   , ""                              , "cmd y"           , "redo")
           ]).iter().map(|(a,b,c,d)|Self::self_shortcut_when(*a,*c,*d,*b)).collect()
     }
 }