//! Startup arguments definition.

#![warn(missing_docs)]
#![warn(trivial_casts)]
#![warn(trivial_numeric_casts)]
#![warn(unused_import_braces)]
#![warn(unused_qualifications)]
#![warn(unsafe_code)]
#![warn(missing_copy_implementations)]
#![warn(missing_debug_implementations)]

use enso_prelude::*;
use enso_logger::*;
use enso_logger::DefaultWarningLogger as Logger;
use ensogl::system::web;



// ============
// === Args ===
// ============

ensogl::read_args! {
    [enso_config::window_app_scope_name,enso_config::window_app_scope_config_name] {
<<<<<<< HEAD
        entry                  : String,
        project                : String,
        project_manager        : String,
        language_server_rpc    : String,
        language_server_data   : String,
        namespace              : String,
        platform               : web::platform::Platform,
        frame                  : bool,
        theme                  : String,
        dark_theme             : bool,
        high_contrast          : bool,
        use_loader             : bool,
        wasm_url               : String,
        wasm_glue_url          : String,
        node_labels            : bool,
        crash_report_host      : String,
        no_data_gathering      : bool,
        is_in_cloud            : bool,
        verbose                : bool,
        authentication_enabled : bool,
        email                  : String,
        application_config_url : String,
=======
        entry                : String,
        project              : String,
        project_manager      : String,
        language_server_rpc  : String,
        language_server_data : String,
        namespace            : String,
        platform             : web::platform::Platform,
        frame                : bool,
        theme                : String,
        dark_theme           : bool,
        high_contrast        : bool,
        use_loader           : bool,
        wasm_url             : String,
        wasm_glue_url        : String,
        node_labels          : bool,
        crash_report_host    : String,
        data_gathering       : bool,
        is_in_cloud          : bool,
        verbose              : bool,
>>>>>>> 275eea18
    }
}<|MERGE_RESOLUTION|>--- conflicted
+++ resolved
@@ -22,7 +22,6 @@
 
 ensogl::read_args! {
     [enso_config::window_app_scope_name,enso_config::window_app_scope_config_name] {
-<<<<<<< HEAD
         entry                  : String,
         project                : String,
         project_manager        : String,
@@ -39,32 +38,11 @@
         wasm_glue_url          : String,
         node_labels            : bool,
         crash_report_host      : String,
-        no_data_gathering      : bool,
+        data_gathering         : bool,
         is_in_cloud            : bool,
         verbose                : bool,
         authentication_enabled : bool,
         email                  : String,
         application_config_url : String,
-=======
-        entry                : String,
-        project              : String,
-        project_manager      : String,
-        language_server_rpc  : String,
-        language_server_data : String,
-        namespace            : String,
-        platform             : web::platform::Platform,
-        frame                : bool,
-        theme                : String,
-        dark_theme           : bool,
-        high_contrast        : bool,
-        use_loader           : bool,
-        wasm_url             : String,
-        wasm_glue_url        : String,
-        node_labels          : bool,
-        crash_report_host    : String,
-        data_gathering       : bool,
-        is_in_cloud          : bool,
-        verbose              : bool,
->>>>>>> 275eea18
     }
 }