[package]
name    = "ide-view"
version = "0.1.0"
authors = ["Enso Team <contact@enso.org>"]
edition = "2018"

[lib]
crate-type = ["cdylib", "rlib"]

[dependencies]
<<<<<<< HEAD
ast                  = { version = "0.1.0", path = "../ast/impl"                    }
parser               = { version = "0.1.0", path = "../parser"                      }
enso-frp             = { version = "0.1.0", path = "../../../lib/frp"               }
enso-prelude         = { version = "0.1.0", path = "../../../lib/enso-prelude"      }
ensogl               = { version = "0.1.0", path = "../../../ensogl"                }
=======
ast                  = { version = "0.1.0", path = "../ast/impl"                       }
enso-frp             = { version = "0.1.0", path = "../../../lib/frp"                  }
enso-prelude         = { version = "0.1.0", path = "../../../lib/enso-prelude"         }
ensogl               = { version = "0.1.0", path = "../../../ensogl"                   }
ensogl-text          = { version = "0.1.0", path = "../../../ensogl/lib/text"          }
>>>>>>> d74eb88e
ensogl-text-msdf-sys = { version = "0.1.0", path = "../../../ensogl/lib/text/msdf-sys" }
enso-shapely         = { version = "0.1.0", path = "../../../lib/enso-shapely/impl"    }
span-tree            = { version = "0.1.0", path = "../span-tree"                      }
logger               = { version = "0.1.0", path = "../../../lib/logger"               }
enso-protocol        = { version = "0.1.0", path = "../../../ide/lib/enso-protocol"    }

js-sys       = { version = "0.3.28"                                             }
nalgebra     = { version = "0.21.1"  , features = ["serde-serialize"]           }
serde_json   = { version = "1.0"                                                }
serde        = { version = "1.0"     , features = ["derive"]                    }
uuid         = { version = "0.8"     , features = ["serde","v4","wasm-bindgen"] }
wasm-bindgen = { version = "=0.2.58" , features = ["nightly","serde-serialize"] }

[dependencies.web-sys]
version = "0.3.4"
features = []<|MERGE_RESOLUTION|>--- conflicted
+++ resolved
@@ -8,21 +8,14 @@
 crate-type = ["cdylib", "rlib"]
 
 [dependencies]
-<<<<<<< HEAD
-ast                  = { version = "0.1.0", path = "../ast/impl"                    }
-parser               = { version = "0.1.0", path = "../parser"                      }
-enso-frp             = { version = "0.1.0", path = "../../../lib/frp"               }
-enso-prelude         = { version = "0.1.0", path = "../../../lib/enso-prelude"      }
-ensogl               = { version = "0.1.0", path = "../../../ensogl"                }
-=======
 ast                  = { version = "0.1.0", path = "../ast/impl"                       }
 enso-frp             = { version = "0.1.0", path = "../../../lib/frp"                  }
 enso-prelude         = { version = "0.1.0", path = "../../../lib/enso-prelude"         }
 ensogl               = { version = "0.1.0", path = "../../../ensogl"                   }
 ensogl-text          = { version = "0.1.0", path = "../../../ensogl/lib/text"          }
->>>>>>> d74eb88e
 ensogl-text-msdf-sys = { version = "0.1.0", path = "../../../ensogl/lib/text/msdf-sys" }
 enso-shapely         = { version = "0.1.0", path = "../../../lib/enso-shapely/impl"    }
+parser               = { version = "0.1.0", path = "../parser"                         }
 span-tree            = { version = "0.1.0", path = "../span-tree"                      }
 logger               = { version = "0.1.0", path = "../../../lib/logger"               }
 enso-protocol        = { version = "0.1.0", path = "../../../ide/lib/enso-protocol"    }
