[package]
name    = "ide-view"
version = "0.1.0"
authors = ["Enso Team <contact@enso.org>"]
edition = "2018"

[lib]
crate-type = ["cdylib", "rlib"]

[dependencies]
ast                  = { version = "0.1.0", path = "../ast/impl"                       }
enso-frp             = { version = "0.1.0", path = "../../../lib/frp"                  }
enso-prelude         = { version = "0.1.0", path = "../../../lib/enso-prelude"         }
ensogl               = { version = "0.1.0", path = "../../../ensogl"                   }
ensogl-text-msdf-sys = { version = "0.1.0", path = "../../../ensogl/lib/text/msdf-sys" }
<<<<<<< HEAD
ensogl-text          = { version = "0.1.0", path = "../../../ensogl/lib/text"          }
enso-shapely         = { version = "0.1.0", path = "../../../lib/enso-shapely/impl"    }
span-tree            = { version = "0.1.0", path = "../span-tree"                      }
logger               = { version = "0.1.0", path = "../../../lib/logger"               }
enso-protocol        = { version = "0.1.0", path = "../../../ide/lib/enso-protocol"    }
=======
ensogl-text          = { version = "0.1.0", path = "../../../ensogl/lib/text"       }
enso-shapely         = { version = "0.1.0", path = "../../../lib/enso-shapely/impl" }
span-tree            = { version = "0.1.0", path = "../span-tree"                   }
logger               = { version = "0.1.0", path = "../../../lib/logger"            }
enso-protocol        = { version = "0.1.0", path = "../../../ide/lib/enso-protocol" }
uuid                 = { version = "0.8"  , features = ["serde","v4","wasm-bindgen"] }
>>>>>>> 5a4ba838

wasm-bindgen = { version = "=0.2.58" , features = ["nightly","serde-serialize"] }
nalgebra     = { version = "0.21.1"  , features = ["serde-serialize"]           }
serde_json   = { version = "1.0"                                                }
serde        = { version = "1.0"     , features = ["derive"]                    }
js-sys       = { version = "0.3.28"                                             }

[dependencies.web-sys]
version = "0.3.4"
features = []<|MERGE_RESOLUTION|>--- conflicted
+++ resolved
@@ -12,27 +12,19 @@
 enso-frp             = { version = "0.1.0", path = "../../../lib/frp"                  }
 enso-prelude         = { version = "0.1.0", path = "../../../lib/enso-prelude"         }
 ensogl               = { version = "0.1.0", path = "../../../ensogl"                   }
+ensogl-text          = { version = "0.1.0", path = "../../../ensogl/lib/text"          }
 ensogl-text-msdf-sys = { version = "0.1.0", path = "../../../ensogl/lib/text/msdf-sys" }
-<<<<<<< HEAD
-ensogl-text          = { version = "0.1.0", path = "../../../ensogl/lib/text"          }
 enso-shapely         = { version = "0.1.0", path = "../../../lib/enso-shapely/impl"    }
 span-tree            = { version = "0.1.0", path = "../span-tree"                      }
 logger               = { version = "0.1.0", path = "../../../lib/logger"               }
 enso-protocol        = { version = "0.1.0", path = "../../../ide/lib/enso-protocol"    }
-=======
-ensogl-text          = { version = "0.1.0", path = "../../../ensogl/lib/text"       }
-enso-shapely         = { version = "0.1.0", path = "../../../lib/enso-shapely/impl" }
-span-tree            = { version = "0.1.0", path = "../span-tree"                   }
-logger               = { version = "0.1.0", path = "../../../lib/logger"            }
-enso-protocol        = { version = "0.1.0", path = "../../../ide/lib/enso-protocol" }
-uuid                 = { version = "0.8"  , features = ["serde","v4","wasm-bindgen"] }
->>>>>>> 5a4ba838
 
-wasm-bindgen = { version = "=0.2.58" , features = ["nightly","serde-serialize"] }
+js-sys       = { version = "0.3.28"                                             }
 nalgebra     = { version = "0.21.1"  , features = ["serde-serialize"]           }
 serde_json   = { version = "1.0"                                                }
 serde        = { version = "1.0"     , features = ["derive"]                    }
-js-sys       = { version = "0.3.28"                                             }
+uuid         = { version = "0.8"     , features = ["serde","v4","wasm-bindgen"] }
+wasm-bindgen = { version = "=0.2.58" , features = ["nightly","serde-serialize"] }
 
 [dependencies.web-sys]
 version = "0.3.4"
