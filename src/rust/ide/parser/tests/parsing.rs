--- conflicted
+++ resolved
@@ -66,13 +66,8 @@
 
     fn deserialize_metadata(&mut self) {
         let term = ast::Module {lines: vec![ast::BlockLine {elem:None,off:0}]};
-<<<<<<< HEAD
-        let ast  = known::Module::new(term,None);
+        let ast  = known::KnownAst::new_no_id(term);
         let file = ParsedSourceFile {ast, metadata: serde_json::json!({})};
-=======
-        let ast  = known::KnownAst::new_no_id(term);
-        let file = SourceFile {ast, metadata: serde_json::json!({})};
->>>>>>> 3c5964f6
         let code = String::try_from(&file).unwrap();
         assert_eq!(self.parser.parse_with_metadata(code).unwrap(), file);
     }
