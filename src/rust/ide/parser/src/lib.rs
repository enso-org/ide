--- conflicted
+++ resolved
@@ -16,10 +16,6 @@
 
 pub mod api;
 pub mod test_utils;
-<<<<<<< HEAD
-
-=======
->>>>>>> 8931df9b
 mod jsclient;
 mod wsclient;
 
