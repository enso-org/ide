--- conflicted
+++ resolved
@@ -1854,9 +1854,8 @@
 
 impl SuggestionsProviderForView {
     fn doc_placeholder_for(suggestion:&controller::searcher::action::Suggestion) -> String {
-<<<<<<< HEAD
         use controller::searcher::action::Suggestion;
-        match suggestion {
+        let code = match suggestion {
             Suggestion::FromDatabase(suggestion) => {
                 let title = match suggestion.kind {
                     suggestion_database::entry::Kind::Atom     => "Atom",
@@ -1871,18 +1870,7 @@
             Suggestion::Hardcoded(suggestion) => {
                 format!("{}\n\nNo documentation available", suggestion.name)
             }
-        }
-
-=======
-        let title = match suggestion.kind {
-            suggestion_database::entry::Kind::Atom     => "Atom",
-            suggestion_database::entry::Kind::Function => "Function",
-            suggestion_database::entry::Kind::Local    => "Local variable",
-            suggestion_database::entry::Kind::Method   => "Method",
-            suggestion_database::entry::Kind::Module   => "Module",
         };
-        let code   = suggestion.code_to_insert(None,true).code;
-        let code   = format!("{} `{}`\n\nNo documentation available.", title,code);
         let parser = parser::DocParser::new();
         match parser {
             Ok(p) => {
@@ -1891,7 +1879,6 @@
             },
             Err(_) => code
         }
->>>>>>> bc832d4e
     }
 }
 
@@ -1928,11 +1915,7 @@
     fn get(&self) -> Option<String> {
         use controller::searcher::UserAction::*;
         self.intended_function.as_ref().and_then(|function| match self.user_action {
-<<<<<<< HEAD
-            StartingTypingArgument => function.documentation().map(ToOwned::to_owned),
-=======
-            StartingTypingArgument => function.documentation_html.clone(),
->>>>>>> bc832d4e
+            StartingTypingArgument => function.documentation_html().map(ToOwned::to_owned),
             _                      => None
         })
     }
@@ -1941,11 +1924,7 @@
         use controller::searcher::action::Action;
         match self.actions.get_cloned(id)?.action {
             Action::Suggestion(suggestion) => {
-<<<<<<< HEAD
-                let doc = suggestion.documentation().map(ToOwned::to_owned);
-=======
-                let doc = suggestion.documentation_html.clone();
->>>>>>> bc832d4e
+                let doc = suggestion.documentation_html().map(ToOwned::to_owned);
                 Some(doc.unwrap_or_else(|| Self::doc_placeholder_for(&suggestion)))
             }
             Action::Example(example)     => Some(example.documentation_html.clone()),
