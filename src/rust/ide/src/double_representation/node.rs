//! Code for node discovery and other node-related tasks.

use crate::prelude::*;

use ast::Ast;
use ast::crumbs::Crumbable;
use ast::known;
use std::cmp::Ordering;
use ast::macros::DocCommentInfo;
use crate::double_representation::LineKind;
use crate::double_representation::definition::ScopeKind;

/// Node Id is the Ast Id attached to the node's expression.
pub type Id = ast::Id;



// =============
// === Error ===
// =============

#[allow(missing_docs)]
#[derive(Clone,Copy,Fail,Debug)]
#[fail(display="Node with ID {} was not found.", id)]
pub struct IdNotFound {pub id:Id}

/// Indices of lines belonging to a node.
#[derive(Clone,Copy,Debug,PartialEq)]
pub struct NodeIndex {
    /// Documentation comment line index, if present.
    pub documentation_line : Option<usize>,
    /// Main line is a line that contains the node's expression.
    pub main_line          : usize,
}

impl PartialOrd for NodeIndex {
    fn partial_cmp(&self, other: &Self) -> Option<Ordering> {
        self.main_line.partial_cmp(&other.main_line)
    }
}

impl NodeIndex {
    /// Index for the first line belonging to the node.
    pub fn first(&self) -> usize {
        self.documentation_line.unwrap_or(self.main_line)
    }

    /// Index for the last line belonging to the node.
    pub fn last(&self) -> usize {
        self.main_line
    }

    /// Inclusive range between first and last node's lines.
    ///
    /// Note that while a node can contain at most two lines, they may be interspersed by a
    /// number of blank lines.
    pub fn range(start:NodeIndex, last:NodeIndex) -> RangeInclusive<usize> {
        start.first() ..= last.last()
    }
}



// ===============
// === General ===
// ===============

/// Information about the node coupled with its location within a block.
#[derive(Clone,Debug,Shrinkwrap)]
pub struct LocatedNode {
    /// Line index in the block. Zero for inline definition nodes.
    pub index : NodeIndex,
    #[shrinkwrap(main_field)]
    /// Information about the node.
    pub node  : NodeInfo,
}

/// Tests if given line contents can be seen as node with a given id
pub fn is_main_line_of(line:&ast::BlockLine<Option<Ast>>, id:Id) -> bool {
    let node_info = MainLine::from_block_line(line);
    node_info.contains_if(|node| node.id() == id)
}

<<<<<<< HEAD
/// Searches for `NodeInfo` with the associated `id` index in `lines`.
///
/// Returns an error if the Id is not found.
pub fn locate<'a>
( lines : impl IntoIterator<Item=&'a ast::BlockLine<Option<Ast>>> + 'a
, id    : Id
) -> FallibleResult<LocatedNode> {
    Ok(locate_many(lines, [id])?.remove(&id).unwrap())
}

/// Obtain located node information for multiple nodes in a single pass.
///
/// If any of the looked for nodes is not found, `Err` is returned.
/// Any `Ok(…)` return value is guaranteed to have length equal to `looked_for` argument.
pub fn locate_many<'a>
( lines      : impl IntoIterator<Item=&'a ast::BlockLine<Option<Ast>>> + 'a
, looked_for : impl IntoIterator<Item=Id>
) -> FallibleResult<HashMap<ast::Id,LocatedNode>> {
    // Skip empty lines, while preserving indices.
    let lines_iter = lines.into_iter()
        .enumerate()
        .filter_map(|(index,line)| line.elem.as_ref().map(|ast| (index,ast)));

    let mut looked_for = looked_for.into_iter().collect::<HashSet<_>>();

    let mut ret = HashMap::new();
    let nodes = NodeIterator {lines_iter};
    for node in nodes {
        if looked_for.remove(&node.id()) {
            ret.insert(node.id(), node);
        }

        if looked_for.is_empty() {
            break
        }
    };

    if let Some(id) = looked_for.into_iter().next() {
        Err(IdNotFound{id}.into())
    } else {
        Ok(ret)
    }

=======
/// Searches for `NodeInfo` with the associated `id` index in `lines`. Returns an error if
/// the Id is not found.
pub fn index_in_lines(lines:&[ast::BlockLine<Option<Ast>>], id:ast::Id) -> FallibleResult<usize> {
    let position = lines.iter().position(|line| is_node_by_id(line,id));
    position.ok_or_else(|| IdNotFound{id}.into())
>>>>>>> 8decddd9
}



// ================
// === NodeInfo ===
// ================

/// Iterator over indexed line ASTs that yields nodes.
#[derive(Clone,Debug)]
pub struct NodeIterator<'a, T:Iterator<Item=(usize, &'a Ast)> + 'a> {
    /// Input iterator that yields pairs (line index, line's Ast).
    pub lines_iter : T
}

impl<'a, T:Iterator<Item=(usize, &'a Ast)> + 'a> Iterator for NodeIterator<'a, T> {
    type Item = LocatedNode;

    fn next(&mut self) -> Option<Self::Item> {
        let mut documentation = None;
        while let Some((index,ast)) = self.lines_iter.next() {
            if let Some(documentation_info) = DocCommentInfo::new(ast) {
                documentation = Some((index,documentation_info));
            } else if let Some(main_line) = MainLine::from_ast(ast) {
                let (documentation_line,documentation) = match documentation {
                    Some((index,documentation)) => (Some(index),Some(documentation)),
                    None                        => (None,None)
                };

                let ret = LocatedNode {
                    node  : NodeInfo  {documentation,main_line},
                    index : NodeIndex {
                        main_line : index,
                        documentation_line,
                    }
                };
                return Some(ret);
            } else {
                // Non-node entity consumes any previous documentation.
                documentation = None;
            }
        }
        None
    }
}

/// Information about node, including both its main line (i.e. line with expression) and optionally
/// attached documentation comment.
#[derive(Clone,Debug,Shrinkwrap)]
#[shrinkwrap(mutable)]
pub struct NodeInfo {
    /// If the node has doc comment attached, it will be represented here.
    pub documentation : Option<DocCommentInfo>,
    /// Primary node AST that contains node's expression and optional pattern binding.
    #[shrinkwrap(main_field)]
    pub main_line     : MainLine,
}

impl NodeInfo {
    /// Check if a given non-empty line's AST belongs to this node.
    pub fn contains_line(&self, line_ast:&Ast) -> bool {
        // TODO refactor these two lambdas into methods
        let expression_id_matches = || MainLine::from_ast(line_ast)
            .as_ref()
            .map(MainLine::id)
            .contains(&self.id());
        let doc_comment_id_matches = || match (self.doc_comment_id(), line_ast.id) {
            (Some(node_doc_id),Some(line_ast_id)) => node_doc_id == line_ast_id,
            _                                     => false,
        };
        expression_id_matches() || doc_comment_id_matches()
    }

    /// TODO should not be needed as a method here
    pub fn doc_comment_id(&self) -> Option<ast::Id> {
        self.documentation.as_ref().and_then(|comment| comment.ast().id())
    }

    /// Construct node information for a single line, without documentation.
    pub fn from_main_line_ast(ast:&Ast) -> Option<Self> {
        let main_line     = MainLine::from_ast(ast)?;
        let documentation = None;
        Some(Self {documentation,main_line})
    }

    /// Obtain documentation text.
    pub fn documentation_text(&self) -> Option<String> {
         self.documentation.as_ref().map(|doc| doc.text())
    }
}

/// Representation of the main line of the node (as opposed to a documentation line).
///
/// Each node must have exactly one main line.
/// Main line always contains an expression, either directly or under binding. The expression id
/// must be set and it serves as the whole node's expression.
#[derive(Clone,Debug)]
#[allow(missing_docs)]
pub enum MainLine {
    /// Code with assignment, e.g. `foo = 2 + 2`
    Binding { infix: known::Infix },
    /// Code without assignment (no variable binding), e.g. `2 + 2`.
    Expression { ast: Ast },
}

impl MainLine {
    /// Tries to interpret the whole binding as a node. Right-hand side will become node's
    /// expression.
    pub fn new_binding(infix:known::Infix) -> Option<MainLine> {
        infix.rarg.id?;
        Some(MainLine::Binding {infix})
    }

    /// Tries to interpret AST as node, treating whole AST as an expression.
    pub fn new_expression(ast:Ast) -> Option<MainLine> {
        ast.id?;
        // TODO what if we are given an assignment.
        Some(MainLine::Expression {ast})
    }

    /// Tries to interpret AST as node, treating whole AST as a node's primary line.
    pub fn from_ast(ast:&Ast) -> Option<MainLine> {
        // By definition, there are no nodes in the root scope.
        // Being a node's line, we may assume that this is not a root scope.
        let scope = ScopeKind::NonRoot;
        match LineKind::discern(ast,scope) {
            LineKind::ExpressionPlain      {ast} => Self::new_expression(ast),
            LineKind::ExpressionAssignment {ast} => Self::new_binding(ast),
            LineKind::Definition           {..}  => None,
            LineKind::DocumentationComment {..}  => None,
        }
    }

    /// Tries to interpret AST as node, treating whole AST as an expression.
    pub fn from_block_line(line:&ast::BlockLine<Option<Ast>>) -> Option<MainLine> {
        Self::from_ast(line.elem.as_ref()?)
    }

    /// Node's unique ID.
    pub fn id(&self) -> Id {
        // Panic must not happen, as the only available constructors checks that
        // there is an ID present.
        self.expression().id.expect("Node AST must bear an ID")
    }

    /// Updates the node's AST so the node bears the given ID.
    pub fn set_id(&mut self, new_id:Id) {
        match self {
            MainLine::Binding{ref mut infix} => {
                let new_rarg = infix.rarg.with_id(new_id);
                let set      = infix.set(&ast::crumbs::InfixCrumb::RightOperand.into(),new_rarg);
                *infix = set.expect("Internal error: setting infix operand should always \
                                     succeed.");
            }
            MainLine::Expression{ref mut ast} => {
                *ast = ast.with_id(new_id);
            }
        };
    }

    /// AST of the node's expression.
    pub fn expression(&self) -> &Ast {
        match self {
<<<<<<< HEAD
            MainLine::Binding   {infix} => &infix.rarg,
            MainLine::Expression{ast}   => &ast,
=======
            NodeInfo::Binding   {infix} => &infix.rarg,
            NodeInfo::Expression{ast}   => ast,
>>>>>>> 8decddd9
        }
    }

    /// AST of the node's pattern (assignment's left-hand side).
    pub fn pattern(&self) -> Option<&Ast> {
        match self {
            MainLine::Binding   {infix} => Some(&infix.larg),
            MainLine::Expression{..}    => None,
        }
    }

    /// Mutable AST of the node's expression. Maintains ID.
    pub fn set_expression(&mut self, expression:Ast) {
        let id = self.id();
        match self {
            MainLine::Binding{ref mut infix}  =>
                infix.update_shape(|infix| infix.rarg = expression),
            MainLine::Expression{ref mut ast} => *ast = expression,
        };
        // Id might have been overwritten by the AST we have set. Now we restore it.
        self.set_id(id);
    }

    /// The whole AST of node.
    pub fn ast(&self) -> &Ast {
        match self {
            MainLine::Binding   {infix} => infix.into(),
            MainLine::Expression{ast}   => ast,
        }
    }

    /// Set the pattern (left side of assignment) for node. If it is an Expression node, the
    /// assignment infix will be introduced.
    pub fn set_pattern(&mut self, pattern:Ast) {
        match self {
            MainLine::Binding {infix} => {
                // Setting infix operand never fails.
                infix.update_shape(|infix| infix.larg = pattern)
            }
            MainLine::Expression {ast} => {
                let infix = ast::Infix {
                    larg : pattern,
                    loff : 1,
                    opr  : Ast::opr("="),
                    roff : 1,
                    rarg : ast.clone(),
                };
                let infix = known::Infix::new(infix, None);
                *self = MainLine::Binding {infix};
            }
        }

    }

    /// Clear the pattern (left side of assignment) for node.
    ///
    /// If it is already an Expression node, no change is done.
    pub fn clear_pattern(&mut self) {
        match self {
            MainLine::Binding {infix} => {
                *self = MainLine::Expression {ast:infix.rarg.clone_ref()}
            }
            MainLine::Expression {..} => {}
        }

    }
}

impl ast::HasTokens for MainLine {
    fn feed_to(&self, consumer:&mut impl ast::TokenConsumer) {
        self.ast().feed_to(consumer)
    }
}



// =============
// === Tests ===
// =============

#[cfg(test)]
mod tests {
    use super::*;

    use ast::opr::predefined::ASSIGNMENT;

    fn expect_node(ast:Ast, expression_text:&str, id:Id) {
        let node_info = NodeInfo::from_main_line_ast(&ast).expect("expected a node");
        assert_eq!(node_info.expression().repr(),expression_text);
        assert_eq!(node_info.id(), id);
    }

    #[test]
    fn expression_node_test() {
        // expression: `4`
        let id = Id::new_v4();
        let ast = Ast::new(ast::Number { base:None, int: "4".into()}, Some(id));
        expect_node(ast,"4",id);
    }

    #[test]
    fn binding_node_test() {
        // expression: `foo = 4`
        let id = Id::new_v4();
        let number = ast::Number { base:None, int: "4".into()};
        let larg   = Ast::var("foo");
        let rarg   = Ast::new(number, Some(id));
        let ast    = Ast::infix(larg,ASSIGNMENT,rarg);
        expect_node(ast,"4",id);
    }

    #[test]
    fn set_expression_binding() {
        let ast = Ast::infix(Ast::var("foo"),"=",Ast::number(4).with_new_id());
        assert_eq!(ast.repr(), "foo = 4");

        let mut node = NodeInfo::from_main_line_ast(&ast).expect("expected a node");
        let id       = node.id();
        node.set_expression(Ast::var("bar"));
        assert_eq!(node.expression().repr(), "bar");
        assert_eq!(node.ast().repr(), "foo = bar");
        assert_eq!(node.id(), id);
    }

    #[test]
    fn set_expression_plain() {
        let ast = Ast::number(4).with_new_id();
        assert_eq!(ast.repr(), "4");

        let mut node = NodeInfo::from_main_line_ast(&ast).expect("expected a node");
        let id       = node.id();
        node.set_expression(Ast::var("bar"));
        assert_eq!(node.expression().repr(), "bar");
        assert_eq!(node.ast().repr(), "bar");
        assert_eq!(node.id(), id);
    }

    #[test]
    fn clearing_pattern_test() {
        // expression: `foo = 4`
        let id = Id::new_v4();
        let number = ast::Number { base:None, int: "4".into()};
        let larg   = Ast::var("foo");
        let rarg   = Ast::new(number, Some(id));
        let ast    = Ast::infix(larg,ASSIGNMENT,rarg);

        let mut node = NodeInfo::from_main_line_ast(&ast).unwrap();
        assert_eq!(node.repr(),"foo = 4");
        assert_eq!(node.id(),id);
        node.clear_pattern();
        assert_eq!(node.repr(),"4");
        assert_eq!(node.id(),id);
        node.clear_pattern();
        assert_eq!(node.repr(),"4");
        assert_eq!(node.id(),id);
    }

    #[test]
    fn setting_pattern_on_expression_node_test() {
        let id       = uuid::Uuid::new_v4();
        let line_ast = Ast::number(2).with_id(id);
        let mut node = NodeInfo::from_main_line_ast(&line_ast).unwrap();
        assert_eq!(node.repr(), "2");
        assert_eq!(node.id(),id);

        node.set_pattern(Ast::var("foo"));

        assert_eq!(node.repr(), "foo = 2");
        assert_eq!(node.id(),id);
    }

    #[test]
    fn setting_pattern_on_binding_node_test() {
        let id       = uuid::Uuid::new_v4();
        let larg     = Ast::var("foo");
        let rarg     = Ast::var("bar").with_id(id);
        let line_ast = Ast::infix(larg,ASSIGNMENT,rarg);
        let mut node = NodeInfo::from_main_line_ast(&line_ast).unwrap();

        assert_eq!(node.repr(), "foo = bar");
        assert_eq!(node.id(),id);

        node.set_pattern(Ast::var("baz"));

        assert_eq!(node.repr(), "baz = bar");
        assert_eq!(node.id(),id);
    }
}<|MERGE_RESOLUTION|>--- conflicted
+++ resolved
@@ -81,7 +81,6 @@
     node_info.contains_if(|node| node.id() == id)
 }
 
-<<<<<<< HEAD
 /// Searches for `NodeInfo` with the associated `id` index in `lines`.
 ///
 /// Returns an error if the Id is not found.
@@ -125,13 +124,11 @@
         Ok(ret)
     }
 
-=======
 /// Searches for `NodeInfo` with the associated `id` index in `lines`. Returns an error if
 /// the Id is not found.
 pub fn index_in_lines(lines:&[ast::BlockLine<Option<Ast>>], id:ast::Id) -> FallibleResult<usize> {
     let position = lines.iter().position(|line| is_node_by_id(line,id));
     position.ok_or_else(|| IdNotFound{id}.into())
->>>>>>> 8decddd9
 }
 
 
@@ -295,13 +292,8 @@
     /// AST of the node's expression.
     pub fn expression(&self) -> &Ast {
         match self {
-<<<<<<< HEAD
             MainLine::Binding   {infix} => &infix.rarg,
-            MainLine::Expression{ast}   => &ast,
-=======
-            NodeInfo::Binding   {infix} => &infix.rarg,
-            NodeInfo::Expression{ast}   => ast,
->>>>>>> 8decddd9
+            MainLine::Expression{ast}   => ast,
         }
     }
 
