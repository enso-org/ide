//! Code for retrieving graph description from AST.

use crate::prelude::*;

use crate::double_representation::definition;
use crate::double_representation::definition::DefinitionInfo;
use crate::double_representation::node::NodeInfo;

use ast::Ast;
use ast::BlockLine;
use ast::known;
use utils::fail::FallibleResult;

/// Graph uses the same `Id` as the definition which introduces the graph.
pub type Id = double_representation::definition::Id;



// =============
// === Error ===
// =============

#[derive(Fail,Debug)]
#[fail(display="ID was not found.")]
struct IdNotFound {id:ast::Id}



// ====================
// === LocationHint ===
// ====================

/// Describes the desired position of the node's line in the graph's code block.
#[derive(Clone,Copy,Debug)]
pub enum LocationHint {
    /// Try placing this node's line before the line described by id.
    Before(ast::Id),
    /// Try placing this node's line after the line described by id.
    After(ast::Id),
    /// Try placing this node's line at the start of the graph's code block.
    Start,
    /// Try placing this node's line at the end of the graph's code block.
    End,
}



// =================
// === GraphInfo ===
// =================

/// Description of the graph, based on information available in AST.
#[derive(Clone,Debug)]
pub struct GraphInfo {
    /// The definition providing this graph.
    pub source:DefinitionInfo,
}

impl GraphInfo {
    /// Describe graph of the given definition.
    pub fn from_definition(source:DefinitionInfo) -> GraphInfo {
        GraphInfo {source}
    }

    /// Lists nodes in the given binding's ast (infix expression).
    fn from_function_binding(ast:known::Infix) -> Vec<NodeInfo> {
        let body = ast.rarg.clone();
        if let Ok(body_block) = known::Block::try_new(body.clone()) {
            block_nodes(&body_block)
        } else {
            expression_node(body)
        }
    }

    /// Gets the AST of this graph definition.
    pub fn ast(&self) -> Ast {
        self.source.ast.clone().into()
    }

    /// Gets all known nodes in this graph (does not include special pseudo-nodes like graph
    /// inputs and outputs).
    pub fn nodes(&self) -> Vec<NodeInfo> {
        Self::from_function_binding(self.source.ast.clone())
    }

    fn is_node_by_id(line:&BlockLine<Option<Ast>>, id:ast::Id) -> bool {
        let node_info  = line.elem.as_ref().and_then(NodeInfo::from_line_ast);
        let id_matches = node_info.map(|node| node.id() == id);
        id_matches.unwrap_or(false)
    }

    /// Searches for `NodeInfo` with the associated `id` index in `lines`. Returns an error if
    /// the Id is not found.
    pub fn find_node_index_in_lines
    (lines:&[BlockLine<Option<Ast>>], id:ast::Id) -> FallibleResult<usize> {
        let position = lines.iter().position(|line| Self::is_node_by_id(&line,id));
        position.ok_or_else(|| IdNotFound{id}.into())
    }

    /// Adds a new node to this graph.
    pub fn add_node
    (&mut self, line_ast:Ast, location_hint:LocationHint) -> FallibleResult<()> {
        let mut lines = self.source.block_lines()?;
        let index     = match location_hint {
            LocationHint::Start      => 0,
            LocationHint::End        => lines.len(),
            LocationHint::After(id)  => Self::find_node_index_in_lines(&lines, id)? + 1,
            LocationHint::Before(id) => Self::find_node_index_in_lines(&lines, id)?
        };
        let elem = Some(line_ast);
        let off  = 0;
        lines.insert(index,BlockLine{elem,off});
        self.source.set_block_lines(lines)
    }

    /// After removing last node, we want to insert a placeholder value for definition value.
    /// This defines its AST. Currently it is just `Nothing`.
    pub fn empty_graph_body() -> Ast {
        Ast::cons("Nothing").with_new_id()
    }

    /// Removes the node from graph.
    pub fn remove_node(&mut self, node_id:ast::Id) -> FallibleResult<()> {
        let mut lines = self.source.block_lines()?;
        lines.drain_filter(|line| {
            let node         = line.elem.as_ref().and_then(NodeInfo::from_line_ast);
            let removed_node = node.filter(|node| node.id() == node_id);
            removed_node.is_some()
        });
        if lines.is_empty() {
            self.source.set_body_ast(Self::empty_graph_body())
        } else {
            self.source.set_block_lines(lines)?
        }
        Ok(())
    }

    /// Sets expression of the given node.
    pub fn edit_node(&mut self, node_id:ast::Id, new_expression:Ast) -> FallibleResult<()> {
        let mut lines    = self.source.block_lines()?;
        let node_entry   = lines.iter().enumerate().find_map(|(index,line)| {
            let node     = line.elem.as_ref().and_then(NodeInfo::from_line_ast);
            let filtered = node.filter(|node| node.id() == node_id);
            filtered.map(|node| (index,node))
        });
        if let Some((index,mut node)) = node_entry {
            node.set_expression(new_expression);
            lines[index].elem = Some(node.ast().clone_ref());
        }
        self.source.set_block_lines(lines)
    }

    #[cfg(test)]
    pub fn expect_code(&self, expected_code:impl Str) {
        let code = self.source.ast.repr();
        assert_eq!(code,expected_code.as_ref());
    }
}



// =====================
// === Listing nodes ===
// =====================

/// Collects information about nodes in given code `Block`.
pub fn block_nodes(ast:&known::Block) -> Vec<NodeInfo> {
    ast.iter().flat_map(|line_ast| {
        let kind   = definition::ScopeKind::NonRoot;
        let indent = ast.indent;
        // If this can be a definition, then don't treat it as a node.
        match definition::DefinitionInfo::from_line_ast(line_ast,kind,indent) {
            None    => NodeInfo::from_line_ast(line_ast),
            Some(_) => None
        }
    }).collect()
}

/// Collects information about nodes in given trivial definition body.
pub fn expression_node(ast:Ast) -> Vec<NodeInfo> {
    NodeInfo::new_expression(ast).into_iter().collect()
}



// =============
// === Tests ===
// =============

#[cfg(test)]
mod tests {
    use super::*;

    use crate::double_representation::definition::DefinitionName;
    use crate::double_representation::definition::DefinitionProvider;
    use crate::double_representation::definition::traverse_for_definition;

    use ast::HasRepr;
<<<<<<< HEAD
=======
    use ast::test_utils::expect_single_line;
    use parser::api::IsParser;
    use utils::test::ExpectTuple;
>>>>>>> 7f8541ad
    use wasm_bindgen_test::wasm_bindgen_test;

    wasm_bindgen_test::wasm_bindgen_test_configure!(run_in_browser);

    /// Takes a program with main definition in root and returns main's graph.
    fn main_graph(parser:&parser::Parser, program:impl Str) -> GraphInfo {
        let module = parser.parse_module(program.into(), default()).unwrap();
        let name   = DefinitionName::new_plain("main");
        let main   = module.def_iter().find_by_name(&name).unwrap();
        GraphInfo::from_definition(main.item)
    }

    fn find_graph(parser:&mut impl IsParser, program:impl Str, name:impl Str) -> GraphInfo {
        let module     = parser.parse_module(program.into(), default()).unwrap();
        let crumbs     = name.into().split(".").map(|name| {
            DefinitionName::new_plain(name)
        }).collect();
        let id         = Id{crumbs};
        let definition = traverse_for_definition(&module,&id).unwrap();
        GraphInfo::from_definition(definition)
    }

    #[wasm_bindgen_test]
    fn detect_a_node() {
        let mut parser = parser::Parser::new_or_panic();
        // Each of these programs should have a `main` definition with a single `2+2` node.
        let programs = vec![
            "main = 2+2",
            "main = \n    2+2",
            "main = \n    foo = 2+2",
            "main = \n    foo = 2+2\n    bar b = 2+2", // `bar` is a definition, not a node
        ];
        for program in programs {
            let graph = main_graph(&mut parser, program);
            let nodes = graph.nodes();
            assert_eq!(nodes.len(), 1);
            let node = &nodes[0];
            assert_eq!(node.expression().repr(), "2+2");
            let _ = node.id(); // just to make sure it is available
        }
    }

    fn create_node_ast(parser:&mut impl IsParser, expression:&str) -> (Ast,ast::Id) {
        let node_ast = parser.parse(expression.to_string(), default()).unwrap();
        let line_ast = expect_single_line(&node_ast).clone();
        let id       = line_ast.id.expect("line_ast should have an ID");
        (line_ast,id)
    }

    #[wasm_bindgen_test]
    fn add_node_to_graph_with_single_line() {
        let program    = "main = print \"hello\"";
        let mut parser = parser::Parser::new_or_panic();
        let mut graph  = main_graph(&mut parser, program);
        let nodes      = graph.nodes();
        assert_eq!(nodes.len(), 1);
        assert_eq!(nodes[0].expression().repr(), "print \"hello\"");

        let expr0 = "a + 2";
        let expr1 = "b + 3";
        let (line_ast0,id0) = create_node_ast(&mut parser, expr0);
        let (line_ast1,id1) = create_node_ast(&mut parser, expr1);

        graph.add_node(line_ast0, LocationHint::Start).unwrap();
        assert_eq!(graph.nodes().len(), 2);
        graph.add_node(line_ast1, LocationHint::Before(graph.nodes()[0].id())).unwrap();

        let nodes = graph.nodes();
        assert_eq!(nodes.len(), 3);
        assert_eq!(nodes[0].expression().repr(), expr1);
        assert_eq!(nodes[0].id(), id1);
        assert_eq!(nodes[1].expression().repr(), expr0);
        assert_eq!(nodes[1].id(), id0);
        assert_eq!(nodes[2].expression().repr(), "print \"hello\"");
    }

    #[wasm_bindgen_test]
    fn add_node_to_graph_with_multiple_lines() {
        // TODO [dg] Also add test for binding node when it's possible to update its id.
        let program = r#"main =
    foo = node
    foo a = not_node
    print "hello""#;
        let mut parser = parser::Parser::new_or_panic();
        let mut graph  = main_graph(&mut parser, program);

        let (line_ast0,id0) = create_node_ast(&mut parser, "4 + 4");
        let (line_ast1,id1) = create_node_ast(&mut parser, "a + b");
        let (line_ast2,id2) = create_node_ast(&mut parser, "x * x");
        let (line_ast3,id3) = create_node_ast(&mut parser, "x / x");
        let (line_ast4,id4) = create_node_ast(&mut parser, "2 - 2");

        graph.add_node(line_ast0, LocationHint::Start).unwrap();
        graph.add_node(line_ast1, LocationHint::Before(graph.nodes()[0].id())).unwrap();
        graph.add_node(line_ast2, LocationHint::After(graph.nodes()[1].id())).unwrap();
        graph.add_node(line_ast3, LocationHint::End).unwrap();

        let nodes = graph.nodes();
        assert_eq!(nodes.len(), 6);
        assert_eq!(nodes[0].expression().repr(), "a + b");
        assert_eq!(nodes[0].id(), id1);
        assert_eq!(nodes[1].expression().repr(), "4 + 4");
        assert_eq!(nodes[1].id(), id0);
        assert_eq!(nodes[2].expression().repr(), "x * x");
        assert_eq!(nodes[2].id(), id2);
        assert_eq!(nodes[3].expression().repr(), "node");
        assert_eq!(nodes[4].expression().repr(), "print \"hello\"");
        assert_eq!(nodes[5].expression().repr(), "x / x");
        assert_eq!(nodes[5].id(), id3);

        let expected_code = r#"main =
    a + b
    4 + 4
    x * x
    foo = node
    foo a = not_node
    print "hello"
    x / x"#;
        graph.expect_code(expected_code);
        // TODO [mwu]
        //  Test what happens with empty lines in the block.
        //  Currently impossible because of the parser issue.

        let mut graph = find_graph(&mut parser, program, "main.foo");

        assert_eq!(graph.nodes().len(), 1);
        graph.add_node(line_ast4, LocationHint::Start).unwrap();
        assert_eq!(graph.nodes().len(), 2);
        assert_eq!(graph.nodes()[0].expression().repr(), "2 - 2");
        assert_eq!(graph.nodes()[0].id(), id4);
        assert_eq!(graph.nodes()[1].expression().repr(), "not_node");
    }

    #[wasm_bindgen_test]
    fn multiple_node_graph() {
        let mut parser = parser::Parser::new_or_panic();
        let program = r"
main =
    foo = node
    foo a = not_node
    Int.= a = node
    node
";
        let graph = main_graph(&mut parser, program);
        let nodes = graph.nodes();
        assert_eq!(nodes.len(), 2);
        for node in nodes.iter() {
            assert_eq!(node.expression().repr(), "node");
        }
    }

    #[wasm_bindgen_test]
    fn removing_node_from_graph() {
        let mut parser = parser::Parser::new_or_panic();
        let program = r"
main =
    foo = 2 + 2
    bar = 3 + 17";
        let mut graph = main_graph(&mut parser, program);
        let nodes     = graph.nodes();
        assert_eq!(nodes.len(), 2);
        assert_eq!(nodes[0].expression().repr(), "2 + 2");
        assert_eq!(nodes[1].expression().repr(), "3 + 17");

        graph.remove_node(nodes[0].id()).unwrap();

        let nodes = graph.nodes();
        assert_eq!(nodes.len(), 1);
        assert_eq!(nodes[0].expression().repr(), "3 + 17");

        let expected_code = "main =\n    bar = 3 + 17";
        graph.expect_code(expected_code)
    }

    #[wasm_bindgen_test]
    fn removing_last_node_from_graph() {
        let mut parser = parser::Parser::new_or_panic();
        let program = r"
main =
    foo = 2 + 2";
        let mut graph = main_graph(&mut parser, program);
        println!("aa");
        let (node,)   = graph.nodes().expect_tuple();
        assert_eq!(node.expression().repr(), "2 + 2");
        println!("vv");
        graph.remove_node(node.id()).unwrap();
        println!("zz");

        let (node,)   = graph.nodes().expect_tuple();
        assert_eq!(node.expression().repr(), "Nothing");
        graph.expect_code("main = Nothing");
    }


    #[wasm_bindgen_test]
    fn editing_nodes_expression_in_graph() {
        let mut parser = parser::Parser::new_or_panic();
        let program = r"
main =
    foo = 2 + 2
    bar = 3 + 17";
        let new_expression = parser.parse("print \"HELLO\"".to_string(), default()).unwrap();
        let new_expression = expect_single_line(&new_expression).clone();

        let mut graph = main_graph(&mut parser, program);
        let nodes = graph.nodes();
        assert_eq!(nodes.len(), 2);
        assert_eq!(nodes[0].expression().repr(), "2 + 2");
        assert_eq!(nodes[1].expression().repr(), "3 + 17");

        graph.edit_node(nodes[0].id(),new_expression).unwrap();

        let nodes = graph.nodes();
        assert_eq!(nodes.len(), 2);
        assert_eq!(nodes[0].expression().repr(), "print \"HELLO\"");
        assert_eq!(nodes[1].expression().repr(), "3 + 17");

        let expected_code = r#"main =
    foo = print "HELLO"
    bar = 3 + 17"#;
        graph.expect_code(expected_code)
    }
}<|MERGE_RESOLUTION|>--- conflicted
+++ resolved
@@ -196,12 +196,8 @@
     use crate::double_representation::definition::traverse_for_definition;
 
     use ast::HasRepr;
-<<<<<<< HEAD
-=======
     use ast::test_utils::expect_single_line;
-    use parser::api::IsParser;
     use utils::test::ExpectTuple;
->>>>>>> 7f8541ad
     use wasm_bindgen_test::wasm_bindgen_test;
 
     wasm_bindgen_test::wasm_bindgen_test_configure!(run_in_browser);
@@ -214,7 +210,7 @@
         GraphInfo::from_definition(main.item)
     }
 
-    fn find_graph(parser:&mut impl IsParser, program:impl Str, name:impl Str) -> GraphInfo {
+    fn find_graph(parser:&parser::Parser, program:impl Str, name:impl Str) -> GraphInfo {
         let module     = parser.parse_module(program.into(), default()).unwrap();
         let crumbs     = name.into().split(".").map(|name| {
             DefinitionName::new_plain(name)
@@ -244,7 +240,7 @@
         }
     }
 
-    fn create_node_ast(parser:&mut impl IsParser, expression:&str) -> (Ast,ast::Id) {
+    fn create_node_ast(parser:&parser::Parser, expression:&str) -> (Ast,ast::Id) {
         let node_ast = parser.parse(expression.to_string(), default()).unwrap();
         let line_ast = expect_single_line(&node_ast).clone();
         let id       = line_ast.id.expect("line_ast should have an ID");
@@ -254,16 +250,16 @@
     #[wasm_bindgen_test]
     fn add_node_to_graph_with_single_line() {
         let program    = "main = print \"hello\"";
-        let mut parser = parser::Parser::new_or_panic();
-        let mut graph  = main_graph(&mut parser, program);
+        let parser     = parser::Parser::new_or_panic();
+        let mut graph  = main_graph(&parser, program);
         let nodes      = graph.nodes();
         assert_eq!(nodes.len(), 1);
         assert_eq!(nodes[0].expression().repr(), "print \"hello\"");
 
         let expr0 = "a + 2";
         let expr1 = "b + 3";
-        let (line_ast0,id0) = create_node_ast(&mut parser, expr0);
-        let (line_ast1,id1) = create_node_ast(&mut parser, expr1);
+        let (line_ast0,id0) = create_node_ast(&parser, expr0);
+        let (line_ast1,id1) = create_node_ast(&parser, expr1);
 
         graph.add_node(line_ast0, LocationHint::Start).unwrap();
         assert_eq!(graph.nodes().len(), 2);
