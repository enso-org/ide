//! Module with logic for node collapsing.
//!
//! See the [`collapse`] function for details.

use crate::prelude::*;

use crate::constants::keywords::HERE;
use crate::double_representation::connection::Connection;
use crate::double_representation::connection::Endpoint;
use crate::double_representation::definition::DefinitionInfo;
use crate::double_representation::definition;
use crate::double_representation::identifier::Identifier;
use crate::double_representation::node;
use crate::double_representation::node::NodeInfo;
use crate::double_representation::node::MainLine;
use crate::double_representation::graph::GraphInfo;

use ast::crumbs::Located;
use ast::BlockLine;
use parser::Parser;
use std::collections::BTreeSet;



// ====================
// === Collapse API ===
// ====================

// === Entry point ===

/// Run the "collapse node" refactoring. Generates output describing how to apply the refactoring.
///
/// "Collapsing nodes" means extracting a number of selected nodes from a graph into a new sibling
/// method definition. In place of them a new node shall be placed that invokes the method.
///
/// Any connections incoming into the extracted nodes shall be translated into the method arguments.
/// Any connections leaving the extracted nodes shall be treated as function outputs. Currently only
/// one output is supported, so an extracted function can return at most one unique identifier.
pub fn collapse
( graph          : &GraphInfo
, selected_nodes : impl IntoIterator<Item=node::Id>
, name           : Identifier
, parser:&Parser
) -> FallibleResult<Collapsed> {
    Collapser::new(graph.clone(),selected_nodes,parser.clone_ref())?.collapse(name)
}


// === Collapsed ===

/// Result of running node collapse algorithm. Describes update to the refactored definition.
#[derive(Clone,Debug)]
pub struct Collapsed {
    /// New contents of the refactored definition.
    pub updated_definition : DefinitionInfo,
    /// Contents of the new definition that should be placed next to the refactored one.
    pub new_method : definition::ToAdd,
    /// Identifier of the collapsed node in the updated definition.
    pub collapsed_node : node::Id
}


// === Errors ===

#[allow(missing_docs)]
#[derive(Clone,Copy,Debug,Fail)]
#[fail(display="At least one node must be selected for collapsing refactoring.")]
pub struct NoNodesSelected;

#[allow(missing_docs)]
#[derive(Clone,Copy,Debug,Fail)]
#[fail(display="Internal refactoring error: Endpoint refers to node {} that cannot be resolved.",
_0)]
pub struct CannotResolveEndpointNode(node::Id);

#[allow(missing_docs)]
#[derive(Clone,Copy,Debug,Fail)]
#[fail(display="Internal refactoring error: Cannot generate collapsed node description.")]
pub struct CannotConstructCollapsedNode;

#[allow(missing_docs)]
#[derive(Clone,Debug,Fail)]
#[fail(display="Internal refactoring error: Cannot resolve identifier for the endpoint {:?}",_0)]
pub struct EndpointIdentifierCannotBeResolved(Endpoint);

#[allow(missing_docs)]
#[derive(Clone,Debug,Fail)]
#[fail(display="Currently collapsing nodes is supported only when there would be at most one \
output from the collapsed function. Found more than one output: `{}` and `{}`.",_0,_1)]
pub struct MultipleOutputIdentifiers(String,String);



// ===================
// === GraphHelper ===
// ===================

/// Helper that stores the refactored graph information and provides methods for its processing.
#[derive(Clone,Debug)]
pub struct GraphHelper {
    /// The graph of definition where the node collapsing takes place.
    info  : GraphInfo,
    /// All the nodes in the graph. Cached for performance.
    nodes : Vec<NodeInfo>,
}

impl GraphHelper {
    /// Create a helper for the given graph.
    pub fn new(graph:GraphInfo) -> Self {
        GraphHelper {
            nodes : graph.nodes(),
            info  : graph,
        }
    }

    /// Get the information about node described byt the given ID.
    pub fn lookup_node(&self, id:node::Id) -> FallibleResult<&NodeInfo> {
        let err = CannotResolveEndpointNode(id).into();
        self.nodes.iter().find(|node| node.id() == id).ok_or(err)
    }

    /// Get the identifier constituting a connection's endpoint.
    pub fn endpoint_identifier(&self, endpoint:&Endpoint) -> FallibleResult<Identifier> {
        let node         = self.lookup_node(endpoint.node)?;
        let err          = || EndpointIdentifierCannotBeResolved(endpoint.clone()).into();
        let endpoint_ast = node.ast().get_traversing(&endpoint.crumbs)?.clone_ref();
        Identifier::new(endpoint_ast).ok_or_else(err)
    }

    /// Get the variable form of the identifier for the given connection.
    pub fn connection_variable(&self, connection:&Connection) -> FallibleResult<Identifier> {
        self.endpoint_identifier(&connection.source)
    }

    /// Rewrite lines of the refactored definition by calling given functor for each line.
    pub fn rewrite_definition
    (&self, line_rewriter:impl Fn(&BlockLine<Option<Ast>>) -> FallibleResult<LineDisposition>)
    -> FallibleResult<DefinitionInfo> {
        let mut updated_definition = self.info.source.clone();
        let mut new_lines          = Vec::new();
        for line in updated_definition.block_lines() {
            match line_rewriter(&line)? {
                LineDisposition::Keep         => new_lines.push(line),
                LineDisposition::Remove       => {},
                LineDisposition::Replace(ast) => new_lines.push(BlockLine::new(Some(ast)))
            }
        };
        updated_definition.set_block_lines(new_lines)?;
        Ok(updated_definition)
    }
}



// =================
// === Output ===
// =================

/// Describes the output of the extracted function.
#[derive(Clone,Debug)]
pub struct Output {
    /// The node that introduces output variable.
    pub node       : node::Id,
    /// The identifier from the extracted nodes that is used outside.
    pub identifier : Identifier
}



// =================
// === Extracted ===
// =================

/// Describes the nodes to be extracted into a new definition by collapsing.
#[derive(Clone,Debug)]
pub struct Extracted {
    /// Identifiers used in the collapsed nodes from the outside scope.
    inputs : Vec<Identifier>,
    /// Information on node that will act as extracted function output.
    /// Currently we allow at most one output, to be revisited in the future.
    output : Option<Output>,
    /// Nodes that are being collapsed and extracted into a separate method.
    extracted_nodes : Vec<NodeInfo>,
    /// Helper for efficient lookup.
    extracted_nodes_set : HashSet<node::Id>,
}

impl Extracted {
    /// Collect the extracted node information.
    pub fn new
    (graph:&GraphHelper, selected_nodes:impl IntoIterator<Item=node::Id>) -> FallibleResult<Self> {
        let extracted_nodes_set : HashSet<_> = selected_nodes.into_iter().collect();
        let extracted_nodes     : Vec<_>     = graph.nodes.iter().filter(|node| {
            extracted_nodes_set.contains(&node.id())
        }).cloned().collect();

        // Leaf is an extracted node that has no outgoing connections.
        let mut leaves      = extracted_nodes_set.clone();
        let mut inputs      = Vec::new();
        let mut output      = None;
        for connection in graph.info.connections() {
            let starts_inside = extracted_nodes_set.contains(&connection.source.node);
            let ends_inside   = extracted_nodes_set.contains(&connection.destination.node);
            let identifier    = graph.connection_variable(&connection)?;

            leaves.remove(&connection.source.node);
            if !starts_inside && ends_inside {
                inputs.push(identifier)
            } else if starts_inside && !ends_inside {
                match output {
                    Some(Output{identifier:previous_identifier,..})
                    if identifier != previous_identifier => {
                        let ident1 = identifier.to_string();
                        let ident2 = previous_identifier.to_string();
                        return Err(MultipleOutputIdentifiers(ident1,ident2).into())
                    }
                    Some(_) => {} // Ignore duplicate usage of the same identifier.
                    None    => {
                        let node = connection.source.node;
                        output   = Some(Output {node,identifier});
                    }
                }
            }
        };

        // If there is no output found so far, it means that none of our nodes is used outside
        // the extracted function. In such we will return value from arbitrarily chosen leaf.
        output = output.or_else(|| {
            let output_leaf_id = leaves.into_iter().next()?;
            let output_node = extracted_nodes.iter().find(|node| node.id() == output_leaf_id)?;
            let identifier  = Identifier::new(output_node.pattern()?.clone_ref())?;
            let node        = output_node.id();
            Some(Output{node,identifier})
        });

        Ok(Self {inputs,output,extracted_nodes,extracted_nodes_set})
    }

    /// Check if the given line belongs to the selection (i.e. is extracted into a new method).
    pub fn belongs_to_selection(&self, line_ast:&Ast) -> bool {
        self.extracted_nodes.iter().any(|extracted_node| extracted_node.contains_line(line_ast))
    }

    /// Generate AST of a line that needs to be appended to the extracted nodes' Asts.
    /// None if there is no such need.
    pub fn return_line(&self) -> Option<Ast> {
        // To return value we just utter its identifier. But the expression needs a new ID.
        self.output.as_ref().map(|out| out.identifier.with_new_id().into())
    }

    /// Generate the description for the new method's definition with the extracted nodes.
    pub fn generate(&self, name:Identifier) -> definition::ToAdd {
        let name                     = definition::DefinitionName::new_plain(name);
        let inputs                   = self.inputs.iter().collect::<BTreeSet<_>>();
        let return_line              = self.return_line();
        let mut selected_nodes_iter  = self.extracted_nodes.iter().map(|node| node.ast().clone());
        let body_head                = selected_nodes_iter.next().unwrap();
        let body_tail                = selected_nodes_iter.chain(return_line).map(Some).collect();
        let explicit_parameter_names = inputs.iter().map(|input| input.name().into()).collect();
        definition::ToAdd {name,explicit_parameter_names,body_head,body_tail}
    }
}



// =================
// === Collapser ===
// =================

/// Collapser rewrites the refactored definition line-by-line. This enum describes action to be
/// taken for a given line.
#[allow(missing_docs)]
#[derive(Clone,Debug)]
pub enum LineDisposition {
    Keep,
    Remove,
    Replace(Ast)
}

/// Helper type that stores some common data used for collapsing algorithm and implements its logic.
#[derive(Clone,Debug)]
pub struct Collapser {
    /// The graph of definition where the node collapsing takes place.
    graph : GraphHelper,
    /// Information about nodes that are extracted into a separate definition.
    extracted : Extracted,
    /// Which node from the refactored graph should be replaced with a call to a extracted method.
    /// This only exists because we care about this node line's position (not its state).
    replaced_node : node::Id,
    parser : Parser,
    /// Identifier of the node to be introduced as a result of collapsing.
    collapsed_node : node::Id,
}

impl Collapser {
    /// Does some early pre-processing and gathers common data used in various parts of the
    /// refactoring algorithm.
    pub fn new
    (graph:GraphInfo, selected_nodes:impl IntoIterator<Item=node::Id>, parser:Parser)
    -> FallibleResult<Self> {
        let graph          = GraphHelper::new(graph);
        let extracted      = Extracted::new(&graph,selected_nodes)?;
        let last_selected  = extracted.extracted_nodes.iter().last().ok_or(NoNodesSelected)?.id();
        let replaced_node  = extracted.output.as_ref().map(|out| out.node).unwrap_or(last_selected);
        let collapsed_node = node::Id::new_v4();
        Ok(Collapser {
            graph,
            extracted,
            replaced_node,
            parser,
            collapsed_node,
        })
    }

    /// Generate the expression that calls the extracted method definition.
    ///
    /// Does not include any pattern for assigning the resulting value.
    pub fn call_to_extracted(&self, extracted:&definition::ToAdd) -> FallibleResult<Ast> {
        // TODO actually check that generated name is single-identifier
        let mut target = extracted.name.clone();
        target.extended_target.insert(0,Located::new_root(HERE.to_string()));
        let base  = target.ast(&self.parser)?;
        let args  = extracted.explicit_parameter_names.iter().map(Ast::var);
        let chain = ast::prefix::Chain::new(base,args);
        Ok(chain.into_ast())
    }

    /// Assign to a line from refactored definition one of 3 dispositions:
    /// 1) Lines that are kept intact -- not belonging to selected nodes;
    /// 2) Lines that are extracted and removed -- all selected nodes, except:
    /// 3) Line that introduces output of the extracted function (if present at all) -> its
    ///    expression shall be replaced with a call to the extracted function.
    ///    If there is no usage of the extracted function output, its invocation should be placed
    ///    in place of the last extracted line.
    pub fn rewrite_line
    (&self, line:&BlockLine<Option<Ast>>, extracted_definition:&definition::ToAdd)
    -> FallibleResult<LineDisposition> {
        let ast = match line.elem.as_ref() {
            // We leave lines without nodes (blank lines) intact.
            None      => return Ok(LineDisposition::Keep),
            Some(ast) => ast,
        };
        if !self.extracted.belongs_to_selection(ast) {
            Ok(LineDisposition::Keep)
<<<<<<< HEAD
        } else if MainLine::from_ast(ast).contains_if(|n| n.id() == self.replaced_node) {
            let no_node_err    = failure::Error::from(CannotConstructCollapsedNode);
            let expression_ast = self.call_to_extracted(&extracted_definition)?;
            let expression     = MainLine::from_ast(&expression_ast).ok_or(no_node_err)?;
            let mut new_node   = NodeInfo {
                documentation : None,
                main_line      : expression,
            };
=======
        } else if node_id == self.replaced_node {
            let expression   = self.call_to_extracted(extracted_definition)?;
            let no_node_err  = failure::Error::from(CannotConstructCollapsedNode);
            let mut new_node = NodeInfo::new_expression(expression.clone_ref()).ok_or(no_node_err)?;
>>>>>>> 8decddd9
            new_node.set_id(self.collapsed_node);
            if let Some(Output{identifier,..}) = &self.extracted.output {
                new_node.set_pattern(identifier.with_new_id().into())
            }
            Ok(LineDisposition::Replace(new_node.ast().clone_ref()))
        } else {
            Ok(LineDisposition::Remove)
        }
    }

    /// Run the collapsing refactoring on this input.
    pub fn collapse(&self,name:Identifier) -> FallibleResult<Collapsed> {
        let new_method         = self.extracted.generate(name);
        let updated_definition = self.graph.rewrite_definition(|line| {
            self.rewrite_line(line,&new_method)
        })?;
        let collapsed_node = self.collapsed_node;
        Ok(Collapsed {updated_definition,new_method,collapsed_node})
    }
}



// ============
// === Test ===
// ============

#[cfg(test)]
mod tests {
    use super::*;

    use crate::double_representation::definition::DefinitionName;
    use crate::double_representation::graph;
    use crate::double_representation::module;
    use crate::double_representation::node::NodeInfo;

    use ast::crumbs::Crumb;

    struct Case {
        refactored_name     : DefinitionName,
        introduced_name     : Identifier,
        initial_method_code : &'static str,
        extracted_lines     : Range<usize>,
        expected_generated  : &'static str,
        expected_refactored : &'static str
    }

    impl Case {
        fn run(&self, parser:&Parser) {
            let logger       = Logger::new("Collapsing_Test");
            let ast          = parser.parse_module(self.initial_method_code,default()).unwrap();
            let main         = module::locate_child(&ast,&self.refactored_name).unwrap();
            let graph        = graph::GraphInfo::from_definition(main.item.clone());
            let nodes        = graph.nodes();
            let run_internal = |selection:&Vec<node::Id>| {
                ast::test_utils::assert_unique_ids(ast.as_ref());
                let selection  = selection.iter().copied();
                let new_name   = self.introduced_name.clone();
                let collapsed  = collapse(&graph,selection,new_name,parser).unwrap();
                let new_method = collapsed.new_method.ast(0,parser).unwrap();
                let placement  = module::Placement::Before(self.refactored_name.clone());
                let new_main   = &collapsed.updated_definition.ast;
                info!(logger,"Generated method:\n{new_method}");
                info!(logger,"Updated method:\n{new_method}");
                let mut module = module::Info { ast:ast.clone_ref() };
                let main_crumb = Crumb::from(main.crumb());
                module.ast     = module.ast.set(&main_crumb, new_main.ast().clone()).unwrap();
                module.add_method(collapsed.new_method, placement, parser).unwrap();
                ast::test_utils::assert_unique_ids(&module.ast.as_ref());
                info!(logger,"Updated method:\n{&module.ast}");
                assert_eq!(new_method.repr(),self.expected_generated);
                assert_eq!(new_main.repr(),self.expected_refactored);
            };

            let extracted_lines = self.extracted_lines.clone();
            // We run case twice, with reversed node selection order. This way we assure that test
            // isn't passing just because it got selected nodes in some specific order.
            // The refactoring is expected to behave the same, no matter what the order of selected
            // nodes is.
            let mut selected_nodes = nodes[extracted_lines].iter().map(|node| node.id()).collect_vec();
            run_internal(&selected_nodes);
            selected_nodes.reverse();
            run_internal(&selected_nodes);
        }
    }

    #[allow(unused_parens)] // False warning.
    #[wasm_bindgen_test]
    fn test_collapse() {
        let parser          = Parser::new_or_panic();
        let introduced_name = Identifier::try_from("custom_new").unwrap();
        let refactored_name = DefinitionName::new_plain("custom_old");
        let initial_method_code = r"custom_old =
    a = 1
    b = 2
    c = A + B
    d = a + b
    c + 7";
        let extracted_lines    = 1..4;
        let expected_generated = r"custom_new a =
    b = 2
    c = A + B
    d = a + b
    c";
        let expected_refactored = r"custom_old =
    a = 1
    c = here.custom_new a
    c + 7";

        let mut case = Case {refactored_name,introduced_name,initial_method_code,
            extracted_lines,expected_generated,expected_refactored};
        case.run(&parser);

        // Check that refactoring a single assignment line:
        // 1) Maintains the assignment and the introduced name for the value in the extracted
        //    method;
        // 2) Extracted method returns the same value as extracted node;
        // 3) That invocation appears in the extracted node's place and maintains assignment.
        case.extracted_lines    = 3..4;
        case.expected_generated = r"custom_new a b =
    d = a + b
    d";
        case.expected_refactored = r"custom_old =
    a = 1
    b = 2
    c = A + B
    d = here.custom_new a b
    c + 7";
        case.run(&parser);

        // Check that when refactoring a single non-assignment line:
        // 1) the single extracted expression is an inline body of the generated method;
        // 2) the invocation appears in the extracted node's place but has no assignment.
        case.initial_method_code = r"custom_old =
    a = 1
    b = 2
    c = A + B
    a + b
    c + 7";
        case.extracted_lines     = 3..4;
        case.expected_generated  = r"custom_new a b = a + b";
        case.expected_refactored = r"custom_old =
    a = 1
    b = 2
    c = A + B
    here.custom_new a b
    c + 7";
        case.run(&parser);

        // Check that:
        // 1) method with no arguments can be extracted;
        // 2) method with result used multiple times can be extracted.
        // 3) identifiers not defined in the refactored method (`d`) are not made into parameters.
        case.initial_method_code = r"custom_old =
    c = 50 + d
    c + c + 10";
        case.extracted_lines    = 0..1;
        case.expected_generated = r"custom_new =
    c = 50 + d
    c";
        case.expected_refactored = r"custom_old =
    c = here.custom_new
    c + c + 10";
        case.run(&parser);


    // Case reported in https://github.com/enso-org/ide/issues/1234
        case.initial_method_code = r"custom_old =
    number1 = 1
    number2 = 2
    range = number1.up_to number2
    vector = range.to_vector";
        case.extracted_lines    = 2..4;
        case.expected_generated = r"custom_new number1 number2 =
    range = number1.up_to number2
    vector = range.to_vector
    vector";
        case.expected_refactored = r"custom_old =
    number1 = 1
    number2 = 2
    vector = here.custom_new number1 number2";
        case.run(&parser);
    }
}<|MERGE_RESOLUTION|>--- conflicted
+++ resolved
@@ -342,21 +342,18 @@
         };
         if !self.extracted.belongs_to_selection(ast) {
             Ok(LineDisposition::Keep)
-<<<<<<< HEAD
         } else if MainLine::from_ast(ast).contains_if(|n| n.id() == self.replaced_node) {
             let no_node_err    = failure::Error::from(CannotConstructCollapsedNode);
-            let expression_ast = self.call_to_extracted(&extracted_definition)?;
+            let expression_ast = self.call_to_extracted(extracted_definition)?;
             let expression     = MainLine::from_ast(&expression_ast).ok_or(no_node_err)?;
             let mut new_node   = NodeInfo {
                 documentation : None,
                 main_line      : expression,
             };
-=======
         } else if node_id == self.replaced_node {
             let expression   = self.call_to_extracted(extracted_definition)?;
             let no_node_err  = failure::Error::from(CannotConstructCollapsedNode);
             let mut new_node = NodeInfo::new_expression(expression.clone_ref()).ok_or(no_node_err)?;
->>>>>>> 8decddd9
             new_node.set_id(self.collapsed_node);
             if let Some(Output{identifier,..}) = &self.extracted.output {
                 new_node.set_pattern(identifier.with_new_id().into())
