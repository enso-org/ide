//! Code for definition discovery in the blocks, finding definition by name and related utilities.

use crate::prelude::*;

use ast::crumbs::ChildAst;
use ast::crumbs::Crumbable;
use ast::HasRepr;
use ast::Shape;
use ast::known;
use ast::prefix;
use ast::opr;



// =====================
// === Definition Id ===
// =====================

/// Crumb describes step that needs to be done when going from context (for graph being a module)
/// to the target.
// TODO [mwu]
//  Currently we support only entering named definitions.
pub type Crumb = DefinitionName;

/// Identifies graph in the module.
#[derive(Clone,Debug,Eq,Hash,PartialEq)]
pub struct Id {
    /// Sequence of traverses from module root up to the identified graph.
    pub crumbs : Vec<Crumb>,
}

impl Id {
    /// Creates a new graph identifier consisting of a single crumb.
    pub fn new_single_crumb(crumb:DefinitionName) -> Id {
        let crumbs = vec![crumb];
        Id {crumbs}
    }

    /// Creates a new identifier with a single plain name.
    pub fn new_plain_name(name:impl Str) -> Id {
        Self::new_plain_names(std::iter::once(name.into()))
    }

    /// Creates a new identifier from a sequence of plain definition names.
    pub fn new_plain_names<S>(names:impl IntoIterator<Item = S>) -> Id
        where S:ToString {
        let crumbs = names.into_iter().map(|name| {
            DefinitionName::new_plain(name.to_string())
        }).collect_vec();
        Id {crumbs}
    }
}

impl Display for Id {
    fn fmt(&self, f: &mut fmt::Formatter<'_>) -> fmt::Result {
        let mut iter = self.crumbs.iter();
        if let Some(crumb) = iter.next() {
            write!(f, "{}", crumb)?
        }
        for crumb in iter {
            write!(f, "⮚{}", crumb)?
        };
        Ok(())
    }
}



// ===============================
// === Finding Graph In Module ===
// ===============================

#[allow(missing_docs)]
#[derive(Fail,Clone,Debug)]
#[fail(display="Cannot find definition child by id {:?}.",_0)]
pub struct CannotFindChild(Crumb);

#[allow(missing_docs)]
#[derive(Copy,Fail,Clone,Debug)]
#[fail(display="Encountered an empty definition ID. They must contain at least one crumb.")]
pub struct EmptyDefinitionId;

/// Looks up graph in the module.
pub fn traverse_for_definition
(ast:&ast::known::Module, id:&Id) -> FallibleResult<DefinitionInfo> {
    Ok(locate(ast, id)?.item)
}

/// Traverses the given sequence of crumbs, looking up the definition by given ID.
pub fn locate(ast:&ast::known::Module, id:&Id) -> FallibleResult<ChildDefinition> {
    let mut crumbs_iter = id.crumbs.iter();
    // Not exactly regular - first crumb is a little special, because module is not a definition
    // nor a children.
    let first_crumb = crumbs_iter.next().ok_or(EmptyDefinitionId)?;
    let mut child = ast.def_iter().find_by_name(&first_crumb)?;
    for crumb in crumbs_iter {
        child = resolve_single_name(child,crumb)?;
    }
    Ok(child)
}



// =============
// === Error ===
// =============

#[derive(Fail,Debug)]
#[fail(display="Cannot set Block lines because no line with Some(Ast) was found. Block must have \
at least one non-empty line.")]
struct MissingLineWithAst;



// =================
// === ScopeKind ===
// =================

/// Describes the kind of code block (scope) to which definition can belong.
#[derive(Clone,Copy,Debug,PartialEq)]
pub enum ScopeKind {
    /// Module scope is a file's top-level block.
    Root,
    /// Any other block, e.g. introduced as body of some definition binding.
    NonRoot,
}



// ==================
// === Identifier ===
// ==================

/// Checks if given Ast node can be used to represent identifier being part of definition name.
pub fn is_identifier(ast:&Ast) -> bool {
    match ast.shape() {
        Shape::Var          {..} => true,
        Shape::Cons         {..} => true,
        Shape::SectionSides {..} => true,
        Shape::Opr          {..} => true,
        _                        => false,
    }
}

/// Retrieves the identifier's name, if the Ast node is an identifier. Otherwise, returns None.
pub fn identifier_name(ast:&Ast) -> Option<String> {
    is_identifier(ast).then(ast.repr())
}



// ======================
// === DefinitionName ===
// ======================

/// Structure representing definition name. If this is an extension method, extended type is
/// also included.
#[derive(Clone,Debug,Eq,Hash,PartialEq)]
pub struct DefinitionName {
    /// Used when definition is an extension method. Then it stores the segments
    /// of the extended target type path.
    pub extended_target : Vec<String>,
    /// Name of the function itself.
    pub name : String,
}

impl DefinitionName {
    /// Creates a new name consisting of a single identifier, without any extension target.
    pub fn new_plain(name:impl Str) -> DefinitionName {
        DefinitionName {name:name.into(), extended_target:default()}
    }

    /// Tries describing given Ast piece as a definition name. Typically, passed Ast
    /// should be the binding's left-hand side.
    ///
    /// Returns `None` if is not name-like entity.
    pub fn from_ast(ast:&Ast) -> Option<DefinitionName> {
        let accessor_chain = opr::Chain::try_new_of(ast,opr::predefined::ACCESS);
        let (extended_target,name) = match accessor_chain {
            Some(accessor_chain) => {
                let mut args = vec![identifier_name(&accessor_chain.target?)?];
                for arg in accessor_chain.args.iter() {
                    let arg_ast = arg.operand.as_ref()?;
                    args.push(identifier_name(arg_ast)?)
                }
                let name = args.pop()?;
                (args,name)
            }
            None => {
                (Vec::new(), identifier_name(ast)?)
            }
        };
        Some(DefinitionName {extended_target,name})
    }
}

impl Display for DefinitionName {
    fn fmt(&self, f: &mut fmt::Formatter<'_>) -> fmt::Result {
        let mut pieces = self.extended_target.iter().map(|s| s.as_str()).collect_vec();
        pieces.push(&self.name);
        let text = pieces.join(opr::predefined::ACCESS);
        write!(f, "{}", text)
    }
}



// ======================
// === DefinitionInfo ===
// ======================

/// Information about definition binding.
#[derive(Clone,Debug)]
pub struct DefinitionInfo {
    /// The whole definition. It is an Infix shape with `=` operator. Its left-hand side is
    /// an App.
    pub ast:known::Infix,
    /// Name of this definition. Includes typename, if this is an extension method.
    pub name:DefinitionName,
    /// Arguments for this definition. Does not include any implicit ones (e.g. no `this`).
    pub args:Vec<Ast>,
    /// The absolute indentation of the code block that introduced this definition.
    pub context_indent:usize
}

impl DefinitionInfo {
    /// Returns the definition body, i.e. Ast standing on the assignment's right-hand side.
    pub fn body(&self) -> Ast {
        self.ast.rarg.clone()
    }

    /// Gets the definition block lines. If `body` is a `Block`, it returns its `BlockLine`s,
    /// concatenating `empty_lines`, `first_line` and `lines`, in this exact order. If `body` is
    /// `Infix`, it returns a single `BlockLine`.
    pub fn block_lines(&self) -> FallibleResult<Vec<ast::BlockLine<Option<Ast>>>> {
        if let Ok(block) = known::Block::try_from(self.body()) {
            Ok(block.all_lines())
        } else {
            let elem = Some(self.body());
            let off  = 0;
            Ok(vec![ast::BlockLine{elem,off}])
        }
    }

    /// Sets the definition block lines. `lines` must contain at least one non-empty line to
    /// succeed.
    pub fn set_block_lines
    (&mut self, mut lines:Vec<ast::BlockLine<Option<Ast>>>) -> FallibleResult<()> {
        // FIXME [mwu]
        //  This doesn't deal correctly with offsets, but I have no idea how it should behave,
        //  as the current parser's behavior and AST is inconsistent.
        //  Basically `empty_lines` currently use absolute offsets, while `BlockLines` use relative
        //  offsets. This is not desirable, as e.g. an empty line in the middle of block is not
        //  possible to express with the current AST (it won't round-trip).

        let indent          = self.context_indent + double_representation::INDENT;
        let mut empty_lines = Vec::new();
        let mut line        = lines.pop_front().ok_or(MissingLineWithAst)?;
        while let None = line.elem {
            empty_lines.push(line.off + indent);
            line = lines.pop_front().ok_or(MissingLineWithAst)?;
        }
        let elem       = line.elem.ok_or(MissingLineWithAst)?;
        let off        = line.off;
        let first_line = ast::BlockLine {elem,off};
        let is_orphan  = false;
        let ty         = ast::BlockType::Discontinuous {};
        let block      = ast::Block {empty_lines,first_line,lines,indent,is_orphan,ty};
        let body_ast   = Ast::new(block,None);
        self.set_body_ast(body_ast);
        Ok(())
    }

    /// Sets the definition body to expression with given Ast.
    pub fn set_body_ast(&mut self, expression:Ast) {
        self.ast.update_shape(|infix| {
            // Keep at least one space after `=` for inline expressions, so it
            // doesn't look ugly when converting from previous block definition body.
            match expression.shape() {
                ast::Shape::Block(_) => {}
                _                    => infix.roff = std::cmp::max(1,infix.roff),
            }
            infix.rarg = expression;
        })
    }

    /// Tries to interpret `Line`'s `Ast` as a function definition.
    ///
    /// Assumes that the AST represents the contents of line (and not e.g. right-hand side of
    /// some binding or other kind of subtree).
    pub fn from_line_ast
    (ast:&Ast, kind:ScopeKind, context_indent:usize) -> Option<DefinitionInfo> {
        let infix  = opr::to_assignment(ast)?;
        // There two cases - function name is either a Var or operator.
        // If this is a Var, we have Var, optionally under a Prefix chain with args.
        // If this is an operator, we have SectionRight with (if any prefix in arguments).
        let lhs  = prefix::Chain::new_non_strict(&infix.larg);
        let name = DefinitionName::from_ast(&lhs.func)?;
        let args = lhs.args;
        let ret  = DefinitionInfo {ast:infix,name,args,context_indent};

        // Note [Scope Differences]
        if kind == ScopeKind::NonRoot {
            // 1. Not an extension method but setter.
            let is_setter = !ret.name.extended_target.is_empty();
            // 2. No explicit args -- this is a node, not a definition.
            let is_node = ret.args.is_empty();
            if is_setter || is_node {
                None
            } else {
                Some(ret)
            }
        } else {
            Some(ret)
        }
    }
}

// Note [Scope Differences]
// ========================
// When we are in definition scope (as opposed to global scope) certain patterns should not be
// considered to be function definitions. These are:
// 1. Expressions like "Int.x = …". In module, they'd be treated as extension methods. In
//    definition scope they are treated as accessor setters.
// 2. Expression like "foo = 5". In module, this is treated as method definition (with implicit
//    this parameter). In definition, this is just a node (evaluated expression).

/// Definition stored under some known crumbs path.
pub type ChildDefinition = ast::crumbs::Located<DefinitionInfo>;

/// Tries to add a new crumb to current path to obtain a deeper child.
/// Its crumbs will accumulate both current crumbs and the passed one.
pub fn resolve_single_name(def:ChildDefinition, id:&Crumb) -> FallibleResult<ChildDefinition> {
    let child = def.item.def_iter().find_by_name(id)?;
    Ok(def.push_descendant(child))
}



// ==========================
// === DefinitionIterator ===
// ==========================

/// Iterator that iterates over child definitions.
#[allow(missing_debug_implementations)]
pub struct DefinitionIterator<'a> {
    /// Iterator going over ASTs of potential child definitions.
    pub iterator   : Box<dyn Iterator<Item = ChildAst<'a>>+'a>,
    /// What kind of scope are we getting our ASTs from.
    pub scope_kind : ScopeKind,
    /// Absolute indentation of the child ASTs we iterate over.
    pub indent     : usize,
}

impl<'a> Iterator for DefinitionIterator<'a> {
    type Item = ChildDefinition;
    fn next(&mut self) -> Option<Self::Item> {
        let scope_kind = self.scope_kind;
        let indent     = self.indent;
        self.iterator.find_map(|ChildAst {item,crumbs}| {
            let definition_opt = DefinitionInfo::from_line_ast(item,scope_kind,indent);
            definition_opt.map(|def| ChildDefinition::new(crumbs,def))
        })
    }
}

impl<'a> DefinitionIterator<'a> {
    /// Yields vector of all child definition infos, discarding the crumbs.
    pub fn infos_vec(self) -> Vec<DefinitionInfo> {
        self.map(|child_def| child_def.item).collect_vec()
    }

    /// Looks up direct child definition by given name.
    pub fn find_by_name(mut self, name:&DefinitionName) -> Result<ChildDefinition,CannotFindChild> {
        let err = || CannotFindChild(name.clone());
        self.find(|child_def| &child_def.item.name == name).ok_or_else(err)
    }
}



// ==========================
// === DefinitionProvider ===
// ==========================

/// An entity that contains lines that we want to interpret as definitions.
pub trait DefinitionProvider {
    /// Absolute indentation level of the scope of this provider's body.
    /// (i.e. the indents of the child definitions)
    fn indent(&self) -> usize;

    /// What kind of scope this is.
    fn scope_kind(&self) -> ScopeKind;

    /// Iterator going over all line-like Ast's that can hold a child definition.
    fn enumerate_asts<'a>(&'a self) -> Box<dyn Iterator<Item = ChildAst<'a>>+'a>;

    /// Returns a scope iterator allowing browsing definition provided under this provider.
    fn def_iter(&self) -> DefinitionIterator {
        let iterator   = self.enumerate_asts();
        let scope_kind = self.scope_kind();
        let indent     = self.indent();
        DefinitionIterator {iterator,scope_kind,indent}
    }
}

/// Enumerates all AST being a direct children of the given AST node.
pub fn ast_direct_children<'a>
(ast:&'a impl Crumbable) -> Box<dyn Iterator<Item = ChildAst<'a>>+'a> {
    let iter = ast.enumerate().map(|(crumb,ast)| {
        ChildAst::new_direct_child(crumb,ast)
    });
    Box::new(iter)
}

impl DefinitionProvider for known::Module {
    fn indent(&self) -> usize { 0 }

    fn scope_kind(&self) -> ScopeKind { ScopeKind::Root }

    fn enumerate_asts<'a>(&'a self) -> Box<dyn Iterator<Item = ChildAst<'a>>+'a> {
        ast_direct_children(self.ast())
    }
}

impl DefinitionProvider for known::Block {
    fn indent(&self) -> usize { self.indent }

    fn scope_kind(&self) -> ScopeKind { ScopeKind::NonRoot }

    fn enumerate_asts<'a>(&'a self) -> Box<dyn Iterator<Item = ChildAst<'a>>+'a> {
        ast_direct_children(self.ast())
    }
}

impl DefinitionProvider for DefinitionInfo {
    fn indent(&self) -> usize {
<<<<<<< HEAD
        match self.ast.rarg.shape() {
            ast::Shape::Block(block) => block.indent,
            // If definition has no block of its own, it does not introduce any children and
            // returned value here is not used anywhere currently. Might matter in the future,
            // when we deal with lambdas. Anyway, whatever block we might introduce, it should
            // be more indented than our current context.
            _ => self.context_indent + double_representation::INDENT,
        }
    }

    fn scope_kind(&self) -> ScopeKind { ScopeKind::NonRoot }

    fn enumerate_asts<'a>(&'a self) -> Box<dyn Iterator<Item = ChildAst<'a>>+'a> {
        use ast::crumbs::Crumb;
        use ast::crumbs::InfixCrumb;
        match self.ast.rarg.shape() {
=======
        match self.ast.rarg.shape() {
            ast::Shape::Block(block) => block.indent,
            // If definition has no block of its own, it does not introduce any children and
            // returned value here is not used anywhere currently. Might matter in the future,
            // when we deal with lambdas. Anyway, whatever block we might introduce, it should
            // be more indented than our current context.
            _ => self.context_indent + double_representation::INDENT,
        }
    }

    fn scope_kind(&self) -> ScopeKind { ScopeKind::NonRoot }

    fn enumerate_asts<'a>(&'a self) -> Box<dyn Iterator<Item = ChildAst<'a>>+'a> {
        use ast::crumbs::Crumb;
        use ast::crumbs::InfixCrumb;
        match self.ast.rarg.shape() {
>>>>>>> 8931df9b
            ast::Shape::Block(_) => {
                let parent_crumb = Crumb::Infix(InfixCrumb::RightOperand);
                let rarg         = &self.ast.rarg;
                let iter         = rarg.enumerate().map(move |(crumb,ast)| {
                    let crumbs = vec![parent_crumb,crumb];
                    ChildAst::new(crumbs,ast)
                });
                Box::new(iter)
            }
            _ => Box::new(std::iter::empty())
        }
    }
}



// =============
// === Tests ===
// =============

#[cfg(test)]
mod tests {
    use super::*;

<<<<<<< HEAD
    use parser::api::IsParser;
=======
>>>>>>> 8931df9b
    use utils::test::ExpectTuple;
    use wasm_bindgen_test::wasm_bindgen_test;

    wasm_bindgen_test::wasm_bindgen_test_configure!(run_in_browser);

    fn assert_eq_strings(lhs:Vec<impl Str>, rhs:Vec<impl Str>) {
        let lhs = lhs.iter().map(|s| s.as_ref()).collect_vec();
        let rhs = rhs.iter().map(|s| s.as_ref()).collect_vec();
        assert_eq!(lhs,rhs)
    }

    fn to_names(defs:&Vec<DefinitionInfo>) -> Vec<String> {
        defs.iter().map(|def| def.name.to_string()).collect()
    }

    fn indented(line:impl Display) -> String {
        iformat!("    {line}")
    }

    #[wasm_bindgen_test]
    fn list_definition_test() {
        let parser = parser::Parser::new_or_panic();

        // TODO [mwu]
        //  Due to a parser bug, extension methods defining operators cannot be currently
        //  correctly recognized. When it is fixed, the following should be also supported
        //  and covered in test: `Int.+ a = _` and `Int.+ = _`.
        //  Issue link: https://github.com/luna/enso/issues/565
        let definition_lines = vec![
            "main = _",
            "Foo.Bar.foo = _",
            "Foo.Bar.baz a b = _",
            "+ = _",
            "bar = _",
            "add a b = 50",
            "* a b = _",
        ];
        let expected_def_names_in_module = vec![
            "main","Foo.Bar.foo","Foo.Bar.baz","+","bar","add","*"
        ];
        // In definition there are no extension methods nor arg-less definitions.
        let expected_def_names_in_def = vec!["add", "*"];

        // === Program with definitions in root ===
        let program     = definition_lines.join("\n");
        let module      = parser.parse_module(program, default()).unwrap();
        let definitions = module.def_iter().infos_vec();
        assert_eq_strings(to_names(&definitions),expected_def_names_in_module);

        // Check that definition can be found and their body is properly described.
        let add_name = DefinitionName::new_plain("add");
        let add      = module.def_iter().find_by_name(&add_name).expect("failed to find `add` function");
        let body     = known::Number::try_new(add.body()).expect("add body should be a Block");
        assert_eq!(body.int,"50");

        // === Program with definition in `some_func`'s body `Block` ===
        let indented_lines = definition_lines.iter().map(indented).collect_vec();
        let program        = format!("some_func arg1 arg2 =\n{}", indented_lines.join("\n"));
        let module         = parser.parse_module(program,default()).unwrap();
        let root_defs      = module.def_iter().infos_vec();
        let (only_def,)    = root_defs.expect_tuple();
        assert_eq!(&only_def.name.to_string(),"some_func");
        let body_block  = known::Block::try_from(only_def.body()).unwrap();
        let nested_defs = body_block.def_iter().infos_vec();
        assert_eq_strings(to_names(&nested_defs),expected_def_names_in_def);
    }

    #[wasm_bindgen_test]
    fn finding_root_definition() {
        let program_to_expected_main_pos = vec![
            ("main = bar",              0),
            ("\nmain = bar",            1),
            ("\n\nmain = bar",          2),
            ("foo = bar\nmain = bar",   1),
            ("foo = bar\n\nmain = bar", 2),
        ];

<<<<<<< HEAD
        let mut parser = parser::Parser::new_or_panic();
        let main_id    = Id::new_plain_name("main");
=======
        let parser  = parser::Parser::new_or_panic();
        let main_id = Id::new_plain_name("main");
>>>>>>> 8931df9b
        for (program,expected_line_index) in program_to_expected_main_pos {
            let module   = parser.parse_module(program,default()).unwrap();
            let location = locate(&module, &main_id).unwrap();
            let (crumb,) = location.crumbs.expect_tuple();
            match crumb {
                ast::crumbs::Crumb::Module(m) => assert_eq!(m.line_index, expected_line_index),
                _                             => panic!("Expected module crumb, got: {:?}.", crumb)
            }
        }
    }

    #[wasm_bindgen_test]
    fn getting_nested_definition() {
        let program = r"
main =
    foo = 2
    add a b = a + b
    baz arg =
        subbaz arg = 4
    baz2 arg =
        subbaz2 = 4

    add foo bar";

        let module    = parser::Parser::new_or_panic().parse_module(program,default()).unwrap();
        let check_def = |id, expected_body| {
            let definition = traverse_for_definition(&module,&id).unwrap();
            assert_eq!(definition.body().repr(), expected_body);
        };
        let check_not_found = |id| {
            assert!(traverse_for_definition(&module,&id).is_err())
        };

        check_def(Id::new_plain_names(&["main","add"]), "a + b");
        check_def(Id::new_plain_names(&["main","baz"]), "\n        subbaz arg = 4");
        check_def(Id::new_plain_names(&["main","baz","subbaz"]), "4");

        // Node are not definitions
        check_not_found(Id::new_plain_names(&["main", "foo"]));
        check_not_found(Id::new_plain_names(&["main","baz2","subbaz2"]));
    }
}<|MERGE_RESOLUTION|>--- conflicted
+++ resolved
@@ -435,7 +435,6 @@
 
 impl DefinitionProvider for DefinitionInfo {
     fn indent(&self) -> usize {
-<<<<<<< HEAD
         match self.ast.rarg.shape() {
             ast::Shape::Block(block) => block.indent,
             // If definition has no block of its own, it does not introduce any children and
@@ -452,24 +451,6 @@
         use ast::crumbs::Crumb;
         use ast::crumbs::InfixCrumb;
         match self.ast.rarg.shape() {
-=======
-        match self.ast.rarg.shape() {
-            ast::Shape::Block(block) => block.indent,
-            // If definition has no block of its own, it does not introduce any children and
-            // returned value here is not used anywhere currently. Might matter in the future,
-            // when we deal with lambdas. Anyway, whatever block we might introduce, it should
-            // be more indented than our current context.
-            _ => self.context_indent + double_representation::INDENT,
-        }
-    }
-
-    fn scope_kind(&self) -> ScopeKind { ScopeKind::NonRoot }
-
-    fn enumerate_asts<'a>(&'a self) -> Box<dyn Iterator<Item = ChildAst<'a>>+'a> {
-        use ast::crumbs::Crumb;
-        use ast::crumbs::InfixCrumb;
-        match self.ast.rarg.shape() {
->>>>>>> 8931df9b
             ast::Shape::Block(_) => {
                 let parent_crumb = Crumb::Infix(InfixCrumb::RightOperand);
                 let rarg         = &self.ast.rarg;
@@ -494,10 +475,6 @@
 mod tests {
     use super::*;
 
-<<<<<<< HEAD
-    use parser::api::IsParser;
-=======
->>>>>>> 8931df9b
     use utils::test::ExpectTuple;
     use wasm_bindgen_test::wasm_bindgen_test;
 
@@ -575,13 +552,8 @@
             ("foo = bar\n\nmain = bar", 2),
         ];
 
-<<<<<<< HEAD
-        let mut parser = parser::Parser::new_or_panic();
-        let main_id    = Id::new_plain_name("main");
-=======
         let parser  = parser::Parser::new_or_panic();
         let main_id = Id::new_plain_name("main");
->>>>>>> 8931df9b
         for (program,expected_line_index) in program_to_expected_main_pos {
             let module   = parser.parse_module(program,default()).unwrap();
             let location = locate(&module, &main_id).unwrap();
