--- conflicted
+++ resolved
@@ -84,12 +84,8 @@
     , project_manager  : impl project_manager::API + 'static
     , project_metadata : ProjectMetadata
     ) -> FallibleResult<controller::Project> {
-<<<<<<< HEAD
+        use controller::Project;
         let endpoints       = project_manager.open_project(&project_metadata.id).await?;
-=======
-        use controller::Project;
-        let endpoints = project_manager.open_project(&project_metadata.id).await?;
->>>>>>> 6e612c5a
         let json_endpoint   = endpoints.language_server_json_address;
         let binary_endpoint = endpoints.language_server_binary_address;
         info!(logger, "Establishing Language Server connection.");
@@ -102,15 +98,10 @@
         crate::executor::global::spawn(client_binary.runner());
         let connection_json   = language_server::Connection::new(client_json,client_id).await?;
         let connection_binary = binary::Connection::new(client_binary,client_id).await?;
-<<<<<<< HEAD
         let project_id        = project_metadata.id;
         let project_name      = project_metadata.name;
-        let controller        = controller::Project::new
-            (logger,project_manager,connection_json,connection_binary,project_id,project_name);
-        Ok(controller)
-=======
-        Ok(Project::from_connections(logger,connection_json,connection_binary,project_name))
->>>>>>> 6e612c5a
+        Ok(Project::from_connections(logger,project_manager,connection_json,connection_binary
+            ,project_id,project_name))
     }
 
     /// Creates a new project and returns its metadata, so the newly connected project can be
