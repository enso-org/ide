//! This module contains implementation of ViewLayout with a single TextEditor temporarily
//! occupying half bottom of the screen as the default layout.

use crate::prelude::*;

use crate::view::temporary_panel::TemporaryPadding;
use crate::view::temporary_panel::TemporaryPanel;
use crate::view::text_editor::TextEditor;
use crate::view::node_editor::NodeEditor;

use enso_frp as frp;
use frp::io::keyboard_old;
use ensogl::application::Application;
use ensogl::display::shape::text::glyph::font;
use ensogl::display::traits::*;
use ensogl::display::world::World;
use nalgebra::Vector2;
use nalgebra::zero;
use std::cell::RefCell;
use std::rc::Rc;



// ==================
// === ViewLayout ===
// ==================

shared! { ViewLayout

/// Initial implementation of ViewLayout with a TextEditor and NodeEditor.
#[derive(Debug)]
pub struct ViewLayoutData {
    network                   : frp::Network,
    mouse_position_sampler    : frp::Sampler<Vector2<f32>>,
    text_editor               : TextEditor,
    node_editor               : NodeEditor,
    size                      : Vector2<f32>,
    logger                    : Logger,
}

impl {

    /// Sets ViewLayout size.
    pub fn set_size(&mut self, size:Vector2<f32>) {
        self.size = size;
        self.recalculate_layout();
    }
}}


// === Private Methods ===

impl ViewLayoutData {

    fn recalculate_layout(&mut self) {
        self.update_text_editor();
    }

    fn update_text_editor(&mut self) {
        let screen_size = self.size;
        let position    = Vector2::new(-screen_size.x / 2.0,0.0);
        let size        = Vector2::new(screen_size.x,screen_size.y / 2.0);
        let padding     = TemporaryPadding {
            left   : 10.0,
            top    : 0.0,
            right  : 10.0,
            bottom : 0.0
        };
        self.text_editor.set_padding(padding);
        self.text_editor.set_size(size);
        TemporaryPanel::set_position(&mut self.text_editor,position);
    }
}

impl ViewLayout {
    /// Creates a new ViewLayout with a single TextEditor.
    #[allow(clippy::too_many_arguments)]
    pub async fn new
    ( logger                   : impl AnyLogger
    , kb_actions               : &mut keyboard_old::Actions
    , application              : &Application
    , text_controller          : controller::Text
    , graph_controller         : controller::ExecutedGraph
    , visualization_controller : controller::Visualization
    , project                  : impl Into<model::Project> // Note [ViewLayout::new]
    , fonts                    : &mut font::Registry
    ) -> FallibleResult<Self> {
        let project       = project.into();
        let logger        = Logger::sub(logger,"ViewLayout");
        let world         = &application.display;
        let scene         = world.scene();
        let focus_manager = world.text_field_focus_manager();
        let text_editor   = TextEditor::new
            (&logger,scene,text_controller,kb_actions,fonts,focus_manager);
        let node_editor   = NodeEditor::new
            (&logger,application,graph_controller,project.clone_ref(),visualization_controller);
        let node_editor   = node_editor.await?;
        world.add_child(&node_editor);
        world.add_child(&text_editor.display_object());
        let size  = zero();
        let scene = world.scene();
        let mouse = &scene.mouse.frp;
        frp::new_network! { network def mouse_position_sampler = mouse.position.sampler(); }
        let data = ViewLayoutData{network,text_editor,node_editor,size,logger,
            mouse_position_sampler};
        let rc = Rc::new(RefCell::new(data));
        Ok(Self {rc}.init(world))
    }

    // Note [ViewLayout::new]
    // ======================
    // We cannot take directly `project:model::Project` as it seems that there's a bug in rustc
    // that cannot properly handle lifetimes when async method is taking dyn Trait as a parameter.
    // We believe it is the same issue as described here:
    // https://github.com/rust-lang/rust/issues/63033
    // Once it it resolved, the method signature should be simplified. For now we use impl Into<...>
    // syntax as a workaround to avoid triggering the bug.

<<<<<<< HEAD
    fn init_keyboard(self, keyboard_actions:&mut keyboard_old::Actions) -> Self {
        // TODO[ao] add here some useful stuff (quitting project for example)
        let layout                    = self.rc.clone_ref();
        let keys                      = &[keyboard_old::Key::Tab];
        let node_searcher_show_action = keyboard_actions.add_action(keys, move || {
            let mut layout             = layout.borrow_mut();
            let position               = *layout.mouse_position_sampler.value();
            //TODO[dg]: Test it when graph scene panning is working.
            let node_searcher_position = Vector3::new(position.x,position.y,0.0);
            layout.node_searcher.hide();
            layout.node_searcher.set_position(node_searcher_position);
            layout.node_searcher.show();
        });
        self.rc.borrow_mut().node_searcher_show_action = Some(node_searcher_show_action);
        self
    }

    fn init(self, world:&World, keyboard_actions:&mut keyboard_old::Actions) -> Self {
=======
    fn init(self, world:&World) -> Self {
>>>>>>> 2220ea73
        let screen = world.scene().camera().screen();
        let size   = Vector2::new(screen.width,screen.height);
        self.set_size(size);
        self
    }
}<|MERGE_RESOLUTION|>--- conflicted
+++ resolved
@@ -116,28 +116,7 @@
     // Once it it resolved, the method signature should be simplified. For now we use impl Into<...>
     // syntax as a workaround to avoid triggering the bug.
 
-<<<<<<< HEAD
-    fn init_keyboard(self, keyboard_actions:&mut keyboard_old::Actions) -> Self {
-        // TODO[ao] add here some useful stuff (quitting project for example)
-        let layout                    = self.rc.clone_ref();
-        let keys                      = &[keyboard_old::Key::Tab];
-        let node_searcher_show_action = keyboard_actions.add_action(keys, move || {
-            let mut layout             = layout.borrow_mut();
-            let position               = *layout.mouse_position_sampler.value();
-            //TODO[dg]: Test it when graph scene panning is working.
-            let node_searcher_position = Vector3::new(position.x,position.y,0.0);
-            layout.node_searcher.hide();
-            layout.node_searcher.set_position(node_searcher_position);
-            layout.node_searcher.show();
-        });
-        self.rc.borrow_mut().node_searcher_show_action = Some(node_searcher_show_action);
-        self
-    }
-
-    fn init(self, world:&World, keyboard_actions:&mut keyboard_old::Actions) -> Self {
-=======
     fn init(self, world:&World) -> Self {
->>>>>>> 2220ea73
         let screen = world.scene().camera().screen();
         let size   = Vector2::new(screen.width,screen.height);
         self.set_size(size);
