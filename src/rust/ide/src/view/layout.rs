--- conflicted
+++ resolved
@@ -98,24 +98,15 @@
     ) -> FallibleResult<Self> {
         let logger        = Logger::sub(logger,"ViewLayout");
         let world         = &application.display;
-<<<<<<< HEAD
         let scene         = world.scene();
         let focus_manager = world.text_field_focus_manager();
         let text_editor   = TextEditor::new
             (&logger,scene,text_controller,kb_actions,fonts,focus_manager);
         let node_editor   = NodeEditor::new
-            (&logger,application,graph_controller,project,visualization_controller);
+            (&logger,application,graph_controller,project.clone_ref(),visualization_controller);
         let node_editor   = node_editor.await?;
         let node_searcher = NodeSearcher::new
-            (scene,&logger,node_editor.clone_ref(),fonts,focus_manager);
-=======
-        let text_editor   = TextEditor::new(&logger,world,text_controller,kb_actions,fonts);
-        let node_editor   = NodeEditor::new(&logger,application,graph_controller,
-            project.clone_ref(),visualization_controller);
-        let node_editor   = node_editor.await?;
-        let node_searcher = NodeSearcher::new(world,&logger,node_editor.clone_ref(),project,fonts);
-        world.add_child(&text_editor.display_object());
->>>>>>> d719cf0e
+            (scene,&logger,node_editor.clone_ref(),fonts,focus_manager,project);
         world.add_child(&node_editor);
         world.add_child(&text_editor.display_object());
         world.add_child(&node_searcher);
