//! This module contains implementation of ViewLayout with a single TextEditor temporarily
//! occupying half bottom of the screen as the default layout.

use crate::prelude::*;

use crate::view::temporary_panel::TemporaryPadding;
use crate::view::temporary_panel::TemporaryPanel;
use crate::view::text_editor::TextEditor;
use crate::view::node_editor::NodeEditor;
use crate::view::node_searcher::NodeSearcher;

use enso_callback as callback;
use enso_frp::io::keyboard;
use ensogl::application::Application;
use ensogl::display::shape::text::glyph::font;
use ensogl::display::traits::*;
use ensogl::display::Uniform;
use ensogl::display::world::World;
use nalgebra::Vector2;
use nalgebra::zero;
use std::cell::RefCell;
use std::rc::Rc;



// ==================
// === ViewLayout ===
// ==================

shared! { ViewLayout

/// Initial implementation of ViewLayout with a TextEditor and NodeEditor.
#[derive(Debug)]
pub struct ViewLayoutData {
    text_editor               : TextEditor,
    node_editor               : NodeEditor,
    node_searcher             : NodeSearcher,
    size                      : Vector2<f32>,
    logger                    : Logger,
    /// FIXME[dg]: This is a provisional code. Getting the mouse position from Uniform is bad. Mouse
    /// position should be retrieved from the frp network instead.
    mouse_position            : Uniform<Vector2<i32>>,
    node_searcher_show_action : Option<callback::Handle>
}

impl {

    /// Sets ViewLayout size.
    pub fn set_size(&mut self, size:Vector2<f32>) {
        self.size = size;
        self.recalculate_layout();
    }
}}


// === Private Methods ===

impl ViewLayoutData {

    fn recalculate_layout(&mut self) {
        self.update_text_editor();
        self.update_graph_editor();
        self.update_node_searcher();
    }

    fn update_text_editor(&mut self) {
        let screen_size = self.size;
        let position    = Vector2::new(0.0,screen_size.y / 2.0);
        let size        = Vector2::new(screen_size.x,screen_size.y / 2.0);
        let padding     = TemporaryPadding {
            left   : 10.0,
            top    : 0.0,
            right  : 10.0,
            bottom : 0.0
        };
        self.text_editor.set_padding(padding);
        self.text_editor.set_size(size);
        TemporaryPanel::set_position(&mut self.text_editor,position);
    }

    fn update_graph_editor(&mut self) {
        let screen_size  = self.size;
        let position     = Vector3::new(50.0, screen_size.y * 3.0 / 4.0, 0.0);
        self.node_editor.set_position(position);
    }

    fn update_node_searcher(&mut self) {
        let screen_size = self.size;
        let position    = Vector3::new(screen_size.x*2.0/3.0, screen_size.y - 10.0, 0.0);
        self.node_searcher.set_position(position);
    }
}

impl ViewLayout {
    /// Creates a new ViewLayout with a single TextEditor.
<<<<<<< HEAD
    pub fn new
    ( logger           : impl AnyLogger
    , kb_actions       : &mut keyboard::Actions
    , application      : &Application
    , text_controller  : controller::Text
    , graph_controller : controller::ExecutedGraph
    , fonts            : &mut font::Registry
    ) -> Self {
        let logger        = Logger::sub(logger,"ViewLayout");
=======
    pub async fn new
    ( logger                   : &Logger
    , kb_actions               : &mut keyboard::Actions
    , application              : &Application
    , text_controller          : controller::Text
    , graph_controller         : controller::ExecutedGraph
    , visualization_controller : controller::Visualization
    , fonts                    : &mut font::Registry
    ) -> FallibleResult<Self> {
        let logger        = logger.sub("ViewLayout");
>>>>>>> 63ad62cf
        let world         = &application.display;
        let text_editor   = TextEditor::new(&logger,world,text_controller,kb_actions,fonts);
        let graph         = graph_controller.graph.clone_ref();
        let node_editor   = NodeEditor::new
            (&logger,application,graph_controller,visualization_controller).await?;
        let node_searcher = NodeSearcher::new(world,&logger,node_editor.clone_ref(),graph,fonts);
        world.add_child(&text_editor.display_object());
        world.add_child(&node_editor);
        world.add_child(&node_searcher);
        let size                      = zero();
        let mouse_position            = world.scene().mouse.position.clone_ref();
        let node_searcher_show_action = None;
        let data = ViewLayoutData{text_editor,node_editor,node_searcher,size,logger,mouse_position,
            node_searcher_show_action};
        let rc   = Rc::new(RefCell::new(data));
        Ok(Self {rc}.init(world,kb_actions))
    }

    fn init_keyboard(self, keyboard_actions:&mut keyboard::Actions) -> Self {
        // TODO[ao] add here some useful staff (quitting project for example)
        let layout                    = self.rc.clone_ref();
        let keys                      = &[keyboard::Key::Tab];
        let node_searcher_show_action = keyboard_actions.add_action(keys, move || {
            let mut layout             = layout.borrow_mut();
            let position               = layout.mouse_position.get();
            //TODO[dg]: Test it when graph scene panning is working.
            let node_searcher_position = Vector3::new(position.x as f32,position.y as f32,0.0);
            layout.node_searcher.set_position(node_searcher_position);
            layout.node_searcher.show();
        });
        self.rc.borrow_mut().node_searcher_show_action = Some(node_searcher_show_action);
        self
    }

    fn init(self, world:&World, keyboard_actions:&mut keyboard::Actions) -> Self {
        let screen = world.scene().camera().screen();
        let size   = Vector2::new(screen.width,screen.height);
        self.set_size(size);
        self.init_keyboard(keyboard_actions)
    }
}<|MERGE_RESOLUTION|>--- conflicted
+++ resolved
@@ -93,19 +93,8 @@
 
 impl ViewLayout {
     /// Creates a new ViewLayout with a single TextEditor.
-<<<<<<< HEAD
-    pub fn new
-    ( logger           : impl AnyLogger
-    , kb_actions       : &mut keyboard::Actions
-    , application      : &Application
-    , text_controller  : controller::Text
-    , graph_controller : controller::ExecutedGraph
-    , fonts            : &mut font::Registry
-    ) -> Self {
-        let logger        = Logger::sub(logger,"ViewLayout");
-=======
     pub async fn new
-    ( logger                   : &Logger
+    ( logger                   : impl AnyLogger
     , kb_actions               : &mut keyboard::Actions
     , application              : &Application
     , text_controller          : controller::Text
@@ -113,8 +102,7 @@
     , visualization_controller : controller::Visualization
     , fonts                    : &mut font::Registry
     ) -> FallibleResult<Self> {
-        let logger        = logger.sub("ViewLayout");
->>>>>>> 63ad62cf
+        let logger        = Logger::sub(logger,"ViewLayout");
         let world         = &application.display;
         let text_editor   = TextEditor::new(&logger,world,text_controller,kb_actions,fonts);
         let graph         = graph_controller.graph.clone_ref();
