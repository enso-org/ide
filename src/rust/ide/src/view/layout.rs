--- conflicted
+++ resolved
@@ -106,14 +106,8 @@
         let logger        = Logger::sub(logger,"ViewLayout");
         let world         = &application.display;
         let text_editor   = TextEditor::new(&logger,world,text_controller,kb_actions,fonts);
-<<<<<<< HEAD
-        let graph         = graph_controller.graph().clone_ref();
         let node_editor   = NodeEditor::new(&logger,application,graph_controller,project,
             visualization_controller);
-=======
-        let node_editor   = NodeEditor::new
-            (&logger,application,graph_controller,project_controller,visualization_controller);
->>>>>>> ab9272a8
         let node_editor   = node_editor.await?;
         let node_searcher = NodeSearcher::new(world,&logger,node_editor.clone_ref(),fonts);
         world.add_child(&text_editor.display_object());
