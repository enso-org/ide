--- conflicted
+++ resolved
@@ -164,13 +164,9 @@
         let node_removed = Self::ui_action(&model,
             GraphEditorIntegratedWithControllerModel::node_removed_in_ui,&invalidate.trigger);
         let node_entered = Self::ui_action(&model,
-<<<<<<< HEAD
             GraphEditorIntegratedWithControllerModel::node_entered_in_ui,&invalidate.trigger);
         let node_stepped_out = Self::ui_action(&model,
             GraphEditorIntegratedWithControllerModel::node_stepped_out_in_ui,&invalidate.trigger);
-=======
-           GraphEditorIntegratedWithControllerModel::node_entered_in_ui,&invalidate.trigger);
->>>>>>> 97fbc73b
         let connection_created = Self::ui_action(&model,
             GraphEditorIntegratedWithControllerModel::connection_created_in_ui,&invalidate.trigger);
         let connection_removed = Self::ui_action(&model,
@@ -195,10 +191,7 @@
             def is_hold = is_handling_notification.all_with(&invalidate.is_running, |l,r| *l || *r);
             def _action = editor_outs.node_removed             .map2(&is_hold,node_removed);
             def _action = editor_outs.node_entered             .map2(&is_hold,node_entered);
-<<<<<<< HEAD
             def _action = editor_outs.node_stepped_out         .map2(&is_hold,node_stepped_out);
-=======
->>>>>>> 97fbc73b
             def _action = editor_outs.connection_added         .map2(&is_hold,connection_created);
             def _action = editor_outs.visualization_enabled    .map2(&is_hold,visualization_enabled);
             def _action = editor_outs.visualization_disabled   .map2(&is_hold,visualization_disabled);
@@ -276,20 +269,12 @@
 
 impl GraphEditorIntegratedWithControllerModel {
     /// Reload whole displayed content to be up to date with module state.
-<<<<<<< HEAD
-    pub fn update_graph_view(&self) -> FallibleResult<()> {
+    pub fn refresh_graph_view(&self) -> FallibleResult<()> {
         info!(self.logger, "Refreshing graph view");
         use controller::graph::Connections;
         let Connections{trees,connections} = self.controller.graph().connections()?;
-        self.update_node_views(trees)?;
-        self.update_connection_views(connections)?;
-=======
-    pub fn refresh_graph_view(&self) -> FallibleResult<()> {
-        use controller::graph::Connections;
-        let Connections{trees,connections} = self.controller.graph.connections()?;
         self.refresh_node_views(trees)?;
         self.refresh_connection_views(connections)?;
->>>>>>> 97fbc73b
         Ok(())
     }
 
@@ -460,24 +445,24 @@
 
 impl GraphEditorIntegratedWithControllerModel {
     pub fn on_invalidated(&self) -> FallibleResult<()> {
-        self.update_graph_view()
+        self.refresh_graph_view()
     }
 
     pub fn on_node_entered(&self, _id:double_representation::node::Id) -> FallibleResult<()> {
         self.editor.frp.deselect_all_nodes.emit_event(&());
-        self.update_graph_view()
+        self.refresh_graph_view()
     }
 
     pub fn on_stepped_out(&self, id:double_representation::node::Id) -> FallibleResult<()> {
         self.editor.frp.deselect_all_nodes.emit_event(&());
-        self.update_graph_view()?;
+        self.refresh_graph_view()?;
         let id = self.get_displayed_node_id(id)?;
         self.editor.frp.select_node.emit_event(&id);
         Ok(())
     }
 
     pub fn on_values_computed(&self, expressions:&[ExpressionId]) -> FallibleResult<()> {
-        self.update_types_on(&expressions)
+        self.refresh_types_on(&expressions)
     }
 
     /// Handle notification received from controller.
@@ -487,16 +472,10 @@
         use controller::graph::Notification::Invalidate;
 
         let result = match notification {
-<<<<<<< HEAD
             Some(Notification::Graph(Invalidate))         => self.on_invalidated(),
             Some(Notification::ComputedValueInfo(update)) => self.on_values_computed(update),
             Some(Notification::EnteredNode(id))           => self.on_node_entered(*id),
             Some(Notification::SteppedOutOfNode(id))      => self.on_stepped_out(*id),
-=======
-            Some(Notification::Graph(Invalidate))         => self.refresh_graph_view(),
-            Some(Notification::ComputedValueInfo(update)) =>
-                self.refresh_types_on(update),
->>>>>>> 97fbc73b
             other => {
                 warning!(self.logger,"Handling notification {other:?} is not implemented; \
                     performing full invalidation");
@@ -641,7 +620,6 @@
 
     fn node_entered_in_ui(&self, node_id:&graph_editor::NodeId) -> FallibleResult<()> {
         debug!(self.logger,"Requesting entering the node {node_id}.");
-<<<<<<< HEAD
         let id           = self.get_controller_node_id(*node_id)?;
         let controller   = self.controller.clone_ref();
         let logger       = self.logger.clone_ref();
@@ -662,16 +640,6 @@
             debug!(logger,"Stepping out result: {result:?}");
         };
         executor::global::spawn(step_out_action);
-=======
-
-        let _id = self.get_controller_node_id(*node_id)?;
-
-        // TODO [mwu]
-        //  Here the logic of entering the given node should be invoked on the controller.
-        //  See tasks of the epic https://github.com/enso-org/ide/issues/588, most notably the
-        //  https://github.com/enso-org/ide/issues/595
-
->>>>>>> 97fbc73b
         Ok(())
     }
 }
