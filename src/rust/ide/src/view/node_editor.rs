--- conflicted
+++ resolved
@@ -108,6 +108,13 @@
     network : frp::Network,
 }
 
+impl GraphEditorIntegratedWithController {
+    /// Get GraphEditor.
+    pub fn graph_editor(&self) -> GraphEditor {
+        self.model.editor.clone_ref()
+    }
+}
+
 #[derive(Debug)]
 struct GraphEditorIntegratedWithControllerModel {
     logger           : Logger,
@@ -438,13 +445,9 @@
 #[derive(Clone,CloneRef,Debug)]
 pub struct NodeEditor {
     display_object : display::object::Instance,
-<<<<<<< HEAD
-=======
-    graph          : Rc<GraphEditorIntegratedWithController>,
->>>>>>> 3e7f817b
-    controller     : controller::ExecutedGraph,
     #[allow(missing_docs)]
-    pub graph      : Rc<GraphEditorIntegration>,
+    pub graph  : Rc<GraphEditorIntegratedWithController>,
+    controller : controller::ExecutedGraph,
 }
 
 impl NodeEditor {
