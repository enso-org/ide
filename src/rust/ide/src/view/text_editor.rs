//! This module contains TextEditor, an UiComponent to edit Enso Modules or Text Files.

use ensogl::traits::*;
use crate::prelude::*;

use crate::notification;
use crate::view::temporary_panel::TemporaryPadding;
use crate::view::temporary_panel::TemporaryPanel;

use ensogl::display::shape::text::glyph::font::FontRegistry;
use ensogl::display::shape::text::text_field::TextField;
use ensogl::display::shape::text::text_field::TextFieldProperties;
use ensogl::display::world::*;
use data::text::TextChange;
use enso_frp::io::KeyboardActions;
use enso_frp::io::KeyMask;
use nalgebra::Vector2;
use nalgebra::zero;
use utils::channel::process_stream_with_handle;



// ==================
// === TextEditor ===
// ==================

shared! { TextEditor

/// TextEditor allows us to edit text files or Enso Modules. Extensible code highlighting is
/// planned to be implemented for it.
#[derive(Debug)]
pub struct TextEditorData {
    text_field : TextField,
    padding    : TemporaryPadding,
    position   : Vector2<f32>,
    size       : Vector2<f32>,
    controller : controller::Text,
    logger     : Logger
}

impl {
    /// Saves text editor's content to file.
    pub fn save(&self) {
        let controller = self.controller.clone();
        let file_path  = controller.file_path();
        let text       = self.text_field.get_content();
        let logger     = self.logger.clone();
        executor::global::spawn(async move {
            if controller.store_content(text).await.is_err() {
                let message:&str = &format!("Failed to save file: {}", file_path);
                logger.error(message);
            } else {
                logger.info("File saved");
            }
        });
    }

    /// Selects next word occurrence.
    pub fn select_next_word_occurrence(&mut self) {
        self.text_field.select_next_word_occurrence();
    }
}}

impl TextEditor {
    /// Creates a new TextEditor.
    pub fn new
    ( logger           : &Logger
    , world            : &World
<<<<<<< HEAD
    , controller       : controller::text::Handle
    , keyboard_actions : &mut KeyboardActions
    , fonts            : &mut FontRegistry) -> Self {
=======
    , controller       : controller::Text
    , keyboard_actions : &mut KeyboardActions) -> Self {
>>>>>>> 56ae2d48
        let logger     = logger.sub("TextEditor");
        let scene      = world.scene();
        let camera     = scene.camera();
        let screen     = camera.screen();
        let font       = fonts.get_or_load_embedded_font("DejaVuSansMono").unwrap();
        let padding    = default();
        let position   = zero();
        let size       = Vector2::new(screen.width, screen.height);
        let black      = Vector4::new(0.0,0.0,0.0,1.0);
        let base_color = black;
        let text_size  = 16.0;
        let properties = TextFieldProperties {font,text_size,base_color,size};
        let text_field = TextField::new(&world,properties);
        world.add_child(&text_field.display_object());

        let data = TextEditorData {controller,text_field,padding,position,size,logger};
        Self::new_from_data(data).initialize(keyboard_actions)
    }

    fn initialize(self, keyboard_actions:&mut KeyboardActions) -> Self {
        let save_keys   = KeyMask::new_control_character('s');
        let text_editor = Rc::downgrade(&self.rc);
        keyboard_actions.set_action(save_keys,enclose!((text_editor) move |_| {
            if let Some(text_editor) = text_editor.upgrade() {
                text_editor.borrow().save();
            }
        }));

        self.setup_notifications();
        executor::global::spawn(self.reload_content());
        self.update();
        self
    }

    /// Modify the underlying TextEditorData.
    pub fn modify_data<F:FnMut(&mut TextEditorData)>(&mut self, mut f:F) {
        f(&mut self.rc.borrow_mut());
        self.update();
    }

    /// Setup handlers for notification going from text field and from controller.
    fn setup_notifications(&self) {
        let weak = self.downgrade();
        let text_field = self.with_borrowed(|data| data.text_field.clone_ref());
        text_field.set_text_edit_callback(enclose!((weak) move |change| {
            if let Some(this) = weak.upgrade() {
                this.handle_text_field_notification(change);
            }
        }));

        let notifications_sub = self.with_borrowed(|data| data.controller.subscribe());
        executor::global::spawn(process_stream_with_handle(notifications_sub,weak,|notif,this| {
            this.handle_controller_notification(notif)
        }));
    }

    fn handle_controller_notification(&self, notification:notification::Text)
    -> impl Future<Output=()> {
        match notification {
            notification::Text::Invalidate => self.reload_content()
        }
    }

    fn handle_text_field_notification(&self, change:&TextChange) {
        let (logger,controller) = self.with_borrowed(|data|
            (data.logger.clone(),data.controller.clone_ref()));
        let result = controller.apply_text_change(change);
        if result.is_err() {
            logger.error(|| "Error while notifying controllers about text change");
            logger.error(|| format!("{:?}", result));
        }
    }

    /// Reload the TextEditor content with data obtained from controller
    fn reload_content(&self) -> impl Future<Output=()> {
        let (logger,controller) = self.with_borrowed(|data|
            (data.logger.clone(),data.controller.clone_ref()));
        let weak  = self.downgrade();
        async move {
            if let Ok(content) = controller.read_content().await {
                if let Some(this) = weak.upgrade() {
                    this.with_borrowed(|data| data.text_field.set_content(&content));
                    logger.info("File loaded");
                }
            }
        }
    }

    /// Updates the underlying display object, should be called after setting size or position.
    fn update(&self) {
        let data     = self.rc.borrow_mut();
        let z_origin = 0.0;
        let padding  = data.padding;
        let position = data.position;
        let position = Vector3::new(position.x + padding.left,position.y + padding.bottom,z_origin);
        data.text_field.set_position(position);
        // TODO: Set text field size once the size change gets supported.
        // https://app.zenhub.com/workspaces/enso-5b57093c92e09f0d21193695/issues/luna/ide/217
        // let padding  = Vector2::new(padding.left + padding.right, padding.top + padding.bottom);
        // self.text_field.set_size(self.dimensions - padding);
    }
}

impl TemporaryPanel for TextEditor {
    fn set_padding(&mut self, padding: TemporaryPadding) {
        self.modify_data(|data| data.padding = padding);
    }

    fn padding(&self) -> TemporaryPadding {
        self.rc.borrow().padding
    }

    fn set_size(&mut self, size:Vector2<f32>) {
        self.modify_data(|data| data.size = size);
    }

    fn size(&self) -> Vector2<f32> {
        self.rc.borrow_mut().text_field.size()
    }

    fn set_position(&mut self, position:Vector2<f32>) {
        self.modify_data(|data| data.position = position);
    }

    fn position(&self) -> Vector2<f32> {
        let position = self.rc.borrow().text_field.position();
        Vector2::new(position.x, position.y)
    }
}<|MERGE_RESOLUTION|>--- conflicted
+++ resolved
@@ -1,6 +1,5 @@
 //! This module contains TextEditor, an UiComponent to edit Enso Modules or Text Files.
 
-use ensogl::traits::*;
 use crate::prelude::*;
 
 use crate::notification;
@@ -66,18 +65,13 @@
     pub fn new
     ( logger           : &Logger
     , world            : &World
-<<<<<<< HEAD
-    , controller       : controller::text::Handle
-    , keyboard_actions : &mut KeyboardActions
-    , fonts            : &mut FontRegistry) -> Self {
-=======
     , controller       : controller::Text
     , keyboard_actions : &mut KeyboardActions) -> Self {
->>>>>>> 56ae2d48
         let logger     = logger.sub("TextEditor");
         let scene      = world.scene();
         let camera     = scene.camera();
         let screen     = camera.screen();
+        let mut fonts  = FontRegistry::new();
         let font       = fonts.get_or_load_embedded_font("DejaVuSansMono").unwrap();
         let padding    = default();
         let position   = zero();
@@ -87,7 +81,7 @@
         let text_size  = 16.0;
         let properties = TextFieldProperties {font,text_size,base_color,size};
         let text_field = TextField::new(&world,properties);
-        world.add_child(&text_field.display_object());
+        // world.add_child(&text_field); // FIXME !!!
 
         let data = TextEditorData {controller,text_field,padding,position,size,logger};
         Self::new_from_data(data).initialize(keyboard_actions)
