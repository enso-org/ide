//! This module contains TextEditor, an UiComponent to edit Enso Modules or Text Files.

use ensogl::traits::*;
use crate::prelude::*;

use crate::notification;
use crate::view::temporary_panel::TemporaryPadding;
use crate::view::temporary_panel::TemporaryPanel;

use ensogl::display::shape::text::glyph::font::FontRegistry;
use ensogl::display::shape::text::text_field::TextField;
use ensogl::display::shape::text::text_field::TextFieldProperties;
use ensogl::display::world::*;
use data::text::TextChange;
use enso_frp::io::KeyboardActions;
use enso_frp::io::KeyMask;
use nalgebra::Vector2;
use nalgebra::zero;
use utils::channel::process_stream_with_handle;



// ==================
// === TextEditor ===
// ==================

shared! { TextEditor

/// TextEditor allows us to edit text files or Enso Modules. Extensible code highlighting is
/// planned to be implemented for it.
#[derive(Debug)]
pub struct TextEditorData {
    text_field : TextField,
    padding    : TemporaryPadding,
    position   : Vector2<f32>,
    size       : Vector2<f32>,
    controller : controller::Text,
    logger     : Logger
}

impl {
    /// Saves text editor's content to file.
    pub fn save(&self) {
        let controller = self.controller.clone();
        let file_path  = controller.file_path();
        let text       = self.text_field.get_content();
        let logger     = self.logger.clone();
        executor::global::spawn(async move {
            if controller.store_content(text).await.is_err() {
                let message:&str = &format!("Failed to save file: {}", file_path);
                logger.error(message);
            } else {
                logger.info("File saved");
            }
        });
    }

    /// Selects next word occurrence.
    pub fn select_next_word_occurrence(&mut self) {
        self.text_field.select_next_word_occurrence();
    }
}}

impl TextEditor {
    /// Creates a new TextEditor.
    pub fn new
    ( logger           : &Logger
    , world            : &World
<<<<<<< HEAD
    , controller       : controller::text::Handle
    , keyboard_actions : &mut KeyboardActions
    , fonts            : &mut FontRegistry) -> Self {
=======
    , controller       : controller::Text
    , keyboard_actions : &mut KeyboardActions) -> Self {
>>>>>>> 56ae2d48
        let logger     = logger.sub("TextEditor");
        let scene      = world.scene();
        let camera     = scene.camera();
        let screen     = camera.screen();
        let font       = fonts.get_or_load_embedded_font("DejaVuSansMono").unwrap();
        let padding    = default();
        let position   = zero();
        let size       = Vector2::new(screen.width, screen.height);
        let black      = Vector4::new(0.0,0.0,0.0,1.0);
        let base_color = black;
        let text_size  = 16.0;
        let properties = TextFieldProperties {font,text_size,base_color,size};
        let text_field = TextField::new(&world,properties);
        world.add_child(&text_field.display_object());

        let data = TextEditorData {controller,text_field,padding,position,size,logger};
        Self::new_from_data(data).initialize(keyboard_actions)
    }

    fn initialize(self, keyboard_actions:&mut KeyboardActions) -> Self {
        let save_keys   = KeyMask::new_control_character('s');
        let text_editor = Rc::downgrade(&self.rc);
        keyboard_actions.set_action(save_keys,enclose!((text_editor) move |_| {
            if let Some(text_editor) = text_editor.upgrade() {
                text_editor.borrow().save();
            }
        }));

        self.setup_notifications();
        executor::global::spawn(self.reload_content());
        self.update();
        self
    }

    /// Modify the underlying TextEditorData.
    pub fn modify_data<F:FnMut(&mut TextEditorData)>(&mut self, mut f:F) {
        f(&mut self.rc.borrow_mut());
        self.update();
    }

    /// Setup handlers for notification going from text field and from controller.
    fn setup_notifications(&self) {
        let weak = self.downgrade();
        let text_field = self.with_borrowed(|data| data.text_field.clone_ref());
        text_field.set_text_edit_callback(enclose!((weak) move |change| {
            if let Some(this) = weak.upgrade() {
                this.handle_text_field_notification(change);
            }
        }));

        let notifications_sub = self.with_borrowed(|data| data.controller.subscribe());
        executor::global::spawn(process_stream_with_handle(notifications_sub,weak,|notif,this| {
            this.handle_controller_notification(notif)
        }));
    }

    fn handle_controller_notification(&self, notification:notification::Text)
    -> impl Future<Output=()> {
        match notification {
            notification::Text::Invalidate => self.reload_content()
        }
    }

    fn handle_text_field_notification(&self, change:&TextChange) {
        let (logger,controller) = self.with_borrowed(|data|
            (data.logger.clone(),data.controller.clone_ref()));
        let result = controller.apply_text_change(change);
        if result.is_err() {
            logger.error(|| "Error while notifying controllers about text change");
            logger.error(|| format!("{:?}", result));
        }
    }

    /// Reload the TextEditor content with data obtained from controller
    fn reload_content(&self) -> impl Future<Output=()> {
        let (logger,controller) = self.with_borrowed(|data|
            (data.logger.clone(),data.controller.clone_ref()));
        let weak  = self.downgrade();
        async move {
            if let Ok(content) = controller.read_content().await {
                if let Some(this) = weak.upgrade() {
                    this.with_borrowed(|data| data.text_field.set_content(&content));
                    logger.info("File loaded");
                }
            }
        }
    }

    /// Updates the underlying display object, should be called after setting size or position.
    fn update(&self) {
        let data     = self.rc.borrow_mut();
        let z_origin = 0.0;
        let padding  = data.padding;
        let position = data.position;
        let position = Vector3::new(position.x + padding.left,position.y + padding.bottom,z_origin);
        data.text_field.set_position(position);
        // TODO: Set text field size once the size change gets supported.
        // https://app.zenhub.com/workspaces/enso-5b57093c92e09f0d21193695/issues/luna/ide/217
        // let padding  = Vector2::new(padding.left + padding.right, padding.top + padding.bottom);
        // self.text_field.set_size(self.dimensions - padding);
    }
}

impl TemporaryPanel for TextEditor {
    fn set_padding(&mut self, padding: TemporaryPadding) {
        self.modify_data(|data| data.padding = padding);
    }

    fn padding(&self) -> TemporaryPadding {
        self.rc.borrow().padding
    }

    fn set_size(&mut self, size:Vector2<f32>) {
        self.modify_data(|data| data.size = size);
    }

    fn size(&self) -> Vector2<f32> {
        self.rc.borrow_mut().text_field.size()
    }

    fn set_position(&mut self, position:Vector2<f32>) {
        self.modify_data(|data| data.position = position);
    }

    fn position(&self) -> Vector2<f32> {
        let position = self.rc.borrow().text_field.position();
        Vector2::new(position.x, position.y)
    }
}<|MERGE_RESOLUTION|>--- conflicted
+++ resolved
@@ -66,14 +66,10 @@
     pub fn new
     ( logger           : &Logger
     , world            : &World
-<<<<<<< HEAD
-    , controller       : controller::text::Handle
+    , controller       : controller::Text
     , keyboard_actions : &mut KeyboardActions
-    , fonts            : &mut FontRegistry) -> Self {
-=======
-    , controller       : controller::Text
-    , keyboard_actions : &mut KeyboardActions) -> Self {
->>>>>>> 56ae2d48
+    , fonts            : &mut FontRegistry
+    ) -> Self {
         let logger     = logger.sub("TextEditor");
         let scene      = world.scene();
         let camera     = scene.camera();
