--- conflicted
+++ resolved
@@ -114,30 +114,17 @@
         self.self_type.contains(self_type)
     }
 
-<<<<<<< HEAD
     /// Describes code insertion to be done when Searcher input suggestion is picked.
     pub fn code_to_insert
     (&self, current_module:Option<&module::QualifiedName>, generate_this:bool) -> CodeToInsert {
         let mut imports = BTreeSet::new();
 
-        // Regular methods are found through this-lookup. Other entities need to be visible.
-        // Import if not already defined in this module.
+        // Entry import should be skipped when:
+        // * it is a regular (i.e. non extension) method, as it will bee found dynamically through
+        //   the `this` argument;
+        // * it is an entry defined in the current module, so it is already visible.
         if !self.is_regular_method() && !current_module.contains(&&self.module) {
             imports.insert(self.module.clone());
-=======
-    /// Returns the code which should be inserted to Searcher input when suggestion is picked.
-    pub fn code_to_insert(&self, current_module:Option<&module::QualifiedName>) -> String {
-        if self.has_self_type(&self.module) {
-            let module_var = if current_module.contains(&&self.module) {keywords::HERE.to_owned()}
-            else {
-                let mut module = self.module.clone();
-                module.remove_main_module_segment();
-                module.name().into()
-            };
-            format!("{}.{}",module_var,self.name)
-        } else {
-            self.name.clone()
->>>>>>> 5e953a79
         }
 
         let this_expr = if generate_this && self.is_regular_module_method() {
@@ -147,7 +134,9 @@
             } else {
                 // If we are inserting an additional `this` argument, the used name must be visible.
                 imports.insert(self.module.clone());
-                Some(self.module.name().into())
+                let mut module = self.module.clone();
+                module.remove_main_module_segment();
+                Some(module.name().into())
             }
         } else {
             // TODO [mwu] Actually we could generate this expression here if its type is known to be
@@ -442,17 +431,10 @@
 
     #[test]
     fn code_from_entry() {
-<<<<<<< HEAD
         let main_module    = module::QualifiedName::from_text("Project.Main").unwrap();
-        let another_module = module::QualifiedName::from_text("Project.AnotherModule").unwrap();
-        let atom = Entry {
-            name          : "Atom".to_string(),
-=======
-        let module         = module::QualifiedName::from_text("Project.Main").unwrap();
         let another_module = module::QualifiedName::from_text("Project.Another_Module").unwrap();
         let atom = Entry {
             name          : "Atom".to_owned(),
->>>>>>> 5e953a79
             kind          : Kind::Atom,
             module        : main_module.clone(),
             arguments     : vec![],
@@ -468,10 +450,14 @@
             ..atom.clone()
         };
         let module_method = Entry {
-<<<<<<< HEAD
-            name      : "module_method".to_string(),
+            name      : "module_method".to_owned(),
             self_type : Some(main_module.clone().into()),
             ..method.clone()
+        };
+        let another_module_method = Entry {
+            module    : another_module.clone(),
+            self_type : Some(another_module.clone().into()),
+            ..module_method.clone()
         };
         let module_extension = Entry {
             module    : another_module.clone(),
@@ -491,6 +477,8 @@
         expect(&atom, Some(&main_module),    false, "Atom", &[]);
         expect(&atom, Some(&another_module), true,  "Atom", &[&main_module]);
         expect(&atom, Some(&another_module), false, "Atom", &[&main_module]);
+        expect(&atom, Some(&another_module), true,  "Atom", &[&main_module]);
+        expect(&atom, Some(&another_module), false, "Atom", &[&main_module]);
 
         expect(&method, None,                  true,  "method", &[&main_module]);
         expect(&method, None,                  false, "method", &[&main_module]);
@@ -499,12 +487,19 @@
         expect(&method, Some(&another_module), true,  "method", &[&main_module]);
         expect(&method, Some(&another_module), false, "method", &[&main_module]);
 
-        expect(&module_method, None,                  true,  "Main.module_method", &[&main_module]);
+        expect(&module_method, None,                  true,  "Project.module_method", &[&main_module]);
         expect(&module_method, None,                  false, "module_method",      &[]);
         expect(&module_method, Some(&main_module),    true,  "here.module_method", &[]);
         expect(&module_method, Some(&main_module),    false, "module_method",      &[]);
-        expect(&module_method, Some(&another_module), true,  "Main.module_method", &[&main_module]);
+        expect(&module_method, Some(&another_module), true,  "Project.module_method", &[&main_module]);
         expect(&module_method, Some(&another_module), false, "module_method",      &[]);
+
+        expect(&another_module_method, None,                  true,  "Another_Module.module_method", &[&another_module]);
+        expect(&another_module_method, None,                  false, "module_method", &[]);
+        expect(&another_module_method, Some(&main_module),    true,  "Another_Module.module_method", &[&another_module]);
+        expect(&another_module_method, Some(&main_module),    false, "module_method", &[]);
+        expect(&another_module_method, Some(&another_module), true,  "here.module_method", &[]);
+        expect(&another_module_method, Some(&another_module), false, "module_method", &[]);
 
         // TODO [mwu] Extensions on nullary atoms should also be able to generate this.
         //            The tests below will need to be adjusted, once that behavior is fixed.
@@ -521,29 +516,6 @@
         expect(&atom_extension, Some(&main_module),    false, "atom_extension", &[&another_module]);
         expect(&atom_extension, Some(&another_module), true,  "atom_extension", &[]);
         expect(&atom_extension, Some(&another_module), false, "atom_extension", &[]);
-=======
-            name      : "module_method".to_owned(),
-            self_type : Some(module.clone().into()),
-            ..method.clone()
-        };
-        let another_module_method = Entry {
-            module    : another_module.clone(),
-            self_type : Some(another_module.into()),
-            ..module_method.clone()
-        };
-
-        let current_module = None;
-        assert_eq!(atom.code_to_insert(current_module)                 , "Atom");
-        assert_eq!(method.code_to_insert(current_module)               , "method");
-        assert_eq!(module_method.code_to_insert(current_module)        , "Project.module_method");
-        assert_eq!(another_module_method.code_to_insert(current_module), "Another_Module.module_method");
-
-        let current_module = Some(&module);
-        assert_eq!(atom.code_to_insert(current_module)                 , "Atom");
-        assert_eq!(method.code_to_insert(current_module)               , "method");
-        assert_eq!(module_method.code_to_insert(current_module)        , "here.module_method");
-        assert_eq!(another_module_method.code_to_insert(current_module), "Another_Module.module_method");
->>>>>>> 5e953a79
     }
 
     #[test]
