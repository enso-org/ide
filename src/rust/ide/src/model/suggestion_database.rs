//! The module contains all structures for representing suggestions and their database.

use crate::prelude::*;

use crate::double_representation::module::QualifiedName;

use enso_protocol::language_server;
use language_server::types::SuggestionsDatabaseVersion;
<<<<<<< HEAD
use language_server::types::SuggestionDatabaseUpdateEvent;
use parser::DocParser as DocParser;
=======
use language_server::types::SuggestionDatabaseUpdatesEvent;
>>>>>>> feca0b72

pub use language_server::types::SuggestionEntryArgument as Argument;
pub use language_server::types::SuggestionEntryId as EntryId;
pub use language_server::types::SuggestionsDatabaseUpdate as Update;


// =============
// === Entry ===
// =============

/// A type of suggestion entry.
#[derive(Copy,Clone,Debug,Eq,PartialEq)]
#[allow(missing_docs)]
pub enum EntryKind {
    Atom,Function,Local,Method
}

/// The Suggestion Database Entry.
#[derive(Clone,Debug,Eq,PartialEq)]
pub struct Entry {
    /// A name of suggested object.
    pub name : String,
    /// A type of suggestion.
    pub kind : EntryKind,
    /// A module where the suggested object is defined, represented as vector of segments.
    pub module : QualifiedName,
    /// Argument lists of suggested object (atom or function). If the object does not take any
    /// arguments, the list is empty.
    pub arguments : Vec<Argument>,
    /// A type returned by the suggested object.
    pub return_type : String,
    /// A documentation associated with object.
    pub documentation : Option<String>,
    /// A type of the "self" argument. This field is `None` for non-method suggestions.
    pub self_type : Option<String>,
}

impl Entry {
    /// Create entry from the structure deserialized from the Language Server responses.
    pub fn from_ls_entry(entry:language_server::types::SuggestionEntry) -> FallibleResult<Self> {
        use language_server::types::SuggestionEntry::*;
        let this = match entry {
<<<<<<< HEAD
            SuggestionEntryAtom {name,module,arguments,return_type,documentation} =>
                Self {
                    name,arguments,return_type,
                    module        : module.try_into()?,
                    self_type     : None,
                    documentation : Entry::gen_doc(documentation),
                    kind          : EntryKind::Atom,
                },
            SuggestionEntryMethod {name,module,arguments,self_type,return_type,documentation} =>
                Self {
                    name,arguments,return_type,
                    module        : module.try_into()?,
                    self_type     : Some(self_type),
                    documentation : Entry::gen_doc(documentation),
                    kind          : EntryKind::Method,
                },
            SuggestionEntryFunction {name,module,arguments,return_type,..} =>
                Self {
                    name,arguments,return_type,
                    module        : module.try_into()?,
                    self_type     : None,
                    documentation : default(),
                    kind          : EntryKind::Function,
                },
            SuggestionEntryLocal {name,module,return_type,..} =>
                Self {
                    name,return_type,
                    arguments     : default(),
                    module        : module.try_into()?,
                    self_type     : None,
                    documentation : default(),
                    kind          : EntryKind::Local,
                },
=======
            Atom {name,module,arguments,return_type,documentation} => Self {
                name,arguments,return_type,documentation,
                module    : module.try_into()?,
                self_type : None,
                kind      : EntryKind::Atom,
            },
            Method {name,module,arguments,self_type,return_type,documentation} => Self {
                name,arguments,return_type,documentation,
                module    : module.try_into()?,
                self_type : Some(self_type),
                kind      : EntryKind::Method,
            },
            Function {name,module,arguments,return_type,..} => Self {
                name,arguments,return_type,
                module        : module.try_into()?,
                self_type     : None,
                documentation : default(),
                kind          : EntryKind::Function,
            },
            Local {name,module,return_type,..} => Self {
                name,return_type,
                arguments     : default(),
                module        : module.try_into()?,
                self_type     : None,
                documentation : default(),
                kind          : EntryKind::Local,
            },
>>>>>>> feca0b72
        };
        Ok(this)
    }

    /// Returns the code which should be inserted to Searcher input when suggestion is picked.
    pub fn code_to_insert(&self) -> String {
        let module = self.module.name();
        if self.self_type.as_ref().contains(&module) {
            format!("{}.{}",module,self.name)
        } else if self.self_type.as_ref().contains(&constants::keywords::HERE) {
            format!("{}.{}",constants::keywords::HERE,self.name)
        } else {
            self.name.clone()
        }
    }

    /// Returns entry with the changed name.
    pub fn with_name(self, name:impl Into<String>) -> Self {
        Self {name:name.into(),..self}
    }

    /// Generates HTML documentation for documented suggestion.
    fn gen_doc(doc: Option<String>) -> Option<String> {
        match doc {
            Some(d) => {
                let parser = DocParser::new_or_panic();
                let output = parser.generate_html_doc_pure(d);
                match output {
                    Ok(result) => Some(result),
                    Err(_)     => None,
                }
            },
            None => None,
        }
    }
}

impl TryFrom<language_server::types::SuggestionEntry> for Entry {
    type Error = failure::Error;
    fn try_from(entry:language_server::types::SuggestionEntry) -> FallibleResult<Self> {
        Self::from_ls_entry(entry)
    }
}



// ================
// === Database ===
// ================

/// The Suggestion Database
///
/// This is database of possible suggestions in Searcher. To achieve best performance, some
/// often-called Language Server methods returns the list of keys of this database instead of the
/// whole entries. Additionally the suggestions contains information about functions and their
/// argument names and types.
#[derive(Clone,Debug,Default)]
pub struct SuggestionDatabase {
    logger  : Logger,
    entries : RefCell<HashMap<EntryId,Rc<Entry>>>,
    version : Cell<SuggestionsDatabaseVersion>,
}

impl SuggestionDatabase {
    /// Create a new database which will take its initial content from the Language Server.
    pub async fn create_synchronized
    (language_server:&language_server::Connection) -> FallibleResult<Self> {
        let response = language_server.client.get_suggestions_database().await?;
        Ok(Self::from_ls_response(response))
    }

    /// Create a new database model from response received from the Language Server.
    fn from_ls_response(response:language_server::response::GetSuggestionDatabase) -> Self {
        let logger      = Logger::new("SuggestionDatabase");
        let mut entries = HashMap::new();
        for ls_entry in response.entries {
            let id = ls_entry.id;
            match Entry::from_ls_entry(ls_entry.suggestion) {
                Ok(entry) => { entries.insert(id, Rc::new(entry)); },
                Err(err)  => { error!(logger,"Discarded invalid entry {id}: {err}"); },
            }
        }
        Self {
            logger,
            entries : RefCell::new(entries),
            version : Cell::new(response.current_version),
        }
    }

    /// Get suggestion entry by id.
    pub fn get(&self, id:EntryId) -> Option<Rc<Entry>> {
        self.entries.borrow().get(&id).cloned()
    }

    /// Apply the update event to the database.
    pub fn apply_update_event(&self, event:SuggestionDatabaseUpdatesEvent) {
        for update in event.updates {
            let mut entries = self.entries.borrow_mut();
            match update {
                Update::Add {id,suggestion} => match suggestion.try_into() {
                    Ok(entry) => { entries.insert(id,Rc::new(entry));                       },
                    Err(err)  => { error!(self.logger, "Discarding update for {id}: {err}") },
                },
                Update::Remove {id} => {
                    let removed = entries.remove(&id);
                    if removed.is_none() {
                        error!(self.logger, "Received Remove event for nonexistent id: {id}");
                    }
                },
                Update::Modify {id,return_type} => {
                    if let Some(old_entry) = entries.get(&id) {
                        let new_entry = Entry {return_type,..old_entry.deref().clone()};
                        entries.insert(id,Rc::new(new_entry));
                    } else {
                        error!(self.logger, "Received Modify event for nonexistent id: {id}");
                    }
                }
            };
        }
        self.version.set(event.current_version);
    }

    /// Put the entry to the database. Using this function likely break the synchronization between
    /// Language Server and IDE, and should be used only in tests.
    #[cfg(test)]
    pub fn put_entry(&self, id:EntryId, entry:Entry) {
        self.entries.borrow_mut().insert(id,Rc::new(entry));
    }
}

impl From<language_server::response::GetSuggestionDatabase> for SuggestionDatabase {
    fn from(database:language_server::response::GetSuggestionDatabase) -> Self {
        Self::from_ls_response(database)
    }
}



// =============
// === Tests ===
// =============

#[cfg(test)]
mod test {
    use super::*;

    use enso_protocol::language_server::SuggestionsDatabaseEntry;
    use wasm_bindgen_test::wasm_bindgen_test_configure;
    use wasm_bindgen_test::wasm_bindgen_test;



    wasm_bindgen_test_configure!(run_in_browser);



    #[test]
    fn code_from_entry() {
        let module = QualifiedName::from_segments("Project",&["Main"]).unwrap();
        let atom_entry = Entry {
            name          : "Atom".to_string(),
            kind          : EntryKind::Atom,
            module,
            arguments     : vec![],
            return_type   : "Number".to_string(),
            documentation : None,
            self_type     : None
        };
        let method_entry = Entry {
            name      : "method".to_string(),
            kind      : EntryKind::Method,
            self_type : Some("Number".to_string()),
            ..atom_entry.clone()
        };
        let module_method_entry = Entry {
            name      : "moduleMethod".to_string(),
            self_type : Some("Main".to_string()),
            ..method_entry.clone()
        };

        assert_eq!(atom_entry.code_to_insert()         , "Atom".to_string());
        assert_eq!(method_entry.code_to_insert()       , "method".to_string());
        assert_eq!(module_method_entry.code_to_insert(), "Main.moduleMethod".to_string());
    }

    #[wasm_bindgen_test]
    fn initialize_database() {
        // Empty db
        let response = language_server::response::GetSuggestionDatabase {
            entries         : vec![],
            current_version : 123
        };
        let db = SuggestionDatabase::from_ls_response(response);
        assert!(db.entries.borrow().is_empty());
        assert_eq!(db.version.get()    , 123);

        // Non-empty db
        let entry = language_server::types::SuggestionEntry::Atom {
            name          : "TextAtom".to_string(),
            module        : "TestProject.TestModule".to_string(),
            arguments     : vec![],
            return_type   : "TestAtom".to_string(),
            documentation : Some("Test *Atom*".to_string())
        };
        let db_entry = SuggestionsDatabaseEntry {id:12, suggestion:entry};
        let response = language_server::response::GetSuggestionDatabase {
            entries         : vec![db_entry],
            current_version : 456
        };
        let db = SuggestionDatabase::from_ls_response(response);
        let response_doc =
            "<html><head><meta http-equiv=\"Content-Type\" content=\"text/html\" charset=\"UTF-8\" \
            /><link rel=\"stylesheet\" href=\"style.css\" /><title></title></head><body><div class=\
            \"Doc\"><div class=\"Synopsis\"><div class=\"Raw\">Test <b>Atom</b></div></div></div>\
            </body></html>";
        assert_eq!(db.entries.borrow().len(), 1);
        assert_eq!(*db.get(12).unwrap().name, "TextAtom".to_string());
        assert_eq!(db.get(12).unwrap().documentation, Some(response_doc.to_string()));
        assert_eq!(db.version.get(), 456);
    }

    #[test]
    fn applying_update() {
        let entry1 = language_server::types::SuggestionEntry::Atom {
            name          : "Entry1".to_string(),
            module        : "TestProject.TestModule".to_string(),
            arguments     : vec![],
            return_type   : "TestAtom".to_string(),
            documentation : None
        };
        let entry2 = language_server::types::SuggestionEntry::Atom {
            name          : "Entry2".to_string(),
            module        : "TestProject.TestModule".to_string(),
            arguments     : vec![],
            return_type   : "TestAtom".to_string(),
            documentation : None
        };
        let new_entry2 = language_server::types::SuggestionEntry::Atom {
            name          : "NewEntry2".to_string(),
            module        : "TestProject.TestModule".to_string(),
            arguments     : vec![],
            return_type   : "TestAtom".to_string(),
            documentation : None
        };

        let db_entry1        = SuggestionsDatabaseEntry {id:1, suggestion:entry1};
        let db_entry2        = SuggestionsDatabaseEntry {id:2, suggestion:entry2};
        let initial_response = language_server::response::GetSuggestionDatabase {
            entries         : vec![db_entry1,db_entry2],
            current_version : 1,
        };
        let db = SuggestionDatabase::from_ls_response(initial_response);

        // Remove
        let remove_update = Update::Remove {id:2};
        let update        = SuggestionDatabaseUpdatesEvent {
            updates         : vec![remove_update],
            current_version : 2
        };
        db.apply_update_event(update);
        assert_eq!(db.get(2),        None);
        assert_eq!(db.version.get(), 2   );

        // Add
        let add_update = Update::Add {id:2, suggestion:new_entry2};
        let update     = SuggestionDatabaseUpdatesEvent {
            updates         : vec![add_update],
            current_version : 3,
        };
        db.apply_update_event(update);
        assert_eq!(db.get(2).unwrap().name, "NewEntry2");
        assert_eq!(db.version.get(),        3          );
    }
}<|MERGE_RESOLUTION|>--- conflicted
+++ resolved
@@ -6,12 +6,8 @@
 
 use enso_protocol::language_server;
 use language_server::types::SuggestionsDatabaseVersion;
-<<<<<<< HEAD
-use language_server::types::SuggestionDatabaseUpdateEvent;
+use language_server::types::SuggestionDatabaseUpdatesEvent;
 use parser::DocParser as DocParser;
-=======
-use language_server::types::SuggestionDatabaseUpdatesEvent;
->>>>>>> feca0b72
 
 pub use language_server::types::SuggestionEntryArgument as Argument;
 pub use language_server::types::SuggestionEntryId as EntryId;
@@ -54,33 +50,28 @@
     pub fn from_ls_entry(entry:language_server::types::SuggestionEntry) -> FallibleResult<Self> {
         use language_server::types::SuggestionEntry::*;
         let this = match entry {
-<<<<<<< HEAD
-            SuggestionEntryAtom {name,module,arguments,return_type,documentation} =>
-                Self {
+            Atom {name,module,arguments,return_type,documentation} => Self {
                     name,arguments,return_type,
                     module        : module.try_into()?,
                     self_type     : None,
                     documentation : Entry::gen_doc(documentation),
                     kind          : EntryKind::Atom,
                 },
-            SuggestionEntryMethod {name,module,arguments,self_type,return_type,documentation} =>
-                Self {
+            Method {name,module,arguments,self_type,return_type,documentation} => Self {
                     name,arguments,return_type,
                     module        : module.try_into()?,
                     self_type     : Some(self_type),
                     documentation : Entry::gen_doc(documentation),
                     kind          : EntryKind::Method,
                 },
-            SuggestionEntryFunction {name,module,arguments,return_type,..} =>
-                Self {
+            Function {name,module,arguments,return_type,..} => Self {
                     name,arguments,return_type,
                     module        : module.try_into()?,
                     self_type     : None,
                     documentation : default(),
                     kind          : EntryKind::Function,
                 },
-            SuggestionEntryLocal {name,module,return_type,..} =>
-                Self {
+            Local {name,module,return_type,..} => Self {
                     name,return_type,
                     arguments     : default(),
                     module        : module.try_into()?,
@@ -88,35 +79,6 @@
                     documentation : default(),
                     kind          : EntryKind::Local,
                 },
-=======
-            Atom {name,module,arguments,return_type,documentation} => Self {
-                name,arguments,return_type,documentation,
-                module    : module.try_into()?,
-                self_type : None,
-                kind      : EntryKind::Atom,
-            },
-            Method {name,module,arguments,self_type,return_type,documentation} => Self {
-                name,arguments,return_type,documentation,
-                module    : module.try_into()?,
-                self_type : Some(self_type),
-                kind      : EntryKind::Method,
-            },
-            Function {name,module,arguments,return_type,..} => Self {
-                name,arguments,return_type,
-                module        : module.try_into()?,
-                self_type     : None,
-                documentation : default(),
-                kind          : EntryKind::Function,
-            },
-            Local {name,module,return_type,..} => Self {
-                name,return_type,
-                arguments     : default(),
-                module        : module.try_into()?,
-                self_type     : None,
-                documentation : default(),
-                kind          : EntryKind::Local,
-            },
->>>>>>> feca0b72
         };
         Ok(this)
     }
