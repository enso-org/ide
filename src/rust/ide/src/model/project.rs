--- conflicted
+++ resolved
@@ -9,13 +9,9 @@
 
 use crate::prelude::*;
 
-<<<<<<< HEAD
+use crate::double_representation::identifier::ReferentName;
 use crate::double_representation::project::QualifiedName;
-use crate::double_representation::identifier::ReferentName;
-=======
-use crate::double_representation::identifier::ReferentName;
 use crate::model::module::ProjectMetadata;
->>>>>>> 9bc5cadd
 
 use enso_protocol::binary;
 use enso_protocol::language_server;
@@ -95,17 +91,10 @@
     /// Get qualified name of the project's `Main` module.
     ///
     /// This module is special, as it needs to be referred by the project name itself.
-<<<<<<< HEAD
-    fn main_module(&self) -> FallibleResult<model::module::QualifiedName> {
-        let main = std::iter::once(controller::project::INITIAL_MODULE_NAME);
-        model::module::QualifiedName::from_segments(self.qualified_name(),main)
-=======
     fn main_module(&self) -> model::module::QualifiedName {
-        let id = controller::project::main_module_id();
-        // We unwrap because we know that project name is always a valid referent name.
-        let name = ReferentName::new(self.name().to_string()).unwrap();
+        let id   = controller::project::main_module_id();
+        let name = self.qualified_name();
         model::module::QualifiedName::new(name,id)
->>>>>>> 9bc5cadd
 
         // TODO [mwu] The code below likely should be preferred but does not work
         //            because language server does not support using project name
