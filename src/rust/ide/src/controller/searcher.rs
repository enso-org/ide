//! This module contains all structures related to Searcher Controller.
pub mod action;

use crate::prelude::*;

use crate::controller::graph::FailedToCreateNode;
use crate::controller::graph::NewNodeInfo;

use crate::double_representation::graph::GraphInfo;
use crate::double_representation::graph::LocationHint;
use crate::double_representation::module::QualifiedName;
use crate::double_representation::node::NodeInfo;
use crate::double_representation::tp;
use crate::model::module::MethodId;
use crate::model::module::NodeMetadata;
use crate::model::module::Position;
use crate::model::suggestion_database::entry::CodeToInsert;
use crate::notification;

use data::text::TextLocation;
use enso_protocol::language_server;
use flo_stream::Subscriber;
use parser::Parser;

pub use action::Action;



// =================
// === Constants ===
// =================

/// If enabled, searcher will assign names for all nodes created with it, not only when it is
/// needed. Currently enabled to trigger engine's caching of user-added nodes.
/// See: https://github.com/enso-org/ide/issues/1067
pub const ASSIGN_NAMES_FOR_NODES:bool = true;

/// The special module used for mock `Enso_Project.data` entry.
/// See also [`Searcher::add_enso_project_entries`].
const ENSO_PROJECT_SPECIAL_MODULE:&str = "Standard.Base.Enso_Project";


// ==============
// === Errors ===
// ==============


#[allow(missing_docs)]
#[derive(Copy,Clone,Debug,Fail)]
#[fail(display="No action entry with the index {}.", index)]
pub struct NoSuchAction {
    index : usize,
}

#[allow(missing_docs)]
#[derive(Copy,Clone,Debug,Fail)]
#[fail(display="Action entry with index {} is not a suggestion.", index)]
pub struct NotASuggestion {
    index : usize,
}

#[allow(missing_docs)]
<<<<<<< HEAD
#[fail(display="An action \"{}\" is not supported (...)", action_label)]
#[derive(Debug,Fail)]
pub struct NotSupported {
    action_label : String,
    reason       : failure::Error,
}

#[allow(missing_docs)]
#[fail(display="An action cannot be executed when searcher is in \"edit node\" mode.")]
=======
>>>>>>> 44db8301
#[derive(Copy,Clone,Debug,Fail)]
#[fail(display="An action cannot be executed when searcher is in \"edit node\" mode.")]
pub struct CannotExecuteWhenEditingNode;


// =====================
// === Notifications ===
// =====================

/// The notification emitted by Searcher Controller
#[derive(Copy,Clone,Debug,Eq,PartialEq)]
pub enum Notification {
    /// A new Suggestion list is available.
    NewActionList
}



// ===================
// === Suggestions ===
// ===================

/// List of actions available in Searcher.
#[derive(Clone,CloneRef,Debug)]
pub enum Actions {
    /// The action list is still gathering suggestions from the Language Server.
    Loading,
    /// The action list is ready.
    #[allow(missing_docs)]
    Loaded {
        list : Rc<action::List>
    },
    /// Loading suggestions from the Language Server resulted in error.
    Error(Rc<failure::Error>)
}

impl Actions {
    /// Check if list is still loading.
    pub fn is_loading(&self) -> bool {
        matches!(self,Self::Loading)
    }

    /// Check if retrieving suggestion list was unsuccessful
    pub fn is_error(&self) -> bool {
        matches!(self,Self::Error(_))
    }

    /// Get the list of actions. Returns None if still loading or error was returned.
    pub fn list(&self) -> Option<&action::List> {
        match self {
            Self::Loaded {list} => Some(list),
            _                   => None,
        }
    }
}

impl Default for Actions {
    fn default() -> Self {
        Self::Loading
    }
}



// ===================
// === Input Parts ===
// ===================

/// An identification of input fragment filled by picking suggestion.
///
/// Essentially, this is a crumb for ParsedInput's expression.
#[derive(Clone,Copy,Debug,Eq,PartialEq)]
#[allow(missing_docs)]
pub enum CompletedFragmentId {
    /// The called "function" part, defined as a `func` element in Prefix Chain
    /// (see `ast::prefix::Chain`).
    Function,
    /// The `id`th argument of the called function.
    Argument{index:usize}
}

/// The enum summarizing what user is currently doing basing on the searcher input.
#[derive(Clone,Copy,Debug,Eq,PartialEq)]
pub enum UserAction {
    /// User is about to type/chose function (the input is likely empty).
    StartingTypingFunction,
    /// User is about to type next argument.
    StartingTypingArgument,
    /// User is in the middle of typing function.
    TypingFunction,
    /// User is in the middle of typing argument.
    TypingArgument,
}

/// A Searcher Input which is parsed to the _expression_ and _pattern_ parts.
///
/// We parse the input for better understanding what user wants to add.
#[derive(Clone,Debug,Default)]
pub struct ParsedInput {
    /// The part of input which is treated as completed function and some set of arguments.
    ///
    /// The expression is kept as prefix chain, as it allows us to easily determine what kind of
    /// entity we can put at this moment (is it a function or argument? What type of the argument?).
    pub expression : Option<ast::Shifted<ast::prefix::Chain>>,
    /// An offset between expression and pattern.
    pub pattern_offset : usize,
    /// The part of input being a function/argument which is still typed by user. It is used
    /// for filtering actions.
    pub pattern : String,
}

impl ParsedInput {
    /// Constructor from the plain input.
    fn new(input:impl Into<String>, parser:&Parser) -> FallibleResult<Self> {
        let mut input      = input.into();
        let leading_spaces = input.chars().take_while(|c| *c == ' ').count();
        // To properly guess what is "still typed argument" we simulate type of one letter by user.
        // This letter will be added to the last argument (or function if there is no argument), or
        // will be a new argument (so the user starts filling a new argument).
        //
        // See also `parsed_input` test to see all cases we want to cover.
        input.push('a');
        let ast        = parser.parse_line(input.trim_start())?;
        let mut prefix = ast::prefix::Chain::from_ast_non_strict(&ast);
        if let Some(last_arg) = prefix.args.pop() {
            let mut last_arg_repr = last_arg.sast.wrapped.repr();
            last_arg_repr.pop();
            Ok(ParsedInput {
                expression     : Some(ast::Shifted::new(leading_spaces,prefix)),
                pattern_offset : last_arg.sast.off,
                pattern        : last_arg_repr,
            })
        } else {
            let mut func_repr = prefix.func.repr();
            func_repr.pop();
            Ok(ParsedInput {
                expression     : None,
                pattern_offset : leading_spaces,
                pattern        : func_repr
            })
        }
    }

    fn new_from_ast(ast:&Ast) -> Self {
        let prefix = ast::prefix::Chain::from_ast_non_strict(&ast);
        ParsedInput {
            expression     : Some(ast::Shifted::new(default(),prefix)),
            pattern_offset : 0,
            pattern        : default(),
        }
    }

    /// Returns the id of the next fragment potentially filled by picking completion suggestion.
    fn next_completion_id(&self) -> CompletedFragmentId {
        match &self.expression {
            None             => CompletedFragmentId::Function,
            Some(expression) => CompletedFragmentId::Argument {index:expression.args.len()},
        }
    }

    /// Get the picked fragment from the Searcher's input.
    pub fn completed_fragment(&self,fragment:CompletedFragmentId) -> Option<String> {
        use CompletedFragmentId::*;
        match (fragment,&self.expression) {
            (_              ,None)       => None,
            (Function       ,Some(expr)) => Some(expr.func.repr()),
            (Argument{index},Some(expr)) => Some(expr.args.get(index)?.sast.wrapped.repr()),
        }
    }

    /// Get the user action basing of this input (see `UserAction` docs).
    pub fn user_action(&self) -> UserAction {
        use UserAction::*;
        let empty_pattern = self.pattern.is_empty();
        match self.next_completion_id() {
            CompletedFragmentId::Function      if empty_pattern => StartingTypingFunction,
            CompletedFragmentId::Function                       => TypingFunction,
            CompletedFragmentId::Argument {..} if empty_pattern => StartingTypingArgument,
            CompletedFragmentId::Argument {..}                  => TypingArgument,
        }
    }

    /// Convert the current input to Prefix Chain representation.
    pub fn as_prefix_chain
    (&self, parser:&Parser) -> Option<ast::Shifted<ast::prefix::Chain>> {
        let parsed_pattern = parser.parse_line(&self.pattern).ok();
        let pattern_sast   = parsed_pattern.map(|p| ast::Shifted::new(self.pattern_offset,p));
        // If there is an expression part of input, we add current pattern as the last argument.
        if let Some(chain) = &self.expression {
            let mut chain = chain.clone();
            if let Some(sast) = pattern_sast {
                let prefix_id = None;
                let argument  = ast::prefix::Argument {sast,prefix_id};
                chain.wrapped.args.push(argument);
            }
            Some(chain)
        // If there isn't any expression part, the pattern is the whole input.
        } else if let Some(sast) = pattern_sast {
            let chain = ast::prefix::Chain::from_ast_non_strict(&sast.wrapped);
            Some(ast::Shifted::new(self.pattern_offset,chain))
        } else {
            None
        }
    }
}

impl HasRepr for ParsedInput {
    fn repr(&self) -> String {
        let mut repr = self.expression.as_ref().map_or("".to_string(), HasRepr::repr);
        repr.extend(itertools::repeat_n(' ',self.pattern_offset));
        repr.push_str(&self.pattern);
        repr
    }
}

impl Display for ParsedInput {
    fn fmt(&self, f:&mut fmt::Formatter<'_>) -> fmt::Result {
        write!(f,"{}",self.repr())
    }
}



// ================
// === ThisNode ===
// ================

/// Information about a node that is used as a `this` argument.
///
/// When searcher is brought up with a node selected, the node will be used as "this". This affects
/// suggestions for the first completion (to include methods of the node's returned value) and the
/// code inserted when the input is committed.
#[derive(Clone,Debug)]
pub struct ThisNode {
    /// Identifier of the node that will be connected if the initial suggestion is picked.
    pub id:double_representation::node::Id,
    /// Name of the variable that will be used to connect with the selected node.
    pub var:String,
    /// If the pattern with variable needs to be introduced on the node.
    pub needs_to_introduce_pattern:bool,
}

impl ThisNode {
    /// Retrieve information about the `self` node. The first selected node will be used for this.
    ///
    /// Returns `None` if the given node's information cannot be retrieved or if the node does not
    /// introduce a variable.
    pub fn new(nodes:Vec<double_representation::node::Id>, graph:&controller::Graph)
    -> Option<Self> {
        let id   = *nodes.first()?;
        let node = graph.node(id).ok()?;
        let (var,needs_to_introduce_pattern) = if let Some(ast) = node.info.pattern() {
            // TODO [mwu]
            //   Here we just require that the whole node's pattern is a single var, like
            //   `var = expr`. This prevents using pattern subpart (like `x` in
            //   `Point x y = get_pos`), or basically any node that doesn't stick to `var = expr`
            //   form. If we wanted to support pattern subparts, the engine would need to send us
            //   value updates for matched pattern pieces. See the issue:
            //   https://github.com/enso-org/enso/issues/1038
            (ast::identifier::as_var(&ast)?.to_owned(),false)
        } else {
            (graph.variable_name_for(&node.info).ok()?.repr(),true)
        };
        Some(ThisNode {id,var,needs_to_introduce_pattern})
    }

    /// Introduce a pattern with variable on the node serving as provider of "this" argument.
    ///
    /// Does nothing if node already has a pattern.
    pub fn introduce_pattern(&self, graph:controller::Graph) -> FallibleResult {
        if self.needs_to_introduce_pattern {
            graph.set_pattern_on(self.id,ast::Ast::var(&self.var))?;
        }
        Ok(())
    }
}



// ===========================
// === Searcher Controller ===
// ===========================

/// Describes how Searcher was brought to screen and how should behave when committing expression.
#[derive(Copy,Clone,Debug)]
#[allow(missing_docs)]
pub enum Mode {
    /// Searcher should add a new node at given position.
    NewNode {position:Option<Position>},
    /// Searcher should edit existing node's expression.
    EditNode {node_id:ast::Id},
}

/// A fragment filled by single picked suggestion.
///
/// We store such information in Searcher to better suggest the potential arguments, and to know
/// what imports should be added when inserting node.
#[derive(Clone,Debug)]
#[allow(missing_docs)]
pub struct FragmentAddedByPickingSuggestion {
    pub id                : CompletedFragmentId,
    pub picked_suggestion : action::Suggestion,
}

impl FragmentAddedByPickingSuggestion {
    /// Check if the picked fragment is still unmodified by user.
    fn is_still_unmodified
    (&self, input:&ParsedInput, current_module:&QualifiedName) -> bool {
        let expected = self.code_to_insert(current_module,&None);
        input.completed_fragment(self.id).contains(&expected.code)
    }

    fn code_to_insert(&self, current_module:&QualifiedName, this_node:&Option<ThisNode>) -> CodeToInsert {
        let generate_this = self.id != CompletedFragmentId::Function || this_node.is_none();
        self.picked_suggestion.code_to_insert(Some(&current_module),generate_this)
    }
}

/// A controller state.
#[derive(Clone,Debug,Default)]
pub struct Data {
    /// The current searcher's input.
    pub input:ParsedInput,
    /// The action list which should be displayed.
    pub actions:Actions,
    /// All fragments of input which were added by picking suggestions. If the fragment will be
    /// changed by user, it will be removed from this list.
    pub fragments_added_by_picking:Vec<FragmentAddedByPickingSuggestion>,
}

impl Data {
    /// Initialize Searcher state when editing node.
    ///
    /// When searcher is brought by editing node, the input should be an expression of this node.
    /// Committing node will then edit the exiting node's expression instead of adding a new one.
    /// Additionally searcher should restore information about intended method, so we will be able
    /// to suggest arguments.
    fn new_with_edited_node
    ( project_name   : &str
    , graph          : &controller::Graph
    , database       : &model::SuggestionDatabase
    , edited_node_id : ast::Id
    ) -> FallibleResult<Self> {
        let edited_node      = graph.node(edited_node_id)?;
        let current_module   = graph.module.path().qualified_module_name(project_name);
        let input            = ParsedInput::new_from_ast(edited_node.info.expression());
        let suggestions      = default();
        let intended_method  = edited_node.metadata.and_then(|md| md.intended_method);
        let initial_entry    = intended_method.and_then(|m| database.lookup_method(m));
        let initial_fragment = initial_entry.and_then(|entry| {
            let fragment = FragmentAddedByPickingSuggestion {
                id                : CompletedFragmentId::Function,
                picked_suggestion : entry
            };
            // This is meant to work with single function calls (without "this" argument).
            // In other case we should know what the function is from the engine, as the function
            // should be resolved.
            fragment.is_still_unmodified(&input,&current_module).and_option(Some(fragment))
        });
        let mut fragments_added_by_picking = Vec::<FragmentAddedByPickingSuggestion>::new();
        initial_fragment.for_each(|f| fragments_added_by_picking.push(f));
        Ok(Data {input, actions: suggestions,fragments_added_by_picking})
    }

    fn find_picked_fragment(&self, id:CompletedFragmentId)
    -> Option<&FragmentAddedByPickingSuggestion> {
        self.fragments_added_by_picking.iter().find(|fragment| fragment.id == id)
    }
}

/// Searcher Controller.
///
/// This is an object providing all required functionalities for Searcher View: mainly it is the
/// action list to display depending on the searcher input, and actions of picking suggestion and
/// executing entry.
///
/// For description of different actions, see `Action` type.
///
/// Each action can be _executed_, and some (like suggestions of code) may be _used as a
/// suggestion_. The exact outcome depends on action type.
///
/// Additionally user can accept the current searcher input as a new node (or new expression of
/// existing node).
#[derive(Clone,CloneRef,Debug)]
pub struct Searcher {
    logger           : Logger,
    data             : Rc<RefCell<Data>>,
    notifier         : notification::Publisher<Notification>,
    graph            : controller::ExecutedGraph,
    mode             : Immutable<Mode>,
    database         : Rc<model::SuggestionDatabase>,
    language_server  : Rc<language_server::Connection>,
    ide              : controller::Ide,
    this_arg         : Rc<Option<ThisNode>>,
    position_in_code : Immutable<TextLocation>,
}

impl Searcher {
    /// Create new Searcher Controller.
    pub async fn new
    ( parent         : impl AnyLogger
    , ide            : controller::Ide
    , project        : &model::Project
    , method         : language_server::MethodPointer
    , mode           : Mode
    , selected_nodes : Vec<double_representation::node::Id>
    ) -> FallibleResult<Self> {
        let graph = controller::ExecutedGraph::new(&parent,project.clone_ref(),method).await?;
        Self::new_from_graph_controller(parent,ide,project,graph,mode,selected_nodes)
    }

    /// Create new Searcher Controller, when you have Executed Graph Controller handy.
    pub fn new_from_graph_controller
    ( parent         : impl AnyLogger
    , ide            : controller::Ide
    , project        : &model::Project
    , graph          : controller::ExecutedGraph
    , mode           : Mode
    , selected_nodes : Vec<double_representation::node::Id>
    ) -> FallibleResult<Self> {
        let logger   = Logger::sub(parent,"Searcher Controller");
        let database = project.suggestion_db();
        let data     = if let Mode::EditNode{node_id} = mode {
            Data::new_with_edited_node(&*project.name(),&graph.graph(),&*database,node_id)?
        } else {
            default()
        };
        let module_ast = graph.graph().module.ast();
        let def_id     = graph.graph().id;
        let def_span   = double_representation::module::definition_span(&module_ast,&def_id)?;
        let position   = TextLocation::convert_span(module_ast.repr(),&def_span).end;
        let this_arg   = Rc::new(matches!(mode, Mode::NewNode{..}).and_option_from(|| ThisNode::new(selected_nodes,&graph.graph())));
        let ret        = Self {
            logger,graph,this_arg,ide,
            data             : Rc::new(RefCell::new(data)),
            notifier         : default(),
            mode             : Immutable(mode),
            database         : project.suggestion_db(),
            language_server  : project.json_rpc(),
            position_in_code : Immutable(position),
        };
        ret.reload_list();
        Ok(ret)
    }

    /// Subscribe to controller's notifications.
    pub fn subscribe(&self) -> Subscriber<Notification> {
        self.notifier.subscribe()
    }

    /// Get the current action list.
    pub fn actions(&self) -> Actions {
        self.data.borrow().actions.clone_ref()
    }

    /// Set the Searcher Input.
    ///
    /// This function should be called each time user modifies Searcher input in view. It may result
    /// in a new action list (the appropriate notification will be emitted).
    pub fn set_input(&self, new_input:String) -> FallibleResult {
        debug!(self.logger, "Manually setting input to {new_input}.");
        let parsed_input = ParsedInput::new(new_input,&self.ide.parser())?;
        let old_expr     = self.data.borrow().input.expression.repr();
        let new_expr     = parsed_input.expression.repr();

        self.data.borrow_mut().input = parsed_input;
        self.invalidate_fragments_added_by_picking();
        if old_expr != new_expr {
            debug!(self.logger, "Reloading list.");
            self.reload_list();
        } else if let Actions::Loaded {list} = self.data.borrow().actions.clone_ref() {
            debug!(self.logger, "Update filtering.");
            list.update_filtering(&self.data.borrow().input.pattern);
            executor::global::spawn(self.notifier.publish(Notification::NewActionList));
        }
        Ok(())
    }

    fn this_var(&self) -> Option<&str> {
        self.this_arg.deref().as_ref().map(|this| this.var.as_ref())
    }

    /// Code that will be inserted by expanding given suggestion at given location.
    ///
    /// Code depends on the location, as the first fragment can introduce `this` variable access,
    /// and then we don't want to put any module name.
    fn code_to_insert(&self, fragment:&FragmentAddedByPickingSuggestion) -> CodeToInsert {
        fragment.code_to_insert(&self.module_qualified_name(), self.this_arg.as_ref())
    }

    /// Pick a completion suggestion.
    ///
    /// This function should be called when user do the _use as suggestion_ action as a code
    /// suggestion (see struct documentation). The picked suggestion will be remembered, and the
    /// searcher's input will be updated and returned by this function.
    pub fn use_suggestion
    (&self, picked_suggestion: action::Suggestion) -> FallibleResult<String> {
        info!(self.logger, "Picking suggestion: {picked_suggestion:?}");
        let id                = self.data.borrow().input.next_completion_id();
        let picked_completion = FragmentAddedByPickingSuggestion {id,picked_suggestion};
        let code_to_insert    = self.code_to_insert(&picked_completion).code;
        let added_ast         = self.ide.parser().parse_line(&code_to_insert)?;
        let pattern_offset    = self.data.borrow().input.pattern_offset;
        let new_expression    = match self.data.borrow_mut().input.expression.take() {
            None => {
                let ast = ast::prefix::Chain::from_ast_non_strict(&added_ast);
                ast::Shifted::new(pattern_offset,ast)
            },
            Some(mut expression) => {
                let new_argument = ast::prefix::Argument {
                    sast      : ast::Shifted::new(pattern_offset.max(1),added_ast),
                    prefix_id : default(),
                };
                expression.args.push(new_argument);
                expression
            }
        };
        let new_parsed_input = ParsedInput {
            expression     : Some(new_expression),
            pattern_offset : 1,
            pattern        : "".to_string()
        };
        let new_input = new_parsed_input.repr();
        self.data.borrow_mut().input = new_parsed_input;
        self.data.borrow_mut().fragments_added_by_picking.push(picked_completion);
        self.reload_list();
        Ok(new_input)
    }

    /// Use action at given index as a suggestion. The exact outcome depends on the action's type.
    pub fn use_as_suggestion(&self, index:usize) -> FallibleResult<String> {
        let error      = || NoSuchAction {index};
        let suggestion = {
            let data = self.data.borrow();
            let list = data.actions.list().ok_or_else(error)?;
            list.get_cloned(index).ok_or_else(error)?.action
        };
        match suggestion {
            Action::Suggestion(suggestion) => self.use_suggestion(suggestion),
            _ => Err(NotASuggestion {index}.into())
        }
    }

    /// Execute given action.
    ///
    /// If the action results in adding new node to the graph, or changing an exiting node, its id
    /// will be returned by this function.
    pub fn execute_action(&self, action:Action) -> FallibleResult<Option<ast::Id>> {
        match action {
            Action::Suggestion(suggestion) => {
                self.use_suggestion(suggestion)?;
                self.commit_node().map(Some)
            }
            Action::Example(example) => match *self.mode {
                Mode::NewNode {position} => self.add_example(&example,position).map(Some),
                _                        => Err(CannotExecuteWhenEditingNode.into())
            }
            Action::CreateNewProject => {
                match self.ide.manage_projects() {
                    Ok(_) => {
                        let ide    = self.ide.clone_ref();
                        let logger = self.logger.clone_ref();
                        executor::global::spawn(async move {
                            // We checked that manage_projects returns Some just a moment ago, so
                            // unwrapping is safe.
                            let result = ide.manage_projects().unwrap().create_new_project().await;
                            if let Err(err) = result {
                                error!(logger, "Error when creating new project: {err}");
                            }
                        });
                        Ok(None)
                    },
                    Err(err) => Err(NotSupported{
                        action_label : Action::CreateNewProject.to_string(),
                        reason       : err,
                    }.into())
                }
            }
        }
    }

    /// See `execute_action` documentation.
    pub fn execute_action_by_index(&self, index:usize) -> FallibleResult<Option<ast::Id>> {
        let error      = || NoSuchAction {index};
        let action = {
            let data = self.data.borrow();
            let list = data.actions.list().ok_or_else(error)?;
            list.get_cloned(index).ok_or_else(error)?.action
        };
        self.execute_action(action.clone_ref())
    }

    /// Check if the first fragment in the input (i.e. the one representing the called function)
    /// is still unmodified.
    ///
    /// False if it was modified after picking or if it wasn't picked at all.
    pub fn is_function_fragment_unmodified(&self) -> bool {
        let current_module = self.module_qualified_name();
        with(self.data.borrow(), |data| {
            data.fragments_added_by_picking.first().contains_if(|frag| {
                let is_function = frag.id == CompletedFragmentId::Function;
                is_function && frag.is_still_unmodified(&data.input,&current_module)
            })
        })
    }

    /// Commit the current input as a new node expression.
    ///
    /// If the searcher was brought by editing existing node, the input is set as a new node
    /// expression, otherwise a new node is added. This will also add all imports required by
    /// picked suggestions.
    pub fn commit_node(&self) -> FallibleResult<ast::Id> {
        let input_chain = self.data.borrow().input.as_prefix_chain(self.ide.parser());

        let expression = match (self.this_var(),input_chain) {
            (Some(this_var),Some(input)) =>
                apply_this_argument(this_var,&input.wrapped.into_ast()).repr(),
            (None,Some(input)) => input.wrapped.into_ast().repr(),
            (_,None)           => "".to_owned(),
        };
        let intended_method = self.intended_method();

        // We add the required imports before we create the node/edit its content. This way, we
        // avoid an intermediate state where imports would already be in use but not yet available.
        self.add_required_imports()?;
        let id = match *self.mode {
            Mode::NewNode {position} => {
                let mut new_node           = NewNodeInfo::new_pushed_back(expression);
                new_node.metadata          = Some(NodeMetadata {position,intended_method});
                new_node.introduce_pattern = ASSIGN_NAMES_FOR_NODES;
                let graph         = self.graph.graph();
                if let Some(this) = self.this_arg.deref().as_ref() {
                    this.introduce_pattern(graph.clone_ref())?;
                }
                graph.add_node(new_node)?
            },
            Mode::EditNode {node_id} => {
                self.graph.graph().set_expression(node_id,expression)?;
                self.graph.graph().module.with_node_metadata(node_id,Box::new(|md| {
                    md.intended_method = intended_method
                }))?;
                node_id
            }
        };
        Ok(id)
    }

    /// Adds an example to the graph.
    ///
    /// The example piece of code will be inserted as a new function definition, and in current
    /// graph the node calling this function will appear.
    pub fn add_example
    (&self, example:&action::Example, position:Option<Position>) -> FallibleResult<ast::Id> {
        // === Add new function definition ===
        let graph                 = self.graph.graph();
        let mut module            = double_representation::module::Info{ast:graph.module.ast()};
        let graph_definition_name = graph.graph_info()?.source.name.item;
        let new_definition        = example.definition_to_add(&module, self.ide.parser())?;
        let new_definition_name   = Ast::var(new_definition.name.name.item.clone());
        let new_definition_place  = double_representation::module::Placement::Before(graph_definition_name);
        module.add_method(new_definition,new_definition_place,self.ide.parser())?;


        // === Add new node ===
        let here             = Ast::var(constants::keywords::HERE);
        let args             = std::iter::empty();
        let node_expression  = ast::prefix::Chain::new_with_this(new_definition_name,here,args);
        let node_expression  = node_expression.into_ast();
        let node             = NodeInfo::new_expression(node_expression).ok_or(FailedToCreateNode)?;
        let graph_definition = double_representation::module::locate(&module.ast,&self.graph.graph().id)?;
        let mut graph_info   = GraphInfo::from_definition(graph_definition.item);
        graph_info.add_node(node.ast().clone_ref(), LocationHint::End)?;
        module.ast          = module.ast.set_traversing(&graph_definition.crumbs, graph_info.ast())?;
        let intended_method = None;


        // === Add imports ===
        let here = self.module_qualified_name();
        for import in example.imports.iter().map(QualifiedName::from_text).filter_map(Result::ok) {
            module.add_module_import(&here,self.ide.parser(),&import);
        }
        graph.module.update_ast(module.ast)?;
        graph.module.set_node_metadata(node.id(),NodeMetadata {position,intended_method})?;

        Ok(node.id())
    }

    fn invalidate_fragments_added_by_picking(&self) {
        let mut data       = self.data.borrow_mut();
        let data           = data.deref_mut();
        let input          = &data.input;
        let current_module = self.module_qualified_name();
        data.fragments_added_by_picking.drain_filter(
            |frag| !frag.is_still_unmodified(input,&current_module)
        );
    }


    fn add_required_imports(&self) -> FallibleResult {
        let data_borrowed        = self.data.borrow();
        let fragments            = data_borrowed.fragments_added_by_picking.iter();
        let imports              = fragments.map(|frag| self.code_to_insert(frag).imports).flatten();
        let mut module           = self.module();
        let here                 = self.module_qualified_name();
        // TODO[ao] this is a temporary workaround. See [`Searcher::add_enso_project_entries`]
        //     documentation.
        let without_enso_project = imports.filter(|i| i.to_string() != ENSO_PROJECT_SPECIAL_MODULE);
        for mut import in without_enso_project {
            import.remove_main_module_segment();
            module.add_module_import(&here,self.ide.parser(),&import);
        }
        self.graph.graph().module.update_ast(module.ast)
    }

    /// Reload Action List.
    ///
    /// The current list will be set as "Loading" and Language Server will be requested for a new
    /// list - once it be retrieved, the new list will be set and notification will be emitted.
    fn reload_list(&self) {
        let this_type    = self.this_arg_type_for_next_completion();
        let return_types = match self.data.borrow().input.next_completion_id() {
            CompletedFragmentId::Function         => vec![],
            CompletedFragmentId::Argument {index} =>
                self.return_types_for_argument_completion(index),
        };
        self.gather_actions_from_engine(this_type,return_types,None);
        self.data.borrow_mut().actions = Actions::Loading;
        executor::global::spawn(self.notifier.publish(Notification::NewActionList));
    }

    /// Get the typename of "this" value for current completion context. Returns `Future`, as the
    /// type information might not have came yet from the Language Server.
    fn this_arg_type_for_next_completion(&self) -> impl Future<Output=Option<String>> {
        let next_id = self.data.borrow().input.next_completion_id();
        let logger  = self.logger.clone_ref();
        let graph   = self.graph.clone_ref();
        let this    = self.this_arg.clone_ref();
        async move {
            let is_function_fragment = next_id == CompletedFragmentId::Function;
            is_function_fragment.then_some(())?;
            let ThisNode {id,..} = this.deref().as_ref()?;
            let opt_type         = graph.expression_type(*id).await.map(Into::into);
            opt_type.map_none(move || error!(logger, "Failed to obtain type for this node."))
        }
    }

    /// Get the type that suggestions for the next completion should return.
    ///
    /// Generally this corresponds to the type of the currently filled function argument. Returns
    /// empty list if no type could be determined.
    fn return_types_for_argument_completion(&self, arg_index:usize) -> Vec<String> {
        let suggestions = if let Some(intended) = self.intended_function_suggestion() {
            std::iter::once(intended).collect()
        } else {
            self.possible_function_calls()
        };
        suggestions.into_iter().filter_map(|suggestion| {
            let arg_index = arg_index + if self.this_arg.is_some()  { 1 } else { 0 };
            let arg_index = arg_index + if self.has_this_argument() { 1 } else { 0 };
            let parameter = suggestion.arguments.get(arg_index)?;
            Some(parameter.repr_type.clone())
        }).collect()
    }

    fn gather_actions_from_engine
    ( &self
    , this_type    : impl Future<Output=Option<String>> + 'static
    , return_types : impl IntoIterator<Item=String>
    , tags         : Option<Vec<language_server::SuggestionEntryType>>
    ) {
        let ls               = self.language_server.clone_ref();
        let graph            = self.graph.graph();
        let position         = self.position_in_code.deref().into();
        let this             = self.clone_ref();
        let mut return_types = return_types.into_iter().map(Some).collect_vec();
        if return_types.is_empty() {
            return_types.push(None)
        }
        executor::global::spawn(async move {
            let this_type = this_type.await;
            info!(this.logger,"Requesting new suggestion list. Type of `this` is {this_type:?}.");
            let requests  = return_types.into_iter().map(|return_type| {
                info!(this.logger, "Requesting suggestions for returnType {return_type:?}.");
                let file = graph.module.path().file_path();
                ls.completion(file,&position,&this_type,&return_type,&tags)
            });
            let responses = futures::future::join_all(requests).await;
            info!(this.logger,"Received suggestions from Language Server.");
            let new_list = match this.make_action_list(responses) {
                Ok(list)   => Actions::Loaded {list:Rc::new(list)},
                Err(error) => Actions::Error(Rc::new(error))
            };
            this.data.borrow_mut().actions = new_list;
            this.notifier.publish(Notification::NewActionList).await;
        });
    }

    /// Process multiple completion responses from the engine into a single list of suggestion.
    fn make_action_list
    (&self, completion_responses:Vec<json_rpc::Result<language_server::response::Completion>>)
     -> FallibleResult<action::List> {
        let actions = action::List::new();
        if matches!(self.mode.deref(), Mode::NewNode{..}) && self.this_arg.is_none() {
            actions.extend(self.database.iterate_examples().map(Action::Example));
            Self::add_enso_project_entries(&actions)?;
            if self.ide.manage_projects().is_ok() {
                actions.extend(std::iter::once(Action::CreateNewProject));
            }
        }
        for response in completion_responses {
            let response = response?;
            let entries  = response.results.iter().filter_map(|id| {
                self.database.lookup(*id)
                    .map(Action::Suggestion)
                    .handle_err(|e| {
                        error!(self.logger,"Response provided a suggestion ID that cannot be \
                        resolved: {e}.")
                    })
            });
            actions.extend(entries);
        }
        actions.update_filtering(&self.data.borrow().input.pattern);
        Ok(actions)
    }

    fn possible_function_calls(&self) -> Vec<action::Suggestion> {
        let opt_result = || {
            let call_ast = self.data.borrow().input.expression.as_ref()?.func.clone_ref();
            let call     = SimpleFunctionCall::try_new(&call_ast)?;
            if let Some(module) = self.module_whose_method_is_called(&call) {
                let name  = call.function_name;
                let entry = self.database.lookup_module_method(name,&module);
                Some(entry.into_iter().collect())
            } else {
                let name     = &call.function_name;
                let module   = self.module_qualified_name();
                let location = *self.position_in_code;
                Some(self.database.lookup_by_name_and_location(name,&module,location))
            }
        };
        opt_result().unwrap_or_default()
    }

    /// For the simple function call checks if the function is called on the module (if it can be
    /// easily determined) and returns the module's qualified name if it is.
    fn module_whose_method_is_called(&self, call:&SimpleFunctionCall) -> Option<QualifiedName> {
        let position        = *self.position_in_code;
        let this_name       = ast::identifier::name(call.this_argument.as_ref()?)?;
        let module_name     = self.module_qualified_name();
        let matching_locals = self.database.lookup_locals_by_name_and_location
            (this_name,&module_name,position);
        let not_local_name = matching_locals.is_empty();
        not_local_name.and_option_from(|| {
            if this_name == constants::keywords::HERE || this_name == module_name.name().deref() {
                Some(module_name)
            } else {
                self.module().iter_imports().find_map(|import| {
                    import.qualified_name().ok().filter(|module| module.name().deref() == this_name)
                })
            }
        })
    }

    /// Get the suggestion that was selected by the user into the function.
    ///
    /// This suggestion shall be used to request better suggestions from the engine.
    pub fn intended_function_suggestion(&self) -> Option<action::Suggestion> {
        let id       = CompletedFragmentId::Function;
        let fragment = self.data.borrow().find_picked_fragment(id).cloned();
        fragment.map(|f| f.picked_suggestion.clone_ref())
    }

    /// Returns the Id of method user intends to be called in this node.
    ///
    /// The method may be picked by user from suggestion, but there are many methods with the same
    /// name.
    fn intended_method(&self) -> Option<MethodId> {
        self.intended_function_suggestion()?.method_id()
    }

    /// If the function fragment has been filled and also contains the initial "this" argument.
    ///
    /// While we maintain chain consisting of target and applied arguments, the target itself might
    /// need to count for a one argument, as it may of form `this.method`.
    fn has_this_argument(&self) -> bool {
        self.data.borrow().input.expression.as_ref()
            .and_then(|expr| ast::opr::as_access_chain(&expr.func))
            .is_some()
    }

    fn module(&self) -> double_representation::module::Info {
        double_representation::module::Info {ast:self.graph.graph().module.ast()}
    }

    fn module_qualified_name(&self) -> QualifiedName {
        self.graph.graph().module.path().qualified_module_name(&*self.ide.current_project().name())
    }

    /// Get the user action basing of current input (see `UserAction` docs).
    pub fn current_user_action(&self) -> UserAction {
        self.data.borrow().input.user_action()
    }

    /// Add to the action list the special mocked entry of `Enso_Project.data`.
    ///
    /// This is a workaround for Engine bug https://github.com/enso-org/enso/issues/1605.
    //TODO[ao] this is a temporary workaround.
    fn add_enso_project_entries(actions:&action::List) -> FallibleResult {
        for method in &["data", "root"] {
            let entry = model::suggestion_database::Entry {
                name          : (*method).to_owned(),
                kind          : model::suggestion_database::entry::Kind::Method,
                module        : QualifiedName::from_text(ENSO_PROJECT_SPECIAL_MODULE)?,
                arguments     : vec![],
                return_type   : "Standard.Base.System.File.File".to_owned(),
                documentation : None,
                self_type     : Some(tp::QualifiedName::from_text(ENSO_PROJECT_SPECIAL_MODULE)?),
                scope         : model::suggestion_database::entry::Scope::Everywhere,
            };
            actions.extend(std::iter::once(Action::Suggestion(Rc::new(entry))));
        }
        Ok(())
    }
}

/// A simple function call is an AST where function is a single identifier with optional
/// argument applied by `ACCESS` operator (dot).
struct SimpleFunctionCall {
    this_argument : Option<Ast>,
    function_name : String,
}

impl SimpleFunctionCall {
    fn try_new(call:&Ast) -> Option<Self> {
        if let Some(name) = ast::identifier::name(call) {
            Some(Self {
                this_argument : None,
                function_name : name.to_owned(),
            })
        } else {
            let infix = ast::opr::to_access(call)?;
            let name  = ast::identifier::name(&infix.rarg)?;
            Some(Self {
                this_argument : Some(infix.larg.clone_ref()),
                function_name : name.to_owned(),
            })
        }
    }
}

fn apply_this_argument(this_var:&str, ast:&Ast) -> Ast {
    if let Ok(opr) = ast::known::Opr::try_from(ast) {
        let shape = ast::SectionLeft {
            arg: Ast::var(this_var),
            off: 1,
            opr: opr.into()
        };
        Ast::new(shape,None)
    } else if let Some(mut infix) = ast::opr::GeneralizedInfix::try_new(ast) {
        if let Some(ref mut larg) = &mut infix.left {
             larg.arg = apply_this_argument(this_var,&larg.arg);
        } else {
            infix.left = Some(ast::opr::ArgWithOffset {arg:Ast::var(this_var), offset:1});
        }
        infix.into_ast()
    } else if let Some(mut prefix_chain) = ast::prefix::Chain::from_ast(ast) {
        prefix_chain.func = apply_this_argument(this_var, &prefix_chain.func);
        prefix_chain.into_ast()
    } else {
        let shape = ast::Infix {
            larg : Ast::var(this_var),
            loff : 0,
            opr  : Ast::opr(ast::opr::predefined::ACCESS),
            roff : 0,
            rarg : ast.clone_ref(),
        };
        Ast::new(shape,None)
    }
}



// =============
// === Tests ===
// =============

#[cfg(test)]
pub mod test {
    use super::*;

    use crate::executor::test_utils::TestWithLocalPoolExecutor;
    use crate::model::SuggestionDatabase;
    use crate::model::suggestion_database::entry::Argument;
    use crate::model::suggestion_database::entry::Kind;
    use crate::model::suggestion_database::entry::Scope;
    use crate::test::mock::data::MAIN_FINISH;
    use crate::test::mock::data::MODULE_NAME;
    use crate::test::mock::data::PROJECT_NAME;

    use enso_protocol::language_server::types::test::value_update_with_type;
    use json_rpc::expect_call;
    use utils::test::traits::*;
    use enso_protocol::language_server::SuggestionId;

    pub fn completion_response(results:&[SuggestionId]) -> language_server::response::Completion {
        language_server::response::Completion {
            results         : results.to_vec(),
            current_version : default(),
        }
    }

    pub fn expect_completion(client:&mut language_server::MockClient, results:&[SuggestionId]) {
        let response = completion_response(results);
        client.expect.completion(|_,_,_,_,_| Ok(response))
    }

    #[derive(Debug,Derivative)]
    #[derivative(Default)]
    struct MockData {
        graph         : controller::graph::executed::tests::MockData,
        /// If the node in `main` function will be selected while opening searcher.
        selected_node : bool,
        #[derivative(Default(value="MAIN_FINISH"))]
        code_location : enso_protocol::language_server::Position,
    }

    impl MockData {
        fn change_main_body(&mut self, line:&str) {
            let code     = dbg!(crate::test::mock::main_from_lines(&[line]));
            let location = data::text::TextLocation::at_document_end(&code);
            // TODO [mwu] Not nice that we ended up with duplicated mock data for code.
            self.graph.module.code = code.clone();
            self.graph.graph.code  = code;
            self.code_location     = location.into();
        }

        fn expect_completion
        ( &self
        , client      : &mut language_server::MockClient
        , self_type   : Option<&str>
        , return_type : Option<&str>
        , result      : &[SuggestionId]
        ) {
            let completion_response = completion_response(result);
            expect_call!(client.completion(
                module      = self.graph.module.path.file_path().clone(),
                position    = self.code_location,
                self_type   = self_type.map(Into::into),
                return_type = return_type.map(Into::into),
                tag         = None
            ) => Ok(completion_response));
        }
    }

    struct Fixture {
        #[allow(dead_code)]
        data     : MockData,
        test     : TestWithLocalPoolExecutor,
        searcher : Searcher,
        entry1   : action::Suggestion,
        entry2   : action::Suggestion,
        entry3   : action::Suggestion,
        entry4   : action::Suggestion,
        entry9   : action::Suggestion,
        entry10  : action::Suggestion,
    }

    impl Fixture {
        fn new_custom<F>(client_setup:F) -> Self
        where F : FnOnce(&mut MockData,&mut language_server::MockClient) {
            let test       = TestWithLocalPoolExecutor::set_up();
            let mut data   = MockData::default();
            let mut client = language_server::MockClient::default();
            client.require_all_calls();
            client_setup(&mut data,&mut client);
            let end_of_code  = TextLocation::at_document_end(&data.graph.module.code);
            let code_range   = TextLocation::at_document_begin()..=end_of_code;
            let graph        = data.graph.controller();
            let node         = &graph.graph().nodes().unwrap()[0];
            let this         = ThisNode::new(vec![node.info.id()],&graph.graph());
            let this         = data.selected_node.and_option(this);
            let logger       = Logger::new("Searcher");// new_empty
            let database     = Rc::new(SuggestionDatabase::new_empty(&logger));
            let mut ide      = controller::ide::MockAPI::new();
            let mut project  = model::project::MockAPI::new();
            let project_name = ImString::new(&data.graph.graph.project_name);
            project.expect_name().returning_st(move || project_name.clone_ref());
            let project     = Rc::new(project);
            ide.expect_parser().return_const(Parser::new_or_panic());
            ide.expect_current_project().returning_st(move || project.clone_ref());
            let module_name = QualifiedName::from_segments(PROJECT_NAME, &[MODULE_NAME]).unwrap();
            let searcher = Searcher {
                graph,logger,database,
                ide              : Rc::new(ide),
                data             : default(),
                notifier         : default(),
                mode             : Immutable(Mode::NewNode {position:default()}),
                language_server  : language_server::Connection::new_mock_rc(client),
                this_arg         : Rc::new(this),
                position_in_code : Immutable(end_of_code),
            };
            let entry1 = model::suggestion_database::Entry {
                name          : "testFunction1".to_string(),
                kind          : Kind::Function,
                module        : crate::test::mock::data::module_qualified_name(),
                arguments     : vec![],
                return_type   : "Number".to_string(),
                documentation : default(),
                self_type     : None,
                scope         : Scope::InModule {range:code_range},
            };
            let entry2 = model::suggestion_database::Entry {
                name : "TestVar1".to_string(),
                kind : Kind::Local,
                ..entry1.clone()
            };
            let entry3 = model::suggestion_database::Entry {
                name          : "testMethod1".to_string(),
                kind          : Kind::Method,
                self_type     : Some(module_name.clone().into()),
                scope         : Scope::Everywhere,
                arguments     : vec![
                    Argument {
                        repr_type     : "Any".to_string(),
                        name          : "this".to_string(),
                        has_default   : false,
                        default_value : None,
                        is_suspended  : false,
                    },
                    Argument {
                        repr_type     : "Number".to_string(),
                        name          : "num_arg".to_string(),
                        has_default   : false,
                        default_value : None,
                        is_suspended  : false,
                    }
                ],
                ..entry1.clone()
            };
            let entry4 = model::suggestion_database::Entry {
                self_type : Some("Test.Test".to_owned().try_into().unwrap()),
                module    : "Test.Test".to_owned().try_into().unwrap(),
                arguments : vec![
                    Argument {
                        repr_type     : "Any".to_string(),
                        name          : "this".to_string(),
                        has_default   : false,
                        default_value : None,
                        is_suspended  : false
                    },
                    Argument {
                        repr_type     : "String".to_string(),
                        name          : "num_arg".to_string(),
                        has_default   : false,
                        default_value : None,
                        is_suspended  : false
                    }
                ],
                ..entry3.clone()
            };
            let entry9 = model::suggestion_database::Entry {
                name : "testFunction2".to_string(),
                arguments     : vec![
                    Argument {
                        repr_type     : "Text".to_string(),
                        name          : "text_arg".to_string(),
                        has_default   : false,
                        default_value : None,
                        is_suspended  : false
                    },
                    Argument {
                        repr_type     : "Number".to_string(),
                        name          : "num_arg".to_string(),
                        has_default   : false,
                        default_value : None,
                        is_suspended  : false
                    },
                ],
                ..entry1.clone()
            };
            let entry10 = model::suggestion_database::Entry {
                name   : "testFunction3".to_string(),
                module : "Test.Other".to_owned().try_into().unwrap(),
                scope  : Scope::Everywhere,
                ..entry9.clone()
            };

            searcher.database.put_entry(1,entry1);
            let entry1 = searcher.database.lookup(1).unwrap();
            searcher.database.put_entry(2,entry2);
            let entry2 = searcher.database.lookup(2).unwrap();
            searcher.database.put_entry(3,entry3);
            let entry3 = searcher.database.lookup(3).unwrap();
            searcher.database.put_entry(4,entry4);
            let entry4 = searcher.database.lookup(4).unwrap();
            searcher.database.put_entry(9,entry9);
            let entry9 = searcher.database.lookup(9).unwrap();
            searcher.database.put_entry(10,entry10);
            let entry10 = searcher.database.lookup(10).unwrap();
            Fixture{data,test,searcher,entry1,entry2,entry3,entry4,entry9,entry10}
        }

        fn new() -> Self {
            Self::new_custom(|_,_| {})
        }
    }


    /// Test checks that:
    /// 1) if the selected node is assigned to a single variable (or can be assigned), the list is
    ///    not immediately presented;
    /// 2) instead the searcher model obtains the type information for the selected node and uses it
    ///    to query Language Server for the suggestion list;
    /// 3) The query for argument type takes the this-argument presence into consideration.
    #[wasm_bindgen_test]
    fn loading_list_w_self() {
        let mock_type = crate::test::mock::data::TYPE_NAME;

        /// The case is: `main` contains a single, selected node. Searcher is brought up.
        /// Mock `entry1` suggestion is picked twice.
        struct Case {
            /// The single line of the initial `main` body.
            node_line:&'static str,
            /// If the searcher should enter "connect to this" mode at all and wait for type info.
            sets_this:bool,
        }

        let cases = [
            Case {node_line:"2+2",             sets_this:true },
            Case {node_line:"the_sum = 2 + 2", sets_this:true },
            Case {node_line:"[x,y] = 2 + 2",   sets_this:false},
        ];

        for case in &cases {
            let Fixture { mut test, searcher, entry1, entry9,.. } = Fixture::new_custom(|data,client| {
                data.change_main_body(case.node_line);
                data.selected_node = true;
                // We expect following calls:
                // 1) for the function - with the "this" filled (if the test case says so);
                // 2) for subsequent completions - without "this"
                data.expect_completion(client,case.sets_this.as_some(mock_type),None,&[1,5,9]);
                // If we are about to add the self type, then we expect the second argument first,
                // and then none. Otherwise we expect all arguments starting from the first.
                let expected_types = if case.sets_this {[Some("Number"),None          ]}
                                     else              {[Some("Text")  ,Some("Number")]};

                data.expect_completion(client,None,expected_types[0],&[1,5,9]);
                data.expect_completion(client,None,expected_types[1],&[1,5,9]);
            });

            searcher.reload_list();

            // The suggestion list should stall only if we actually use "this" argument.
            if case.sets_this {
                assert!(searcher.actions().is_loading());
                test.run_until_stalled();
                // Nothing appeared, because we wait for type information for this node.
                assert!(searcher.actions().is_loading());

                let this_node_id = searcher.this_arg.deref().as_ref().unwrap().id;
                let update = value_update_with_type(this_node_id,mock_type);
                searcher.graph.computed_value_info_registry().apply_updates(vec![update]);
                assert!(searcher.actions().is_loading());
            }

            test.run_until_stalled();
            assert!(!searcher.actions().is_loading());
            searcher.use_suggestion(entry9.clone_ref()).unwrap();
            searcher.use_suggestion(entry1.clone_ref()).unwrap();
            let expected_input = format!("{} {} ",entry9.name,entry1.name);
            assert_eq!(searcher.data.borrow().input.repr(),expected_input);
        }
    }

    #[wasm_bindgen_test]
    fn arguments_suggestions_for_picked_method() {
        let mut fixture = Fixture::new_custom(|data,client| {
            data.expect_completion(client,None,Some("Number"),&[20]);
        });
        let Fixture{test,searcher,entry3,..} = &mut fixture;
        searcher.use_suggestion(entry3.clone_ref()).unwrap();
        assert!(searcher.actions().is_loading());
        test.run_until_stalled();
        assert!(!searcher.actions().is_loading());
    }

    #[wasm_bindgen_test]
    fn arguments_suggestions_for_picked_function() {
        let mut fixture = Fixture::new_custom(|data,client| {
            data.expect_completion(client,None,Some("Text"),&[]);   // First arg suggestion.
            data.expect_completion(client,None,Some("Number"),&[]); // Second arg suggestion.
            data.expect_completion(client,None,None,&[]);           // Oversaturated arg position.
        });


        let Fixture{searcher,entry9,..} = &mut fixture;
        searcher.use_suggestion(entry9.clone_ref()).unwrap();
        assert_eq!(searcher.data.borrow().input.repr(),"testFunction2 ");
        searcher.set_input("testFunction2 'foo' ".to_owned()).unwrap();
        searcher.set_input("testFunction2 'foo' 10 ".to_owned()).unwrap();
    }

    #[wasm_bindgen_test]
    fn non_picked_function_arg_suggestions() {
        let mut fixture = Fixture::new_custom(|data,client| {
            data.graph.module.code.insert_str(0,"import Test.Test\n\n");
            data.code_location.line += 2;
            data.expect_completion(client,None,Some("String"),&[1]);
            data.expect_completion(client,None,Some("Number"),&[]);
            data.expect_completion(client,None,Some("Number"),&[]);
            data.expect_completion(client,None,Some("Number"),&[]);
            data.expect_completion(client,None,None,&[1,2,3,4,9]);
        });
        let Fixture{searcher,..} = &mut fixture;

        // Known functions cases
        searcher.set_input("Test.testMethod1 ".to_string()).unwrap();
        searcher.set_input("here.testMethod1 ".to_string()).unwrap();
        searcher.set_input(iformat!("{MODULE_NAME}.testMethod1 ")).unwrap();
        searcher.set_input("testFunction2 \"str\" ".to_string()).unwrap();

        // Unknown functions case
        searcher.set_input("unknownFunction ".to_string()).unwrap();
    }

    #[wasm_bindgen_test]
    fn non_picked_function_arg_suggestion_ambiguous() {
        fn run_case(input:impl Str, setup:impl FnOnce(&mut Fixture)) {
            // In each case we expect that we can pick two methods with the same name, but different
            // second argument, so the controller should call Engine for each type.
            const EXPECTED_REQUESTS:usize                            = 2;
            let requested_types:Rc<RefCell<HashSet<Option<String>>>> = default();
            let requested_types2                                     = requested_types.clone();
            let mut fixture = Fixture::new_custom(move |data,client| {
                data.graph.module.code.insert_str(0,"import Test.Test\n\n");
                data.code_location.line += 2;
                for _ in 0..EXPECTED_REQUESTS {
                    let requested_types = requested_types2.clone();
                    client.expect.completion(move |_path,_position,_self_type,return_type,_tags| {
                        iprintln!("Requested {return_type:?}.");
                        requested_types.borrow_mut().insert(return_type.clone());
                        Ok(completion_response(&[]))
                    });
                }
            });
            setup(&mut fixture);
            let Fixture{test,searcher,..} = &mut fixture;
            searcher.set_input(input.into()).unwrap();
            test.run_until_stalled();
            iprintln!(">>>>> {requested_types.borrow().deref():?}");
            assert_eq!(requested_types.borrow().len(),EXPECTED_REQUESTS);
            assert!(requested_types.borrow().contains(&Some("Number".to_string())));
            assert!(requested_types.borrow().contains(&Some("String".to_string())));
        }

        run_case("testMethod1 (foo bar) ".to_string(), |_|{});
        run_case("(foo bar).testMethod1 ".to_string(), |_|{});
        // Here the "Test" module is shadowed by local, so the call is ambiguous
        run_case("Test.testMethod1 ".to_string(), |fixture|{
            let shadowing = model::suggestion_database::Entry {
                name : "test".to_string(),
                ..(*fixture.entry2).clone()
            };
            fixture.searcher.database.put_entry(133,shadowing)
        });
    }

    #[wasm_bindgen_test]
    fn loading_list() {
        let Fixture{mut test,searcher,entry1,entry9,..} = Fixture::new_custom(|data,client| {
            data.expect_completion(client,None,None,&[1,5,9]);
        });

        let mut subscriber = searcher.subscribe();
        searcher.reload_list();
        assert!(searcher.actions().is_loading());
        test.run_until_stalled();
        let list = searcher.actions().list().unwrap().to_action_vec();
        assert_eq!(list.len(), 4); // we include two mocked entries
        assert_eq!(list[2], Action::Suggestion(entry1));
        assert_eq!(list[3], Action::Suggestion(entry9));
        let notification = subscriber.next().boxed_local().expect_ready();
        assert_eq!(notification, Some(Notification::NewActionList));
    }

    #[wasm_bindgen_test]
    fn parsed_input() {
        let parser = Parser::new_or_panic();

        fn args_reprs(prefix:&ast::prefix::Chain) -> Vec<String> {
            prefix.args.iter().map(|arg| arg.repr()).collect()
        }

        let input  = "";
        let parsed = ParsedInput::new(input.to_string(),&parser).unwrap();
        assert!(parsed.expression.is_none());
        assert_eq!(parsed.pattern.as_str(), "");

        let input  = "foo";
        let parsed = ParsedInput::new(input.to_string(),&parser).unwrap();
        assert!(parsed.expression.is_none());
        assert_eq!(parsed.pattern.as_str(), "foo");

        let input  = " foo";
        let parsed = ParsedInput::new(input.to_string(),&parser).unwrap();
        assert!(parsed.expression.is_none());
        assert_eq!(parsed.pattern_offset,   1);
        assert_eq!(parsed.pattern.as_str(), "foo");

        let input  = "foo  ";
        let parsed = ParsedInput::new(input.to_string(),&parser).unwrap();
        let expression = parsed.expression.unwrap();
        assert_eq!(expression.off         , 0);
        assert_eq!(expression.func.repr() , "foo");
        assert_eq!(args_reprs(&expression) , Vec::<String>::new());
        assert_eq!(parsed.pattern_offset,   2);
        assert_eq!(parsed.pattern.as_str(), "");

        let input  = "foo bar";
        let parsed = ParsedInput::new(input.to_string(),&parser).unwrap();
        let expression = parsed.expression.unwrap();
        assert_eq!(expression.off         , 0);
        assert_eq!(expression.func.repr() , "foo");
        assert_eq!(args_reprs(&expression) , Vec::<String>::new());
        assert_eq!(parsed.pattern_offset,   1);
        assert_eq!(parsed.pattern.as_str(), "bar");

        let input  = "foo  bar  baz";
        let parsed = ParsedInput::new(input.to_string(),&parser).unwrap();
        let expression = parsed.expression.unwrap();
        assert_eq!(expression.off         , 0);
        assert_eq!(expression.func.repr() , "foo");
        assert_eq!(args_reprs(&expression) , vec!["  bar".to_string()]);
        assert_eq!(parsed.pattern_offset  , 2);
        assert_eq!(parsed.pattern.as_str(), "baz");

        let input  = "  foo bar baz ";
        let parsed = ParsedInput::new(input.to_string(),&parser).unwrap();
        let expression = parsed.expression.unwrap();
        assert_eq!(expression.off         , 2);
        assert_eq!(expression.func.repr() , "foo");
        assert_eq!(args_reprs(&expression), vec![" bar".to_string()," baz".to_string()]);
        assert_eq!(parsed.pattern_offset,   1);
        assert_eq!(parsed.pattern.as_str(), "");

        let input  = "foo bar (baz ";
        let parsed = ParsedInput::new(input.to_string(),&parser).unwrap();
        let expression = parsed.expression.unwrap();
        assert_eq!(expression.off         , 0);
        assert_eq!(expression.func.repr() , "foo");
        assert_eq!(args_reprs(&expression) , vec![" bar".to_string()]);
        assert_eq!(parsed.pattern_offset,   1);
        assert_eq!(parsed.pattern.as_str(), "(baz ");
    }

    #[wasm_bindgen_test]
    fn picked_completions_list_maintaining() {
        let Fixture{test:_test,searcher,entry1,entry2,..} = Fixture::new_custom(|data,client| {
            data.expect_completion(client,None,None,&[]);
            data.expect_completion(client,None,None,&[]);
            data.expect_completion(client,None,None,&[]);
            data.expect_completion(client,None,None,&[]);
            data.expect_completion(client,None,None,&[]);
            data.expect_completion(client,None,None,&[]);
        });
        let frags_borrow = || Ref::map(searcher.data.borrow(),|d| &d.fragments_added_by_picking);

        // Picking first suggestion.
        let new_input = searcher.use_suggestion(entry1.clone_ref()).unwrap();
        assert_eq!(new_input, "testFunction1 ");
        let (func,) = frags_borrow().iter().cloned().expect_tuple();
        assert_eq!(func.id, CompletedFragmentId::Function);
        assert!(Rc::ptr_eq(&func.picked_suggestion,&entry1));

        // Typing more args by hand.
        searcher.set_input("testFunction1 some_arg pat".to_string()).unwrap();
        let (func,) = frags_borrow().iter().cloned().expect_tuple();
        assert_eq!(func.id, CompletedFragmentId::Function);
        assert!(Rc::ptr_eq(&func.picked_suggestion,&entry1));

        // Picking argument's suggestion.
        let new_input = searcher.use_suggestion(entry2.clone_ref()).unwrap();
        assert_eq!(new_input, "testFunction1 some_arg TestVar1 ");
        let new_input = searcher.use_suggestion(entry2.clone_ref()).unwrap();
        assert_eq!(new_input, "testFunction1 some_arg TestVar1 TestVar1 ");
        let (function,arg1,arg2) = frags_borrow().iter().cloned().expect_tuple();
        assert_eq!(function.id, CompletedFragmentId::Function);
        assert!(Rc::ptr_eq(&function.picked_suggestion,&entry1));
        assert_eq!(arg1.id, CompletedFragmentId::Argument {index:1});
        assert!(Rc::ptr_eq(&arg1.picked_suggestion,&entry2));
        assert_eq!(arg2.id, CompletedFragmentId::Argument {index:2});
        assert!(Rc::ptr_eq(&arg2.picked_suggestion,&entry2));

        // Backspacing back to the second arg.
        searcher.set_input("testFunction1 some_arg TestVar1 TestV".to_string()).unwrap();
        let (picked,arg) = frags_borrow().iter().cloned().expect_tuple();
        assert_eq!(picked.id, CompletedFragmentId::Function);
        assert!(Rc::ptr_eq(&picked.picked_suggestion,&entry1));
        assert_eq!(arg.id, CompletedFragmentId::Argument {index:1});
        assert!(Rc::ptr_eq(&arg.picked_suggestion,&entry2));

        // Editing the picked function.
        searcher.set_input("testFunction2 some_arg TestVar1 TestV".to_string()).unwrap();
        let (arg,) = frags_borrow().iter().cloned().expect_tuple();
        assert_eq!(arg.id, CompletedFragmentId::Argument {index:1});
        assert!(Rc::ptr_eq(&arg.picked_suggestion,&entry2));
    }

    #[wasm_bindgen_test]
    fn applying_this_var() {
        #[derive(Copy,Clone,Debug)]
        struct Case {
            before : &'static str,
            after  : &'static str,
        }

        impl Case {
            fn new(before:&'static str, after:&'static str) -> Self {
                Case{before,after}
            }

            fn run(&self) {
                let parser  = Parser::new_or_panic();
                let ast     = parser.parse_line(self.before).unwrap();
                let new_ast = apply_this_argument("foo",&ast);
                assert_eq!(new_ast.repr(),self.after,"Case {:?} failed: {:?}",self,ast);
            }
        }

        let cases =
            [ Case::new("bar", "foo.bar")
            , Case::new("bar.baz", "foo.bar.baz")
            , Case::new("bar baz", "foo.bar baz")
            , Case::new("+ 2", "foo + 2")
            , Case::new("+ 2 + 3", "foo + 2 + 3")
            , Case::new("+ 2 - 3", "foo + 2 - 3")
            , Case::new("+ bar baz", "foo + bar baz")
            , Case::new("map x-> x.characters.length", "foo.map x-> x.characters.length")
            , Case::new("at 3 == y", "foo.at 3 == y")
            ];

        for case in &cases { case.run(); }
    }

    #[wasm_bindgen_test]
    fn adding_node_introducing_this_var() {
        struct Case {
            line   : &'static str,
            result : String,
            run    : Box<dyn FnOnce(&mut Fixture)>,
        }

        impl Case {
            fn new(line:&'static str, result:&[&str], run:impl FnOnce(&mut Fixture)+'static )
            -> Self {
                Case {
                    line,
                    result : crate::test::mock::main_from_lines(result),
                    run    : Box::new(run),
                }
            }
        }

        let cases = vec![
            // Completion was picked.
            Case::new("2 + 2",&["sum1 = 2 + 2","operator1 = sum1.testFunction1"], |f| {
                f.searcher.use_suggestion(f.entry1.clone()).unwrap();
            }),
            // The input was manually written (not picked).
            Case::new("2 + 2",&["sum1 = 2 + 2","operator1 = sum1.testFunction1"], |f| {
                f.searcher.set_input("testFunction1 ".to_owned()).unwrap();
            }),
            // Completion was picked and edited.
            Case::new("2 + 2",&["sum1 = 2 + 2","operator1 = sum1.var.testFunction1"], |f| {
                f.searcher.use_suggestion(f.entry1.clone()).unwrap();
                let new_parsed_input = ParsedInput::new("var.testFunction1",&f.searcher.ide.parser());
                f.searcher.data.borrow_mut().input = new_parsed_input.unwrap();
            }),
            // Variable name already present, need to use it. And not break it.
            Case::new("my_var = 2 + 2",&["my_var = 2 + 2","operator1 = my_var.testFunction1"], |f| {
                f.searcher.use_suggestion(f.entry1.clone()).unwrap();
            }),
            // Variable names unusable (subpatterns are not yet supported).
            // Don't use "this" argument adjustments at all.
            Case::new("[x,y] = 2 + 2",&["[x,y] = 2 + 2","testfunction11 = testFunction1"], |f| {
                f.searcher.use_suggestion(f.entry1.clone()).unwrap();
            }),
        ];

        for case in cases.into_iter() {
            let mut fixture = Fixture::new_custom(|data, client| {
                data.selected_node = true;
                data.change_main_body(case.line);
                data.expect_completion(client,None,None,&[]);
            });
            (case.run)(&mut fixture);
            fixture.searcher.commit_node().unwrap();
            let updated_def = fixture.searcher.graph.graph().definition().unwrap().item;
            assert_eq!(updated_def.ast.repr(),case.result);
        }
    }

    #[wasm_bindgen_test]
    fn adding_imports_with_nodes() {
        fn expect_inserted_import_for(entry:&action::Suggestion, expected_import:Vec<&QualifiedName>) {
            let Fixture{test:_test,mut searcher,..} = Fixture::new();
            let module = searcher.graph.graph().module.clone_ref();
            let parser = searcher.ide.parser().clone_ref();

            let picked_method = FragmentAddedByPickingSuggestion {
                id                : CompletedFragmentId::Function,
                picked_suggestion : entry.clone(),
            };
            with(searcher.data.borrow_mut(), |mut data| {
                data.fragments_added_by_picking.push(picked_method);
                data.input = ParsedInput::new(entry.name.to_string(),&parser).unwrap();
            });

            // Add new node.
            searcher.mode = Immutable(Mode::NewNode {position:None});
            searcher.commit_node().unwrap();

            let module_info    = module.info();
            let imported_names = module_info.iter_imports()
                .map(|import| import.qualified_name().unwrap())
                .collect_vec();

            let expected_import = expected_import.into_iter().cloned().collect_vec();
            assert_eq!(imported_names,expected_import);
        }

        let Fixture{entry1,entry2,entry3,entry4,entry10,..} = Fixture::new();
        expect_inserted_import_for(&entry1, vec![]);
        expect_inserted_import_for(&entry2, vec![]);
        expect_inserted_import_for(&entry3, vec![]);
        expect_inserted_import_for(&entry4, vec![&entry4.module]);
        expect_inserted_import_for(&entry10, vec![&entry10.module]);
    }

    #[wasm_bindgen_test]
    fn committing_node() {
        let Fixture{test:_test,mut searcher,entry4,..} = Fixture::new();
        let module                                     = searcher.graph.graph().module.clone_ref();
        // Setup searcher.
        let parser        = Parser::new_or_panic();
        let picked_method = FragmentAddedByPickingSuggestion {
            id                : CompletedFragmentId::Function,
            picked_suggestion : entry4,
        };
        with(searcher.data.borrow_mut(), |mut data| {
            data.fragments_added_by_picking.push(picked_method);
            data.input = ParsedInput::new("Test.testMethod1".to_string(),&parser).unwrap();
        });

        // Add new node.
        let position  = Some(Position::new(4.0, 5.0));
        searcher.mode = Immutable(Mode::NewNode {position});
        searcher.commit_node().unwrap();

        let expected_code = "import Test.Test\nmain = \n    2 + 2\n    operator1 = Test.testMethod1";
        assert_eq!(module.ast().repr(), expected_code);
        let (node1,node2) = searcher.graph.graph().nodes().unwrap().expect_tuple();
        let expected_intended_method = Some(MethodId {
            module          : "Test.Test".to_string().try_into().unwrap(),
            defined_on_type : "Test.Test".to_string().try_into().unwrap(),
            name            : "testMethod1".to_string(),
        });
        assert_eq!(node2.metadata.unwrap().intended_method, expected_intended_method);

        // Edit existing node.
        searcher.mode = Immutable(Mode::EditNode {node_id:node1.info.id()});
        searcher.commit_node().unwrap();
        let expected_code = "import Test.Test\nmain = \n    Test.testMethod1\n    operator1 = Test.testMethod1";
        let (node1,_)     = searcher.graph.graph().nodes().unwrap().expect_tuple();
        assert_eq!(node1.metadata.unwrap().intended_method, expected_intended_method);
        assert_eq!(module.ast().repr(), expected_code);
    }

    #[wasm_bindgen_test]
    fn initialized_data_when_editing_node() {
        let Fixture{test:_test,searcher,entry4,..} = Fixture::new();

        let graph    = searcher.graph.graph();
        let (node,)  = graph.nodes().unwrap().expect_tuple();
        let node_id  = node.info.id();
        let database = searcher.database;

        // Node had not intended method.
        let searcher_data = Data::new_with_edited_node(PROJECT_NAME,&graph,&database,node_id).unwrap();
        assert_eq!(searcher_data.input.repr(), node.info.expression().repr());
        assert!(searcher_data.fragments_added_by_picking.is_empty());
        assert!(searcher_data.actions.is_loading());

        // Node had intended method, but it's outdated.
        let intended_method = MethodId {
            module          : "Test.Test".to_string().try_into().unwrap(),
            defined_on_type : "Test.Test".to_string().try_into().unwrap(),
            name            : "testMethod1".to_string()
        };
        graph.module.with_node_metadata(node_id, Box::new(|md| {
            md.intended_method = Some(intended_method);
        })).unwrap();
        let searcher_data = Data::new_with_edited_node(PROJECT_NAME,&graph,&database,node_id).unwrap();
        assert_eq!(searcher_data.input.repr(), node.info.expression().repr());
        assert!(searcher_data.fragments_added_by_picking.is_empty());
        assert!(searcher_data.actions.is_loading());

        // Node had up-to-date intended method.
        graph.set_expression(node_id,"Test.testMethod1 12").unwrap();
        // We set metadata in previous section.
        let searcher_data = Data::new_with_edited_node(PROJECT_NAME,&graph,&database,node_id).unwrap();
        assert_eq!(searcher_data.input.repr(), "Test.testMethod1 12");
        assert!(searcher_data.actions.is_loading());
        let (initial_fragment,) = searcher_data.fragments_added_by_picking.expect_tuple();
        assert!(Rc::ptr_eq(&initial_fragment.picked_suggestion,&entry4))
    }

    #[wasm_bindgen_test]
    fn simple_function_call_parsing() {
        let parser = Parser::new_or_panic();

        let ast  = parser.parse_line("foo").unwrap();
        let call = SimpleFunctionCall::try_new(&ast).expect("Returned None for \"foo\"");
        assert!(call.this_argument.is_none());
        assert_eq!(call.function_name, "foo");

        let ast = parser.parse_line("Main.foo").unwrap();
        let call = SimpleFunctionCall::try_new(&ast).expect("Returned None for \"Main.foo\"");
        assert_eq!(call.this_argument.unwrap().repr(), "Main");
        assert_eq!(call.function_name                , "foo");

        let ast = parser.parse_line("(2 + 3).foo").unwrap();
        let call = SimpleFunctionCall::try_new(&ast).expect("Returned None for \"(2 + 3).foo\"");
        assert_eq!(call.this_argument.unwrap().repr(), "(2 + 3)");
        assert_eq!(call.function_name                , "foo");

        let ast = parser.parse_line("foo + 3").unwrap();
        assert!(SimpleFunctionCall::try_new(&ast).is_none());

        let ast = parser.parse_line("foo bar baz").unwrap();
        assert!(SimpleFunctionCall::try_new(&ast).is_none());

        let ast = parser.parse_line("Main . (foo bar)").unwrap();
        assert!(SimpleFunctionCall::try_new(&ast).is_none());
    }

    #[wasm_bindgen_test]
    fn adding_example() {
        let Fixture{test:_test,searcher,..} = Fixture::new();
        let module                          = searcher.graph.graph().module.clone_ref();
        let example                         = model::suggestion_database::example::Example {
            name          : "Test Example".to_owned(),
            code          : "x = 2 + 2\nx + 4".to_owned(),
            imports       : vec![],
            documentation : "Lorem ipsum".to_owned()
        };
        let expected_code = "test_example1 =\n    x = 2 + 2\n    x + 4\n\n\
            main = \n    2 + 2\n    here.test_example1";
        searcher.add_example(&Rc::new(example),None).unwrap();
        assert_eq!(module.ast().repr(), expected_code);
    }

    #[wasm_bindgen_test]
    fn adding_example_twice() {
        let Fixture{test:_test,searcher,..} = Fixture::new();
        let module                          = searcher.graph.graph().module.clone_ref();
        let example                         = model::suggestion_database::example::Example {
            name          : "Test Example".to_owned(),
            code          : "[1,2,3,4,5]".to_owned(),
            imports       : vec!["Base.Network.Http".to_owned()],
            documentation : "Lorem ipsum".to_owned()
        };
        let expected_code = "import Base.Network.Http\n\
            test_example1 = [1,2,3,4,5]\n\ntest_example2 = [1,2,3,4,5]\n\n\
            main = \n    2 + 2\n    here.test_example1\n    here.test_example2";
        let example = Rc::new(example);
        searcher.add_example(&example,None).unwrap();
        searcher.add_example(&example,None).unwrap();
        assert_eq!(module.ast().repr(), expected_code);
    }
}<|MERGE_RESOLUTION|>--- conflicted
+++ resolved
@@ -60,18 +60,14 @@
 }
 
 #[allow(missing_docs)]
-<<<<<<< HEAD
+#[derive(Debug,Fail)]
 #[fail(display="An action \"{}\" is not supported (...)", action_label)]
-#[derive(Debug,Fail)]
 pub struct NotSupported {
     action_label : String,
     reason       : failure::Error,
 }
 
 #[allow(missing_docs)]
-#[fail(display="An action cannot be executed when searcher is in \"edit node\" mode.")]
-=======
->>>>>>> 44db8301
 #[derive(Copy,Clone,Debug,Fail)]
 #[fail(display="An action cannot be executed when searcher is in \"edit node\" mode.")]
 pub struct CannotExecuteWhenEditingNode;
