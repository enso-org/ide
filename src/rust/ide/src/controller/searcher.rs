//! This module contains all structures related to Searcher Controller.
pub mod action;

use crate::prelude::*;

use crate::controller::graph::FailedToCreateNode;
use crate::controller::graph::NewNodeInfo;

use crate::double_representation::graph::GraphInfo;
use crate::double_representation::graph::LocationHint;
use crate::double_representation::module::QualifiedName;
use crate::double_representation::node::NodeInfo;
use crate::double_representation::project;
use crate::double_representation::tp;
use crate::model::module::MethodId;
use crate::model::module::NodeMetadata;
use crate::model::module::Position;
use crate::model::suggestion_database::entry::CodeToInsert;
use crate::model::traits::*;
use crate::notification;

use data::text::TextLocation;
use enso_protocol::language_server;
use flo_stream::Subscriber;
use parser::Parser;

pub use action::Action;



// =================
// === Constants ===
// =================

/// If enabled, searcher will assign names for all nodes created with it, not only when it is
/// needed. Currently enabled to trigger engine's caching of user-added nodes.
/// See: https://github.com/enso-org/ide/issues/1067
pub const ASSIGN_NAMES_FOR_NODES:bool = true;

/// The special module used for mock `Enso_Project.data` entry.
/// See also [`Searcher::add_enso_project_entries`].
const ENSO_PROJECT_SPECIAL_MODULE:&str = "Standard.Base.Enso_Project";


// ==============
// === Errors ===
// ==============


#[allow(missing_docs)]
#[derive(Copy,Clone,Debug,Fail)]
#[fail(display="No action entry with the index {}.", index)]
pub struct NoSuchAction {
    index : usize,
}

#[allow(missing_docs)]
#[derive(Copy,Clone,Debug,Fail)]
#[fail(display="Action entry with index {} is not a suggestion.", index)]
pub struct NotASuggestion {
    index : usize,
}

#[allow(missing_docs)]
#[derive(Debug,Fail)]
#[fail(display="An action \"{}\" is not supported: {}", action_label, reason)]
pub struct NotSupported {
    action_label : String,
    reason       : failure::Error,
}

#[allow(missing_docs)]
#[derive(Copy,Clone,Debug,Fail)]
#[fail(display="An action cannot be executed when searcher is in \"edit node\" mode.")]
pub struct CannotExecuteWhenEditingNode;

#[allow(missing_docs)]
#[derive(Copy,Clone,Debug,Fail)]
#[fail(display="Cannot commit expression in current mode ({:?}).", mode)]
pub struct CannotCommitExpression {
    mode : Mode
}


// =====================
// === Notifications ===
// =====================

/// The notification emitted by Searcher Controller
#[derive(Copy,Clone,Debug,Eq,PartialEq)]
pub enum Notification {
    /// A new Suggestion list is available.
    NewActionList
}



// ===================
// === Suggestions ===
// ===================

/// List of actions available in Searcher.
#[derive(Clone,CloneRef,Debug)]
pub enum Actions {
    /// The action list is still gathering suggestions from the Language Server.
    Loading,
    /// The action list is ready.
    #[allow(missing_docs)]
    Loaded {
        list : Rc<action::List>
    },
    /// Loading suggestions from the Language Server resulted in error.
    Error(Rc<failure::Error>)
}

impl Actions {
    /// Check if list is still loading.
    pub fn is_loading(&self) -> bool {
        matches!(self,Self::Loading)
    }

    /// Check if retrieving suggestion list was unsuccessful
    pub fn is_error(&self) -> bool {
        matches!(self,Self::Error(_))
    }

    /// Get the list of actions. Returns None if still loading or error was returned.
    pub fn list(&self) -> Option<&action::List> {
        match self {
            Self::Loaded {list} => Some(list),
            _                   => None,
        }
    }
}

impl Default for Actions {
    fn default() -> Self {
        Self::Loading
    }
}



// ===================
// === Input Parts ===
// ===================

/// An identification of input fragment filled by picking suggestion.
///
/// Essentially, this is a crumb for ParsedInput's expression.
#[derive(Clone,Copy,Debug,Eq,PartialEq)]
#[allow(missing_docs)]
pub enum CompletedFragmentId {
    /// The called "function" part, defined as a `func` element in Prefix Chain
    /// (see `ast::prefix::Chain`).
    Function,
    /// The `id`th argument of the called function.
    Argument{index:usize}
}

/// The enum summarizing what user is currently doing basing on the searcher input.
#[derive(Clone,Copy,Debug,Eq,PartialEq)]
pub enum UserAction {
    /// User is about to type/chose function (the input is likely empty).
    StartingTypingFunction,
    /// User is about to type next argument.
    StartingTypingArgument,
    /// User is in the middle of typing function.
    TypingFunction,
    /// User is in the middle of typing argument.
    TypingArgument,
}

/// A Searcher Input which is parsed to the _expression_ and _pattern_ parts.
///
/// We parse the input for better understanding what user wants to add.
#[derive(Clone,Debug,Default)]
pub struct ParsedInput {
    /// The part of input which is treated as completed function and some set of arguments.
    ///
    /// The expression is kept as prefix chain, as it allows us to easily determine what kind of
    /// entity we can put at this moment (is it a function or argument? What type of the argument?).
    pub expression : Option<ast::Shifted<ast::prefix::Chain>>,
    /// An offset between expression and pattern.
    pub pattern_offset : usize,
    /// The part of input being a function/argument which is still typed by user. It is used
    /// for filtering actions.
    pub pattern : String,
}

impl ParsedInput {
    /// Constructor from the plain input.
    fn new(input:impl Into<String>, parser:&Parser) -> FallibleResult<Self> {
        let mut input      = input.into();
        let leading_spaces = input.chars().take_while(|c| *c == ' ').count();
        // To properly guess what is "still typed argument" we simulate type of one letter by user.
        // This letter will be added to the last argument (or function if there is no argument), or
        // will be a new argument (so the user starts filling a new argument).
        //
        // See also `parsed_input` test to see all cases we want to cover.
        input.push('a');
        let ast        = parser.parse_line(input.trim_start())?;
        let mut prefix = ast::prefix::Chain::from_ast_non_strict(&ast);
        if let Some(last_arg) = prefix.args.pop() {
            let mut last_arg_repr = last_arg.sast.wrapped.repr();
            last_arg_repr.pop();
            Ok(ParsedInput {
                expression     : Some(ast::Shifted::new(leading_spaces,prefix)),
                pattern_offset : last_arg.sast.off,
                pattern        : last_arg_repr,
            })
        } else {
            let mut func_repr = prefix.func.repr();
            func_repr.pop();
            Ok(ParsedInput {
                expression     : None,
                pattern_offset : leading_spaces,
                pattern        : func_repr
            })
        }
    }

    fn new_from_ast(ast:&Ast) -> Self {
        let prefix = ast::prefix::Chain::from_ast_non_strict(ast);
        ParsedInput {
            expression     : Some(ast::Shifted::new(default(),prefix)),
            pattern_offset : 0,
            pattern        : default(),
        }
    }

    /// Returns the id of the next fragment potentially filled by picking completion suggestion.
    fn next_completion_id(&self) -> CompletedFragmentId {
        match &self.expression {
            None             => CompletedFragmentId::Function,
            Some(expression) => CompletedFragmentId::Argument {index:expression.args.len()},
        }
    }

    /// Get the picked fragment from the Searcher's input.
    pub fn completed_fragment(&self,fragment:CompletedFragmentId) -> Option<String> {
        use CompletedFragmentId::*;
        match (fragment,&self.expression) {
            (_              ,None)       => None,
            (Function       ,Some(expr)) => Some(expr.func.repr()),
            (Argument{index},Some(expr)) => Some(expr.args.get(index)?.sast.wrapped.repr()),
        }
    }

    /// Get the user action basing of this input (see `UserAction` docs).
    pub fn user_action(&self) -> UserAction {
        use UserAction::*;
        let empty_pattern = self.pattern.is_empty();
        match self.next_completion_id() {
            CompletedFragmentId::Function      if empty_pattern => StartingTypingFunction,
            CompletedFragmentId::Function                       => TypingFunction,
            CompletedFragmentId::Argument {..} if empty_pattern => StartingTypingArgument,
            CompletedFragmentId::Argument {..}                  => TypingArgument,
        }
    }

    /// Convert the current input to Prefix Chain representation.
    pub fn as_prefix_chain
    (&self, parser:&Parser) -> Option<ast::Shifted<ast::prefix::Chain>> {
        let parsed_pattern = parser.parse_line(&self.pattern).ok();
        let pattern_sast   = parsed_pattern.map(|p| ast::Shifted::new(self.pattern_offset,p));
        // If there is an expression part of input, we add current pattern as the last argument.
        if let Some(chain) = &self.expression {
            let mut chain = chain.clone();
            if let Some(sast) = pattern_sast {
                let prefix_id = None;
                let argument  = ast::prefix::Argument {sast,prefix_id};
                chain.wrapped.args.push(argument);
            }
            Some(chain)
        // If there isn't any expression part, the pattern is the whole input.
        } else if let Some(sast) = pattern_sast {
            let chain = ast::prefix::Chain::from_ast_non_strict(&sast.wrapped);
            Some(ast::Shifted::new(self.pattern_offset,chain))
        } else {
            None
        }
    }
}

impl HasRepr for ParsedInput {
    fn repr(&self) -> String {
        let mut repr = self.expression.as_ref().map_or("".to_string(), HasRepr::repr);
        repr.extend(itertools::repeat_n(' ',self.pattern_offset));
        repr.push_str(&self.pattern);
        repr
    }
}

impl Display for ParsedInput {
    fn fmt(&self, f:&mut fmt::Formatter<'_>) -> fmt::Result {
        write!(f,"{}",self.repr())
    }
}



// ================
// === ThisNode ===
// ================

/// Information about a node that is used as a `this` argument.
///
/// When searcher is brought up with a node selected, the node will be used as "this". This affects
/// suggestions for the first completion (to include methods of the node's returned value) and the
/// code inserted when the input is committed.
#[derive(Clone,Debug)]
pub struct ThisNode {
    /// Identifier of the node that will be connected if the initial suggestion is picked.
    pub id:double_representation::node::Id,
    /// Name of the variable that will be used to connect with the selected node.
    pub var:String,
    /// If the pattern with variable needs to be introduced on the node.
    pub needs_to_introduce_pattern:bool,
}

impl ThisNode {
    /// Retrieve information about the `self` node. The first selected node will be used for this.
    ///
    /// Returns `None` if the given node's information cannot be retrieved or if the node does not
    /// introduce a variable.
    pub fn new(nodes:Vec<double_representation::node::Id>, graph:&controller::Graph)
    -> Option<Self> {
        let id   = *nodes.first()?;
        let node = graph.node(id).ok()?;
        let (var,needs_to_introduce_pattern) = if let Some(ast) = node.info.pattern() {
            // TODO [mwu]
            //   Here we just require that the whole node's pattern is a single var, like
            //   `var = expr`. This prevents using pattern subpart (like `x` in
            //   `Point x y = get_pos`), or basically any node that doesn't stick to `var = expr`
            //   form. If we wanted to support pattern subparts, the engine would need to send us
            //   value updates for matched pattern pieces. See the issue:
            //   https://github.com/enso-org/enso/issues/1038
            (ast::identifier::as_var(ast)?.to_owned(),false)
        } else {
            (graph.variable_name_for(&node.info).ok()?.repr(),true)
        };
        Some(ThisNode {id,var,needs_to_introduce_pattern})
    }

    /// Introduce a pattern with variable on the node serving as provider of "this" argument.
    ///
    /// Does nothing if node already has a pattern.
    pub fn introduce_pattern(&self, graph:controller::Graph) -> FallibleResult {
        if self.needs_to_introduce_pattern {
            graph.set_pattern_on(self.id,ast::Ast::var(&self.var))?;
        }
        Ok(())
    }
}



// ===========================
// === Searcher Controller ===
// ===========================

/// Describes how Searcher was brought to screen and how should behave when committing expression.
#[derive(Copy,Clone,Debug)]
#[allow(missing_docs)]
pub enum Mode {
    /// Searcher should add a new node at given position.
    NewNode {position:Option<Position>},
    /// Searcher should edit existing node's expression.
    EditNode {node_id:ast::Id},
    /// Searcher should show only projects to open.
    OpenProject,
}

/// A fragment filled by single picked suggestion.
///
/// We store such information in Searcher to better suggest the potential arguments, and to know
/// what imports should be added when inserting node.
#[derive(Clone,Debug)]
#[allow(missing_docs)]
pub struct FragmentAddedByPickingSuggestion {
    pub id                : CompletedFragmentId,
    pub picked_suggestion : action::Suggestion,
}

impl FragmentAddedByPickingSuggestion {
    /// Check if the picked fragment is still unmodified by user.
    fn is_still_unmodified
    (&self, input:&ParsedInput, current_module:&QualifiedName) -> bool {
        let expected = self.code_to_insert(current_module,&None);
        input.completed_fragment(self.id).contains(&expected.code)
    }

    fn code_to_insert(&self, current_module:&QualifiedName, this_node:&Option<ThisNode>) -> CodeToInsert {
        let generate_this = self.id != CompletedFragmentId::Function || this_node.is_none();
        self.picked_suggestion.code_to_insert(Some(current_module),generate_this)
    }
}

/// A controller state.
#[derive(Clone,Debug,Default)]
pub struct Data {
    /// The current searcher's input.
    pub input:ParsedInput,
    /// The action list which should be displayed.
    pub actions:Actions,
    /// All fragments of input which were added by picking suggestions. If the fragment will be
    /// changed by user, it will be removed from this list.
    pub fragments_added_by_picking:Vec<FragmentAddedByPickingSuggestion>,
}

impl Data {
    /// Initialize Searcher state when editing node.
    ///
    /// When searcher is brought by editing node, the input should be an expression of this node.
    /// Committing node will then edit the exiting node's expression instead of adding a new one.
    /// Additionally searcher should restore information about intended method, so we will be able
    /// to suggest arguments.
    fn new_with_edited_node
    ( project_name   : project::QualifiedName
    , graph          : &controller::Graph
    , database       : &model::SuggestionDatabase
    , edited_node_id : ast::Id
    ) -> FallibleResult<Self> {
        let edited_node      = graph.node(edited_node_id)?;
        let current_module   = graph.module.path().qualified_module_name(project_name);
        let input            = ParsedInput::new_from_ast(edited_node.info.expression());
        let suggestions      = default();
        let intended_method  = edited_node.metadata.and_then(|md| md.intended_method);
        let initial_entry    = intended_method.and_then(|m| database.lookup_method(m));
        let initial_fragment = initial_entry.and_then(|entry| {
            let fragment = FragmentAddedByPickingSuggestion {
                id                : CompletedFragmentId::Function,
                picked_suggestion : entry
            };
            // This is meant to work with single function calls (without "this" argument).
            // In other case we should know what the function is from the engine, as the function
            // should be resolved.
            fragment.is_still_unmodified(&input,&current_module).and_option(Some(fragment))
        });
        let mut fragments_added_by_picking = Vec::<FragmentAddedByPickingSuggestion>::new();
        initial_fragment.for_each(|f| fragments_added_by_picking.push(f));
        Ok(Data {input, actions: suggestions,fragments_added_by_picking})
    }

    fn find_picked_fragment(&self, id:CompletedFragmentId)
    -> Option<&FragmentAddedByPickingSuggestion> {
        self.fragments_added_by_picking.iter().find(|fragment| fragment.id == id)
    }
}

/// Searcher Controller.
///
/// This is an object providing all required functionalities for Searcher View: mainly it is the
/// action list to display depending on the searcher input, and actions of picking suggestion and
/// executing entry.
///
/// For description of different actions, see `Action` type.
///
/// Each action can be _executed_, and some (like suggestions of code) may be _used as a
/// suggestion_. The exact outcome depends on action type.
///
/// Additionally user can accept the current searcher input as a new node (or new expression of
/// existing node).
#[derive(Clone,CloneRef,Debug)]
pub struct Searcher {
    logger           : Logger,
    data             : Rc<RefCell<Data>>,
    notifier         : notification::Publisher<Notification>,
    graph            : controller::ExecutedGraph,
    mode             : Immutable<Mode>,
    database         : Rc<model::SuggestionDatabase>,
    language_server  : Rc<language_server::Connection>,
    ide              : controller::Ide,
    this_arg         : Rc<Option<ThisNode>>,
    position_in_code : Immutable<TextLocation>,
}

impl Searcher {
    /// Create new Searcher Controller.
    pub async fn new
    ( parent         : impl AnyLogger
    , ide            : controller::Ide
    , project        : &model::Project
    , method         : language_server::MethodPointer
    , mode           : Mode
    , selected_nodes : Vec<double_representation::node::Id>
    ) -> FallibleResult<Self> {
        let graph = controller::ExecutedGraph::new(&parent,project.clone_ref(),method).await?;
        Self::new_from_graph_controller(parent,ide,project,graph,mode,selected_nodes)
    }

    /// Create new Searcher Controller, when you have Executed Graph Controller handy.
    pub fn new_from_graph_controller
    ( parent         : impl AnyLogger
    , ide            : controller::Ide
    , project        : &model::Project
    , graph          : controller::ExecutedGraph
    , mode           : Mode
    , selected_nodes : Vec<double_representation::node::Id>
    ) -> FallibleResult<Self> {
        let logger   = Logger::sub(parent,"Searcher Controller");
        let database = project.suggestion_db();
        let data     = if let Mode::EditNode{node_id} = mode {
            Data::new_with_edited_node(project.qualified_name(),&graph.graph(),&*database,node_id)?
        } else {
            default()
        };
        let module_ast = graph.graph().module.ast();
        let def_id     = graph.graph().id;
        let def_span   = double_representation::module::definition_span(&module_ast,&def_id)?;
        let position   = TextLocation::convert_span(module_ast.repr(),&def_span).end;
        let this_arg   = Rc::new(matches!(mode, Mode::NewNode{..}).and_option_from(|| ThisNode::new(selected_nodes,&graph.graph())));
        let ret        = Self {
            logger,graph,this_arg,ide,
            data             : Rc::new(RefCell::new(data)),
            notifier         : default(),
            mode             : Immutable(mode),
            database         : project.suggestion_db(),
            language_server  : project.json_rpc(),
            position_in_code : Immutable(position),
        };
        match mode {
            Mode::OpenProject => ret.load_project_list(),
            _                 => ret.reload_list(),
        }
        Ok(ret)
    }

    /// Subscribe to controller's notifications.
    pub fn subscribe(&self) -> Subscriber<Notification> {
        self.notifier.subscribe()
    }

    /// Get the current action list.
    pub fn actions(&self) -> Actions {
        self.data.borrow().actions.clone_ref()
    }

    /// Set the Searcher Input.
    ///
    /// This function should be called each time user modifies Searcher input in view. It may result
    /// in a new action list (the appropriate notification will be emitted).
    pub fn set_input(&self, new_input:String) -> FallibleResult {
        debug!(self.logger, "Manually setting input to {new_input}.");
        let parsed_input = ParsedInput::new(new_input,self.ide.parser())?;
        let old_expr     = self.data.borrow().input.expression.repr();
        let new_expr     = parsed_input.expression.repr();

        self.data.borrow_mut().input = parsed_input;
        self.invalidate_fragments_added_by_picking();
        let expression_changed = old_expr != new_expr;
        // We don't do the reloading in OpenProject mode: the reloading is meant for providing new
        // code suggestions for arguments of picked method. But in OpenProject mode the input is
        // for filtering only.
        let mode_with_reloading = !matches!(*self.mode, Mode::OpenProject);
        if expression_changed && mode_with_reloading {
            debug!(self.logger, "Reloading list.");
            self.reload_list();
        } else if let Actions::Loaded {list} = self.data.borrow().actions.clone_ref() {
            debug!(self.logger, "Update filtering.");
            list.update_filtering(&self.data.borrow().input.pattern);
            executor::global::spawn(self.notifier.publish(Notification::NewActionList));
        }
        Ok(())
    }

    fn this_var(&self) -> Option<&str> {
        self.this_arg.deref().as_ref().map(|this| this.var.as_ref())
    }

    /// Code that will be inserted by expanding given suggestion at given location.
    ///
    /// Code depends on the location, as the first fragment can introduce `this` variable access,
    /// and then we don't want to put any module name.
    fn code_to_insert(&self, fragment:&FragmentAddedByPickingSuggestion) -> CodeToInsert {
        fragment.code_to_insert(&self.module_qualified_name(), self.this_arg.as_ref())
    }

    /// Pick a completion suggestion.
    ///
    /// This function should be called when user do the _use as suggestion_ action as a code
    /// suggestion (see struct documentation). The picked suggestion will be remembered, and the
    /// searcher's input will be updated and returned by this function.
    pub fn use_suggestion
    (&self, picked_suggestion: action::Suggestion) -> FallibleResult<String> {
        info!(self.logger, "Picking suggestion: {picked_suggestion:?}");
        let id                = self.data.borrow().input.next_completion_id();
        let picked_completion = FragmentAddedByPickingSuggestion {id,picked_suggestion};
        let code_to_insert    = self.code_to_insert(&picked_completion).code;
        debug!(self.logger, "Code to insert: \"{code_to_insert}\"");
        let added_ast         = self.ide.parser().parse_line(&code_to_insert)?;
        let pattern_offset    = self.data.borrow().input.pattern_offset;
        let new_expression    = match self.data.borrow_mut().input.expression.take() {
            None => {
                let ast = ast::prefix::Chain::from_ast_non_strict(&added_ast);
                ast::Shifted::new(pattern_offset,ast)
            },
            Some(mut expression) => {
                let new_argument = ast::prefix::Argument {
                    sast      : ast::Shifted::new(pattern_offset.max(1),added_ast),
                    prefix_id : default(),
                };
                expression.args.push(new_argument);
                expression
            }
        };
        let new_parsed_input = ParsedInput {
            expression     : Some(new_expression),
            pattern_offset : 1,
            pattern        : "".to_string()
        };
        let new_input = new_parsed_input.repr();
        self.data.borrow_mut().input = new_parsed_input;
        self.data.borrow_mut().fragments_added_by_picking.push(picked_completion);
        self.reload_list();
        Ok(new_input)
    }

    /// Use action at given index as a suggestion. The exact outcome depends on the action's type.
    pub fn use_as_suggestion(&self, index:usize) -> FallibleResult<String> {
        let error      = || NoSuchAction {index};
        let suggestion = {
            let data = self.data.borrow();
            let list = data.actions.list().ok_or_else(error)?;
            list.get_cloned(index).ok_or_else(error)?.action
        };
        match suggestion {
            Action::Suggestion(suggestion) => self.use_suggestion(suggestion),
            _ => Err(NotASuggestion {index}.into())
        }
    }

    /// Execute given action.
    ///
    /// If the action results in adding new node to the graph, or changing an exiting node, its id
    /// will be returned by this function.
    pub fn execute_action(&self, action:Action) -> FallibleResult<Option<ast::Id>> {
        match action {
            Action::Suggestion(suggestion) => {
                self.use_suggestion(suggestion)?;
                self.commit_node().map(Some)
            }
            Action::Example(example) => match *self.mode {
                Mode::NewNode {position} => self.add_example(&example,position).map(Some),
                _                        => Err(CannotExecuteWhenEditingNode.into())
            }
            Action::ProjectManagement(action) => {
                match self.ide.manage_projects() {
                    Ok(_) => {
                        let ide    = self.ide.clone_ref();
                        let logger = self.logger.clone_ref();
                        executor::global::spawn(async move {
                            // We checked that manage_projects returns Some just a moment ago, so
                            // unwrapping is safe.
                            let manage_projects = ide.manage_projects().unwrap();
                            let result = match action {
                                action::ProjectManagement::CreateNewProject =>
                                    manage_projects.create_new_project(),
                                action::ProjectManagement::OpenProject {id,..} =>
                                    manage_projects.open_project(*id),
                            };
                            if let Err(err) = result.await {
                                error!(logger, "Error when creating new project: {err}");
                            }
                        });
                        Ok(None)
                    },
                    Err(err) => Err(NotSupported{
                        action_label : Action::ProjectManagement(action).to_string(),
                        reason       : err,
                    }.into())
                }
            }
        }
    }

    /// See `execute_action` documentation.
    pub fn execute_action_by_index(&self, index:usize) -> FallibleResult<Option<ast::Id>> {
        let error      = || NoSuchAction {index};
        let action = {
            let data = self.data.borrow();
            let list = data.actions.list().ok_or_else(error)?;
            list.get_cloned(index).ok_or_else(error)?.action
        };
        self.execute_action(action.clone_ref())
    }

    /// Check if the first fragment in the input (i.e. the one representing the called function)
    /// is still unmodified.
    ///
    /// False if it was modified after picking or if it wasn't picked at all.
    pub fn is_function_fragment_unmodified(&self) -> bool {
        let current_module = self.module_qualified_name();
        with(self.data.borrow(), |data| {
            data.fragments_added_by_picking.first().contains_if(|frag| {
                let is_function = frag.id == CompletedFragmentId::Function;
                is_function && frag.is_still_unmodified(&data.input,&current_module)
            })
        })
    }

    /// Commit the current input as a new node expression.
    ///
    /// If the searcher was brought by editing existing node, the input is set as a new node
    /// expression, otherwise a new node is added. This will also add all imports required by
    /// picked suggestions.
    pub fn commit_node(&self) -> FallibleResult<ast::Id> {
        let _transaction_guard = self.graph.get_or_open_transaction("Commit node");
        let expr_and_method = || {
            let input_chain = self.data.borrow().input.as_prefix_chain(self.ide.parser());

            let expression = match (self.this_var(),input_chain) {
                (Some(this_var),Some(input)) =>
                    apply_this_argument(this_var,&input.wrapped.into_ast()).repr(),
                (None,Some(input)) => input.wrapped.into_ast().repr(),
                (_,None)           => "".to_owned(),
            };
            let intended_method = self.intended_method();
            (expression,intended_method)
        };

        // We add the required imports before we create the node/edit its content. This way, we
        // avoid an intermediate state where imports would already be in use but not yet available.
        match *self.mode {
            Mode::NewNode {position} => {
                self.add_required_imports()?;
                let (expression,intended_method) = expr_and_method();
                let metadata               = NodeMetadata {position,intended_method,..default()};
                let mut new_node           = NewNodeInfo::new_pushed_back(expression);
                new_node.metadata          = Some(metadata);
                new_node.introduce_pattern = ASSIGN_NAMES_FOR_NODES;
                let graph                  = self.graph.graph();
                if let Some(this)          = self.this_arg.deref().as_ref() {
                    this.introduce_pattern(graph.clone_ref())?;
                }
                graph.add_node(new_node)
            },
            Mode::EditNode {node_id} => {
                self.add_required_imports()?;
                let (expression,intended_method) = expr_and_method();
                self.graph.graph().set_expression(node_id,expression)?;
                self.graph.graph().module.with_node_metadata(node_id,Box::new(|md| {
                    md.intended_method = intended_method
                }))?;
                Ok(node_id)
            }
            mode => Err(CannotCommitExpression{mode}.into())
        }
    }

    /// Adds an example to the graph.
    ///
    /// The example piece of code will be inserted as a new function definition, and in current
    /// graph the node calling this function will appear.
    pub fn add_example
    (&self, example:&action::Example, position:Option<Position>) -> FallibleResult<ast::Id> {
        // === Add new function definition ===
        let graph                 = self.graph.graph();
        let mut module            = double_representation::module::Info{ast:graph.module.ast()};
        let graph_definition_name = graph.graph_info()?.source.name.item;
        let new_definition        = example.definition_to_add(&module, self.ide.parser())?;
        let new_definition_name   = Ast::var(new_definition.name.name.item.clone());
        let new_definition_place  = double_representation::module::Placement::Before(graph_definition_name);
        module.add_method(new_definition,new_definition_place,self.ide.parser())?;


        // === Add new node ===
        let here             = Ast::var(constants::keywords::HERE);
        let args             = std::iter::empty();
        let node_expression  = ast::prefix::Chain::new_with_this(new_definition_name,here,args);
        let node_expression  = node_expression.into_ast();
        let node             = NodeInfo::new_expression(node_expression).ok_or(FailedToCreateNode)?;
        let graph_definition = double_representation::module::locate(&module.ast,&self.graph.graph().id)?;
        let mut graph_info   = GraphInfo::from_definition(graph_definition.item);
        graph_info.add_node(node.ast().clone_ref(), LocationHint::End)?;
        module.ast   = module.ast.set_traversing(&graph_definition.crumbs, graph_info.ast())?;
        let metadata = NodeMetadata {position,..default()};


        // === Add imports ===
        let here = self.module_qualified_name();
        for import in example.imports.iter().map(QualifiedName::from_text).filter_map(Result::ok) {
            module.add_module_import(&here,self.ide.parser(),&import);
        }
        graph.module.update_ast(module.ast)?;
        graph.module.set_node_metadata(node.id(),metadata)?;

        Ok(node.id())
    }

    fn invalidate_fragments_added_by_picking(&self) {
        let mut data       = self.data.borrow_mut();
        let data           = data.deref_mut();
        let input          = &data.input;
        let current_module = self.module_qualified_name();
        data.fragments_added_by_picking.drain_filter(
            |frag| !frag.is_still_unmodified(input,&current_module)
        );
    }


    fn add_required_imports(&self) -> FallibleResult {
        let data_borrowed = self.data.borrow();
        let fragments     = data_borrowed.fragments_added_by_picking.iter();
        let imports       = fragments.map(|frag| self.code_to_insert(frag).imports).flatten();
        let mut module    = self.module();
        let here          = self.module_qualified_name();
        // TODO[ao] this is a temporary workaround. See [`Searcher::add_enso_project_entries`]
        //     documentation.
        let without_enso_project = imports.filter(|i| i.to_string() != ENSO_PROJECT_SPECIAL_MODULE);
        for mut import in without_enso_project {
            import.remove_main_module_segment();
            module.add_module_import(&here,self.ide.parser(),&import);
        }
        self.graph.graph().module.update_ast(module.ast)
    }

    /// Reload Action List.
    ///
    /// The current list will be set as "Loading" and Language Server will be requested for a new
    /// list - once it be retrieved, the new list will be set and notification will be emitted.
    fn reload_list(&self) {
        let this_type    = self.this_arg_type_for_next_completion();
        let return_types = match self.data.borrow().input.next_completion_id() {
            CompletedFragmentId::Function         => vec![],
            CompletedFragmentId::Argument {index} =>
                self.return_types_for_argument_completion(index),
        };
        self.gather_actions_from_engine(this_type,return_types,None);
        self.data.borrow_mut().actions = Actions::Loading;
        executor::global::spawn(self.notifier.publish(Notification::NewActionList));
    }

    /// Get the typename of "this" value for current completion context. Returns `Future`, as the
    /// type information might not have came yet from the Language Server.
    fn this_arg_type_for_next_completion(&self) -> impl Future<Output=Option<String>> {
        let next_id = self.data.borrow().input.next_completion_id();
        let logger  = self.logger.clone_ref();
        let graph   = self.graph.clone_ref();
        let this    = self.this_arg.clone_ref();
        async move {
            let is_function_fragment = next_id == CompletedFragmentId::Function;
            is_function_fragment.then_some(())?;
            let ThisNode {id,..} = this.deref().as_ref()?;
            let opt_type         = graph.expression_type(*id).await.map(Into::into);
            opt_type.map_none(move || error!(logger, "Failed to obtain type for this node."))
        }
    }

    /// Get the type that suggestions for the next completion should return.
    ///
    /// Generally this corresponds to the type of the currently filled function argument. Returns
    /// empty list if no type could be determined.
    fn return_types_for_argument_completion(&self, arg_index:usize) -> Vec<String> {
        let suggestions = if let Some(intended) = self.intended_function_suggestion() {
            std::iter::once(intended).collect()
        } else {
            self.possible_function_calls()
        };
        suggestions.into_iter().filter_map(|suggestion| {
            let arg_index = arg_index + if self.this_arg.is_some()  { 1 } else { 0 };
            let arg_index = arg_index + if self.has_this_argument() { 1 } else { 0 };
            let parameter = suggestion.arguments.get(arg_index)?;
            Some(parameter.repr_type.clone())
        }).collect()
    }

    fn gather_actions_from_engine
    ( &self
    , this_type    : impl Future<Output=Option<String>> + 'static
    , return_types : impl IntoIterator<Item=String>
    , tags         : Option<Vec<language_server::SuggestionEntryType>>
    ) {
        let ls               = self.language_server.clone_ref();
        let graph            = self.graph.graph();
        let position         = self.position_in_code.deref().into();
        let this             = self.clone_ref();
        let mut return_types = return_types.into_iter().map(Some).collect_vec();
        if return_types.is_empty() {
            return_types.push(None)
        }
        executor::global::spawn(async move {
            let this_type = this_type.await;
            info!(this.logger,"Requesting new suggestion list. Type of `this` is {this_type:?}.");
            let requests  = return_types.into_iter().map(|return_type| {
                info!(this.logger, "Requesting suggestions for returnType {return_type:?}.");
                let file = graph.module.path().file_path();
                ls.completion(file,&position,&this_type,&return_type,&tags)
            });
            let responses = futures::future::join_all(requests).await;
            info!(this.logger,"Received suggestions from Language Server.");
            let new_list = match this.make_action_list(responses) {
                Ok(list)   => Actions::Loaded {list:Rc::new(list)},
                Err(error) => Actions::Error(Rc::new(error))
            };
            this.data.borrow_mut().actions = new_list;
            this.notifier.publish(Notification::NewActionList).await;
        });
    }

    /// Process multiple completion responses from the engine into a single list of suggestion.
    fn make_action_list
    (&self, completion_responses:Vec<json_rpc::Result<language_server::response::Completion>>)
     -> FallibleResult<action::List> {
        let actions = action::List::new();
        if matches!(self.mode.deref(), Mode::NewNode{..}) && self.this_arg.is_none() {
            actions.extend(self.database.iterate_examples().map(Action::Example));
            Self::add_enso_project_entries(&actions)?;
            if self.ide.manage_projects().is_ok() {
                let create_project = action::ProjectManagement::CreateNewProject;
                actions.extend(std::iter::once(Action::ProjectManagement(create_project)));
            }
        }
        for response in completion_responses {
            let response = response?;
            let entries  = response.results.iter().filter_map(|id| {
                self.database.lookup(*id)
                    .map(Action::Suggestion)
                    .handle_err(|e| {
                        error!(self.logger,"Response provided a suggestion ID that cannot be \
                        resolved: {e}.")
                    })
            });
            actions.extend(entries);
        }
        actions.update_filtering(&self.data.borrow().input.pattern);
        Ok(actions)
    }

    fn possible_function_calls(&self) -> Vec<action::Suggestion> {
        let opt_result = || {
            let call_ast = self.data.borrow().input.expression.as_ref()?.func.clone_ref();
            let call     = SimpleFunctionCall::try_new(&call_ast)?;
            if let Some(module) = self.module_whose_method_is_called(&call) {
                let name  = call.function_name;
                let entry = self.database.lookup_module_method(name,&module);
                Some(entry.into_iter().collect())
            } else {
                let name     = &call.function_name;
                let module   = self.module_qualified_name();
                let location = *self.position_in_code;
                Some(self.database.lookup_by_name_and_location(name,&module,location))
            }
        };
        opt_result().unwrap_or_default()
    }

    /// For the simple function call checks if the function is called on the module (if it can be
    /// easily determined) and returns the module's qualified name if it is.
    fn module_whose_method_is_called(&self, call:&SimpleFunctionCall) -> Option<QualifiedName> {
        let position        = *self.position_in_code;
        let this_name       = ast::identifier::name(call.this_argument.as_ref()?)?;
        let module_name     = self.module_qualified_name();
        let matching_locals = self.database.lookup_locals_by_name_and_location
            (this_name,&module_name,position);
        let not_local_name = matching_locals.is_empty();
        not_local_name.and_option_from(|| {
            if this_name == constants::keywords::HERE || this_name == module_name.name().deref() {
                Some(module_name)
            } else {
                self.module().iter_imports().find_map(|import| {
                    import.qualified_name().ok().filter(|module| module.name().deref() == this_name)
                })
            }
        })
    }

    /// Get the suggestion that was selected by the user into the function.
    ///
    /// This suggestion shall be used to request better suggestions from the engine.
    pub fn intended_function_suggestion(&self) -> Option<action::Suggestion> {
        let id       = CompletedFragmentId::Function;
        let fragment = self.data.borrow().find_picked_fragment(id).cloned();
        fragment.map(|f| f.picked_suggestion.clone_ref())
    }

    /// Returns the Id of method user intends to be called in this node.
    ///
    /// The method may be picked by user from suggestion, but there are many methods with the same
    /// name.
    fn intended_method(&self) -> Option<MethodId> {
        self.intended_function_suggestion()?.method_id()
    }

    /// If the function fragment has been filled and also contains the initial "this" argument.
    ///
    /// While we maintain chain consisting of target and applied arguments, the target itself might
    /// need to count for a one argument, as it may of form `this.method`.
    fn has_this_argument(&self) -> bool {
        self.data.borrow().input.expression.as_ref()
            .and_then(|expr| ast::opr::as_access_chain(&expr.func))
            .is_some()
    }

    fn module(&self) -> double_representation::module::Info {
        double_representation::module::Info {ast:self.graph.graph().module.ast()}
    }

    fn module_qualified_name(&self) -> QualifiedName {
        let project_name = self.ide.current_project().qualified_name();
        self.graph.graph().module.path().qualified_module_name(project_name)
    }

    /// Get the user action basing of current input (see `UserAction` docs).
    pub fn current_user_action(&self) -> UserAction {
        self.data.borrow().input.user_action()
    }

    /// Add to the action list the special mocked entry of `Enso_Project.data`.
    ///
    /// This is a workaround for Engine bug https://github.com/enso-org/enso/issues/1605.
    //TODO[ao] this is a temporary workaround.
    fn add_enso_project_entries(actions:&action::List) -> FallibleResult {
        for method in &["data", "root"] {
            let entry = model::suggestion_database::Entry {
                name               : (*method).to_owned(),
                kind               : model::suggestion_database::entry::Kind::Method,
                module             : QualifiedName::from_text(ENSO_PROJECT_SPECIAL_MODULE)?,
                arguments          : vec![],
                return_type        : "Standard.Base.System.File.File".to_owned(),
                documentation_html : None,
                self_type          : Some(tp::QualifiedName::from_text(ENSO_PROJECT_SPECIAL_MODULE)?),
                scope              : model::suggestion_database::entry::Scope::Everywhere,
            };
            actions.extend(std::iter::once(Action::Suggestion(Rc::new(entry))));
        }
        Ok(())
    }

    fn load_project_list(&self) {
        let logger = self.logger.clone_ref();
        let ide    = self.ide.clone_ref();
        let data   = self.data.clone_ref();
        executor::global::spawn(async move {
            let result:FallibleResult<Vec<Action>> = async {
                let manage_projects = ide.manage_projects()?;
                let projects = manage_projects.list_projects().await?;
                Ok(projects.into_iter().map(|project| {
                    let id        = Immutable(project.id);
                    let name      = project.name.0.into();
                    let pm_action = action::ProjectManagement::OpenProject {id,name};
                    Action::ProjectManagement(pm_action)
                }).collect_vec())
            }.await;
            let actions = match result {
                Ok(actions) => actions,
                Err(err) => {
                    error!(logger,"Cannot load projects list: {err}");
                    default()
                }
            };
            info!(logger,"Received list of projects: {actions:?}");
            let list = Rc::new(action::List::from_actions(actions));
            data.borrow_mut().actions = Actions::Loaded {list}
        })
    }
}

/// A simple function call is an AST where function is a single identifier with optional
/// argument applied by `ACCESS` operator (dot).
struct SimpleFunctionCall {
    this_argument : Option<Ast>,
    function_name : String,
}

impl SimpleFunctionCall {
    fn try_new(call:&Ast) -> Option<Self> {
        if let Some(name) = ast::identifier::name(call) {
            Some(Self {
                this_argument : None,
                function_name : name.to_owned(),
            })
        } else {
            let infix = ast::opr::to_access(call)?;
            let name  = ast::identifier::name(&infix.rarg)?;
            Some(Self {
                this_argument : Some(infix.larg.clone_ref()),
                function_name : name.to_owned(),
            })
        }
    }
}

fn apply_this_argument(this_var:&str, ast:&Ast) -> Ast {
    if let Ok(opr) = ast::known::Opr::try_from(ast) {
        let shape = ast::SectionLeft {
            arg: Ast::var(this_var),
            off: 1,
            opr: opr.into()
        };
        Ast::new(shape,None)
    } else if let Some(mut infix) = ast::opr::GeneralizedInfix::try_new(ast) {
        if let Some(ref mut larg) = &mut infix.left {
             larg.arg = apply_this_argument(this_var,&larg.arg);
        } else {
            infix.left = Some(ast::opr::ArgWithOffset {arg:Ast::var(this_var), offset:1});
        }
        infix.into_ast()
    } else if let Some(mut prefix_chain) = ast::prefix::Chain::from_ast(ast) {
        prefix_chain.func = apply_this_argument(this_var, &prefix_chain.func);
        prefix_chain.into_ast()
    } else {
        let shape = ast::Infix {
            larg : Ast::var(this_var),
            loff : 0,
            opr  : Ast::opr(ast::opr::predefined::ACCESS),
            roff : 0,
            rarg : ast.clone_ref(),
        };
        Ast::new(shape,None)
    }
}



// =============
// === Tests ===
// =============

#[cfg(test)]
pub mod test {
    use super::*;

    use crate::controller::ide::plain::ProjectOperationsNotSupported;
    use crate::executor::test_utils::TestWithLocalPoolExecutor;
    use crate::model::SuggestionDatabase;
    use crate::model::suggestion_database::entry::Argument;
    use crate::model::suggestion_database::entry::Kind;
    use crate::model::suggestion_database::entry::Scope;
    use crate::test::mock::data::MAIN_FINISH;
    use crate::test::mock::data::MODULE_NAME;
    use crate::test::mock::data::project_qualified_name;

    use enso_protocol::language_server::types::test::value_update_with_type;
    use json_rpc::expect_call;
    use utils::test::traits::*;
    use enso_protocol::language_server::SuggestionId;



    pub fn completion_response(results:&[SuggestionId]) -> language_server::response::Completion {
        language_server::response::Completion {
            results         : results.to_vec(),
            current_version : default(),
        }
    }

    pub fn expect_completion(client:&mut language_server::MockClient, results:&[SuggestionId]) {
        let response = completion_response(results);
        client.expect.completion(|_,_,_,_,_| Ok(response))
    }

    #[derive(Debug,Derivative)]
    #[derivative(Default)]
    struct MockData {
        graph         : controller::graph::executed::tests::MockData,
        /// If the node in `main` function will be selected while opening searcher.
        selected_node : bool,
        #[derivative(Default(value="MAIN_FINISH"))]
        code_location : enso_protocol::language_server::Position,
    }

    impl MockData {
        fn change_main_body(&mut self, line:&str) {
            let code     = dbg!(crate::test::mock::main_from_lines(&[line]));
            let location = data::text::TextLocation::at_document_end(&code);
            // TODO [mwu] Not nice that we ended up with duplicated mock data for code.
            self.graph.module.code = code.clone();
            self.graph.graph.code  = code;
            self.code_location     = location.into();
        }

        fn expect_completion
        ( &self
        , client      : &mut language_server::MockClient
        , self_type   : Option<&str>
        , return_type : Option<&str>
        , result      : &[SuggestionId]
        ) {
            let completion_response = completion_response(result);
            expect_call!(client.completion(
                module      = self.graph.module.path.file_path().clone(),
                position    = self.code_location,
                self_type   = self_type.map(Into::into),
                return_type = return_type.map(Into::into),
                tag         = None
            ) => Ok(completion_response));
        }
    }

    struct Fixture {
        #[allow(dead_code)]
        data     : MockData,
        test     : TestWithLocalPoolExecutor,
        searcher : Searcher,
        entry1   : action::Suggestion,
        entry2   : action::Suggestion,
        entry3   : action::Suggestion,
        entry4   : action::Suggestion,
        entry9   : action::Suggestion,
        entry10  : action::Suggestion,
    }

    impl Fixture {
        fn new_custom<F>(client_setup:F) -> Self
        where F : FnOnce(&mut MockData,&mut language_server::MockClient) {
            let test       = TestWithLocalPoolExecutor::set_up();
            let mut data   = MockData::default();
            let mut client = language_server::MockClient::default();
            client.require_all_calls();
            client_setup(&mut data,&mut client);
            let end_of_code   = TextLocation::at_document_end(&data.graph.module.code);
            let code_range    = TextLocation::at_document_begin()..=end_of_code;
            let graph         = data.graph.controller();
            let node          = &graph.graph().nodes().unwrap()[0];
            let this          = ThisNode::new(vec![node.info.id()],&graph.graph());
            let this          = data.selected_node.and_option(this);
            let logger        = Logger::new("Searcher");// new_empty
            let database      = Rc::new(SuggestionDatabase::new_empty(&logger));
            let mut ide       = controller::ide::MockAPI::new();
            let mut project   = model::project::MockAPI::new();
            let project_qname = project_qualified_name();
            let project_name  = project_qname.project.clone();
            project.expect_qualified_name().returning_st(move || project_qname.clone());
            project.expect_name().returning_st(move || project_name.clone());
            let project     = Rc::new(project);
            ide.expect_parser().return_const(Parser::new_or_panic());
            ide.expect_current_project().returning_st(move || project.clone_ref());
            ide.expect_manage_projects().returning_st(move || Err(ProjectOperationsNotSupported.into()));
            let module_name = QualifiedName::from_segments(data.graph.graph.project_name.clone(), &[MODULE_NAME]).unwrap();
            let searcher = Searcher {
                graph,logger,database,
                ide              : Rc::new(ide),
                data             : default(),
                notifier         : default(),
                mode             : Immutable(Mode::NewNode {position:default()}),
                language_server  : language_server::Connection::new_mock_rc(client),
                this_arg         : Rc::new(this),
                position_in_code : Immutable(end_of_code),
            };
            let entry1 = model::suggestion_database::Entry {
                name               : "testFunction1".to_string(),
                kind               : Kind::Function,
                module             : crate::test::mock::data::module_qualified_name(),
                arguments          : vec![],
                return_type        : "Number".to_string(),
                documentation_html : default(),
                self_type          : None,
                scope              : Scope::InModule {range:code_range},
            };
            let entry2 = model::suggestion_database::Entry {
                name : "TestVar1".to_string(),
                kind : Kind::Local,
                ..entry1.clone()
            };
            let entry3 = model::suggestion_database::Entry {
                name          : "testMethod1".to_string(),
                kind          : Kind::Method,
                self_type     : Some(module_name.clone().into()),
                scope         : Scope::Everywhere,
                arguments     : vec![
                    Argument {
                        repr_type     : "Any".to_string(),
                        name          : "this".to_string(),
                        has_default   : false,
                        default_value : None,
                        is_suspended  : false,
                    },
                    Argument {
                        repr_type     : "Number".to_string(),
                        name          : "num_arg".to_string(),
                        has_default   : false,
                        default_value : None,
                        is_suspended  : false,
                    }
                ],
                ..entry1.clone()
            };
            let entry4 = model::suggestion_database::Entry {
                self_type : Some("test.Test.Test".to_owned().try_into().unwrap()),
                module    : "test.Test.Test".to_owned().try_into().unwrap(),
                arguments : vec![
                    Argument {
                        repr_type     : "Any".to_string(),
                        name          : "this".to_string(),
                        has_default   : false,
                        default_value : None,
                        is_suspended  : false
                    },
                    Argument {
                        repr_type     : "String".to_string(),
                        name          : "num_arg".to_string(),
                        has_default   : false,
                        default_value : None,
                        is_suspended  : false
                    }
                ],
                ..entry3.clone()
            };
            let entry9 = model::suggestion_database::Entry {
                name : "testFunction2".to_string(),
                arguments     : vec![
                    Argument {
                        repr_type     : "Text".to_string(),
                        name          : "text_arg".to_string(),
                        has_default   : false,
                        default_value : None,
                        is_suspended  : false
                    },
                    Argument {
                        repr_type     : "Number".to_string(),
                        name          : "num_arg".to_string(),
                        has_default   : false,
                        default_value : None,
                        is_suspended  : false
                    },
                ],
                ..entry1.clone()
            };
            let entry10 = model::suggestion_database::Entry {
                name   : "testFunction3".to_string(),
                module : "test.Test.Other".to_owned().try_into().unwrap(),
                scope  : Scope::Everywhere,
                ..entry9.clone()
            };

            searcher.database.put_entry(1,entry1);
            let entry1 = searcher.database.lookup(1).unwrap();
            searcher.database.put_entry(2,entry2);
            let entry2 = searcher.database.lookup(2).unwrap();
            searcher.database.put_entry(3,entry3);
            let entry3 = searcher.database.lookup(3).unwrap();
            searcher.database.put_entry(4,entry4);
            let entry4 = searcher.database.lookup(4).unwrap();
            searcher.database.put_entry(9,entry9);
            let entry9 = searcher.database.lookup(9).unwrap();
            searcher.database.put_entry(10,entry10);
            let entry10 = searcher.database.lookup(10).unwrap();
            Fixture{data,test,searcher,entry1,entry2,entry3,entry4,entry9,entry10}
        }

        fn new() -> Self {
            Self::new_custom(|_,_| {})
        }
    }


    /// Test checks that:
    /// 1) if the selected node is assigned to a single variable (or can be assigned), the list is
    ///    not immediately presented;
    /// 2) instead the searcher model obtains the type information for the selected node and uses it
    ///    to query Language Server for the suggestion list;
    /// 3) The query for argument type takes the this-argument presence into consideration.
    #[wasm_bindgen_test]
    fn loading_list_w_self() {
        let mock_type = crate::test::mock::data::TYPE_NAME;

        /// The case is: `main` contains a single, selected node. Searcher is brought up.
        /// Mock `entry1` suggestion is picked twice.
        struct Case {
            /// The single line of the initial `main` body.
            node_line:&'static str,
            /// If the searcher should enter "connect to this" mode at all and wait for type info.
            sets_this:bool,
        }

        let cases = [
            Case {node_line:"2+2",             sets_this:true },
            Case {node_line:"the_sum = 2 + 2", sets_this:true },
            Case {node_line:"[x,y] = 2 + 2",   sets_this:false},
        ];

        for case in &cases {
            let Fixture { mut test, searcher, entry1, entry9,.. } = Fixture::new_custom(|data,client| {
                data.change_main_body(case.node_line);
                data.selected_node = true;
                // We expect following calls:
                // 1) for the function - with the "this" filled (if the test case says so);
                // 2) for subsequent completions - without "this"
                data.expect_completion(client,case.sets_this.as_some(mock_type),None,&[1,5,9]);
                // If we are about to add the self type, then we expect the second argument first,
                // and then none. Otherwise we expect all arguments starting from the first.
                let expected_types = if case.sets_this {[Some("Number"),None          ]}
                                     else              {[Some("Text")  ,Some("Number")]};

                data.expect_completion(client,None,expected_types[0],&[1,5,9]);
                data.expect_completion(client,None,expected_types[1],&[1,5,9]);
            });

            searcher.reload_list();

            // The suggestion list should stall only if we actually use "this" argument.
            if case.sets_this {
                assert!(searcher.actions().is_loading());
                test.run_until_stalled();
                // Nothing appeared, because we wait for type information for this node.
                assert!(searcher.actions().is_loading());

                let this_node_id = searcher.this_arg.deref().as_ref().unwrap().id;
                let update = value_update_with_type(this_node_id,mock_type);
                searcher.graph.computed_value_info_registry().apply_updates(vec![update]);
                assert!(searcher.actions().is_loading());
            }

            test.run_until_stalled();
            assert!(!searcher.actions().is_loading());
            searcher.use_suggestion(entry9.clone_ref()).unwrap();
            searcher.use_suggestion(entry1.clone_ref()).unwrap();
            let expected_input = format!("{} {} ",entry9.name,entry1.name);
            assert_eq!(searcher.data.borrow().input.repr(),expected_input);
        }
    }

    #[wasm_bindgen_test]
    fn arguments_suggestions_for_picked_method() {
        let mut fixture = Fixture::new_custom(|data,client| {
            data.expect_completion(client,None,Some("Number"),&[20]);
        });
        let Fixture{test,searcher,entry3,..} = &mut fixture;
        searcher.use_suggestion(entry3.clone_ref()).unwrap();
        assert!(searcher.actions().is_loading());
        test.run_until_stalled();
        assert!(!searcher.actions().is_loading());
    }

    #[wasm_bindgen_test]
    fn arguments_suggestions_for_picked_function() {
        let mut fixture = Fixture::new_custom(|data,client| {
            data.expect_completion(client,None,Some("Text"),&[]);   // First arg suggestion.
            data.expect_completion(client,None,Some("Number"),&[]); // Second arg suggestion.
            data.expect_completion(client,None,None,&[]);           // Oversaturated arg position.
        });


        let Fixture{searcher,entry9,..} = &mut fixture;
        searcher.use_suggestion(entry9.clone_ref()).unwrap();
        assert_eq!(searcher.data.borrow().input.repr(),"testFunction2 ");
        searcher.set_input("testFunction2 'foo' ".to_owned()).unwrap();
        searcher.set_input("testFunction2 'foo' 10 ".to_owned()).unwrap();
    }

    #[wasm_bindgen_test]
    fn non_picked_function_arg_suggestions() {
        let mut fixture = Fixture::new_custom(|data,client| {
            data.graph.module.code.insert_str(0,"import test.Test.Test\n\n");
            data.code_location.line += 2;
            data.expect_completion(client,None,Some("String"),&[1]);
            data.expect_completion(client,None,Some("Number"),&[]);
            data.expect_completion(client,None,Some("Number"),&[]);
            data.expect_completion(client,None,Some("Number"),&[]);
            data.expect_completion(client,None,None,&[1,2,3,4,9]);
        });
        let Fixture{searcher,..} = &mut fixture;

        // Known functions cases
        searcher.set_input("Test.testMethod1 ".to_string()).unwrap();
        searcher.set_input("here.testMethod1 ".to_string()).unwrap();
        searcher.set_input(iformat!("{MODULE_NAME}.testMethod1 ")).unwrap();
        searcher.set_input("testFunction2 \"str\" ".to_string()).unwrap();

        // Unknown functions case
        searcher.set_input("unknownFunction ".to_string()).unwrap();
    }

    #[wasm_bindgen_test]
    fn non_picked_function_arg_suggestion_ambiguous() {
        fn run_case(input:impl Str, setup:impl FnOnce(&mut Fixture)) {
            // In each case we expect that we can pick two methods with the same name, but different
            // second argument, so the controller should call Engine for each type.
            const EXPECTED_REQUESTS:usize                            = 2;
            let requested_types:Rc<RefCell<HashSet<Option<String>>>> = default();
            let requested_types2                                     = requested_types.clone();
            let mut fixture = Fixture::new_custom(move |data,client| {
                data.graph.module.code.insert_str(0,"import test.Test.Test\n\n");
                data.code_location.line += 2;
                for _ in 0..EXPECTED_REQUESTS {
                    let requested_types = requested_types2.clone();
                    client.expect.completion(move |_path,_position,_self_type,return_type,_tags| {
                        DEBUG!("Requested {return_type:?}.");
                        requested_types.borrow_mut().insert(return_type.clone());
                        Ok(completion_response(&[]))
                    });
                }
            });
            setup(&mut fixture);
            let Fixture{test,searcher,..} = &mut fixture;
            searcher.set_input(input.into()).unwrap();
            test.run_until_stalled();
            DEBUG!(">>>>> {requested_types.borrow().deref():?}");
            assert_eq!(requested_types.borrow().len(),EXPECTED_REQUESTS);
            assert!(requested_types.borrow().contains(&Some("Number".to_string())));
            assert!(requested_types.borrow().contains(&Some("String".to_string())));
        }

        run_case("testMethod1 (foo bar) ".to_string(), |_|{});
        run_case("(foo bar).testMethod1 ".to_string(), |_|{});
        // Here the "Test" module is shadowed by local, so the call is ambiguous
        run_case("Test.testMethod1 ".to_string(), |fixture|{
            let shadowing = model::suggestion_database::Entry {
                name : "test".to_string(),
                ..(*fixture.entry2).clone()
            };
            fixture.searcher.database.put_entry(133,shadowing)
        });
    }

    #[wasm_bindgen_test]
    fn loading_list() {
        let Fixture{mut test,searcher,entry1,entry9,..} = Fixture::new_custom(|data,client| {
            data.expect_completion(client,None,None,&[1,5,9]);
        });

        let mut subscriber = searcher.subscribe();
        searcher.reload_list();
        assert!(searcher.actions().is_loading());
        test.run_until_stalled();
        let list = searcher.actions().list().unwrap().to_action_vec();
        assert_eq!(list.len(), 4); // we include two mocked entries
        assert_eq!(list[2], Action::Suggestion(entry1));
        assert_eq!(list[3], Action::Suggestion(entry9));
        let notification = subscriber.next().boxed_local().expect_ready();
        assert_eq!(notification, Some(Notification::NewActionList));
    }

    #[wasm_bindgen_test]
    fn parsed_input() {
        let parser = Parser::new_or_panic();

        fn args_reprs(prefix:&ast::prefix::Chain) -> Vec<String> {
            prefix.args.iter().map(|arg| arg.repr()).collect()
        }

        let input  = "";
        let parsed = ParsedInput::new(input.to_string(),&parser).unwrap();
        assert!(parsed.expression.is_none());
        assert_eq!(parsed.pattern.as_str(), "");

        let input  = "foo";
        let parsed = ParsedInput::new(input.to_string(),&parser).unwrap();
        assert!(parsed.expression.is_none());
        assert_eq!(parsed.pattern.as_str(), "foo");

        let input  = " foo";
        let parsed = ParsedInput::new(input.to_string(),&parser).unwrap();
        assert!(parsed.expression.is_none());
        assert_eq!(parsed.pattern_offset,   1);
        assert_eq!(parsed.pattern.as_str(), "foo");

        let input  = "foo  ";
        let parsed = ParsedInput::new(input.to_string(),&parser).unwrap();
        let expression = parsed.expression.unwrap();
        assert_eq!(expression.off         , 0);
        assert_eq!(expression.func.repr() , "foo");
        assert_eq!(args_reprs(&expression) , Vec::<String>::new());
        assert_eq!(parsed.pattern_offset,   2);
        assert_eq!(parsed.pattern.as_str(), "");

        let input  = "foo bar";
        let parsed = ParsedInput::new(input.to_string(),&parser).unwrap();
        let expression = parsed.expression.unwrap();
        assert_eq!(expression.off         , 0);
        assert_eq!(expression.func.repr() , "foo");
        assert_eq!(args_reprs(&expression) , Vec::<String>::new());
        assert_eq!(parsed.pattern_offset,   1);
        assert_eq!(parsed.pattern.as_str(), "bar");

        let input  = "foo  bar  baz";
        let parsed = ParsedInput::new(input.to_string(),&parser).unwrap();
        let expression = parsed.expression.unwrap();
        assert_eq!(expression.off         , 0);
        assert_eq!(expression.func.repr() , "foo");
        assert_eq!(args_reprs(&expression) , vec!["  bar".to_string()]);
        assert_eq!(parsed.pattern_offset  , 2);
        assert_eq!(parsed.pattern.as_str(), "baz");

        let input  = "  foo bar baz ";
        let parsed = ParsedInput::new(input.to_string(),&parser).unwrap();
        let expression = parsed.expression.unwrap();
        assert_eq!(expression.off         , 2);
        assert_eq!(expression.func.repr() , "foo");
        assert_eq!(args_reprs(&expression), vec![" bar".to_string()," baz".to_string()]);
        assert_eq!(parsed.pattern_offset,   1);
        assert_eq!(parsed.pattern.as_str(), "");

        let input  = "foo bar (baz ";
        let parsed = ParsedInput::new(input.to_string(),&parser).unwrap();
        let expression = parsed.expression.unwrap();
        assert_eq!(expression.off         , 0);
        assert_eq!(expression.func.repr() , "foo");
        assert_eq!(args_reprs(&expression) , vec![" bar".to_string()]);
        assert_eq!(parsed.pattern_offset,   1);
        assert_eq!(parsed.pattern.as_str(), "(baz ");
    }

    #[wasm_bindgen_test]
    fn picked_completions_list_maintaining() {
        let Fixture{test:_test,searcher,entry1,entry2,..} = Fixture::new_custom(|data,client| {
            data.expect_completion(client,None,None,&[]);
            data.expect_completion(client,None,None,&[]);
            data.expect_completion(client,None,None,&[]);
            data.expect_completion(client,None,None,&[]);
            data.expect_completion(client,None,None,&[]);
            data.expect_completion(client,None,None,&[]);
        });
        let frags_borrow = || Ref::map(searcher.data.borrow(),|d| &d.fragments_added_by_picking);

        // Picking first suggestion.
        let new_input = searcher.use_suggestion(entry1.clone_ref()).unwrap();
        assert_eq!(new_input, "testFunction1 ");
        let (func,) = frags_borrow().iter().cloned().expect_tuple();
        assert_eq!(func.id, CompletedFragmentId::Function);
        assert!(Rc::ptr_eq(&func.picked_suggestion,&entry1));

        // Typing more args by hand.
        searcher.set_input("testFunction1 some_arg pat".to_string()).unwrap();
        let (func,) = frags_borrow().iter().cloned().expect_tuple();
        assert_eq!(func.id, CompletedFragmentId::Function);
        assert!(Rc::ptr_eq(&func.picked_suggestion,&entry1));

        // Picking argument's suggestion.
        let new_input = searcher.use_suggestion(entry2.clone_ref()).unwrap();
        assert_eq!(new_input, "testFunction1 some_arg TestVar1 ");
        let new_input = searcher.use_suggestion(entry2.clone_ref()).unwrap();
        assert_eq!(new_input, "testFunction1 some_arg TestVar1 TestVar1 ");
        let (function,arg1,arg2) = frags_borrow().iter().cloned().expect_tuple();
        assert_eq!(function.id, CompletedFragmentId::Function);
        assert!(Rc::ptr_eq(&function.picked_suggestion,&entry1));
        assert_eq!(arg1.id, CompletedFragmentId::Argument {index:1});
        assert!(Rc::ptr_eq(&arg1.picked_suggestion,&entry2));
        assert_eq!(arg2.id, CompletedFragmentId::Argument {index:2});
        assert!(Rc::ptr_eq(&arg2.picked_suggestion,&entry2));

        // Backspacing back to the second arg.
        searcher.set_input("testFunction1 some_arg TestVar1 TestV".to_string()).unwrap();
        let (picked,arg) = frags_borrow().iter().cloned().expect_tuple();
        assert_eq!(picked.id, CompletedFragmentId::Function);
        assert!(Rc::ptr_eq(&picked.picked_suggestion,&entry1));
        assert_eq!(arg.id, CompletedFragmentId::Argument {index:1});
        assert!(Rc::ptr_eq(&arg.picked_suggestion,&entry2));

        // Editing the picked function.
        searcher.set_input("testFunction2 some_arg TestVar1 TestV".to_string()).unwrap();
        let (arg,) = frags_borrow().iter().cloned().expect_tuple();
        assert_eq!(arg.id, CompletedFragmentId::Argument {index:1});
        assert!(Rc::ptr_eq(&arg.picked_suggestion,&entry2));
    }

    #[wasm_bindgen_test]
    fn applying_this_var() {
        #[derive(Copy,Clone,Debug)]
        struct Case {
            before : &'static str,
            after  : &'static str,
        }

        impl Case {
            fn new(before:&'static str, after:&'static str) -> Self {
                Case{before,after}
            }

            fn run(&self) {
                let parser  = Parser::new_or_panic();
                let ast     = parser.parse_line(self.before).unwrap();
                let new_ast = apply_this_argument("foo",&ast);
                assert_eq!(new_ast.repr(),self.after,"Case {:?} failed: {:?}",self,ast);
            }
        }

        let cases =
            [ Case::new("bar", "foo.bar")
            , Case::new("bar.baz", "foo.bar.baz")
            , Case::new("bar baz", "foo.bar baz")
            , Case::new("+ 2", "foo + 2")
            , Case::new("+ 2 + 3", "foo + 2 + 3")
            , Case::new("+ 2 - 3", "foo + 2 - 3")
            , Case::new("+ bar baz", "foo + bar baz")
            , Case::new("map x-> x.characters.length", "foo.map x-> x.characters.length")
            , Case::new("at 3 == y", "foo.at 3 == y")
            ];

        for case in &cases { case.run(); }
    }

    #[wasm_bindgen_test]
    fn adding_node_introducing_this_var() {
        struct Case {
            line   : &'static str,
            result : String,
            run    : Box<dyn FnOnce(&mut Fixture)>,
        }

        impl Case {
            fn new(line:&'static str, result:&[&str], run:impl FnOnce(&mut Fixture)+'static )
            -> Self {
                Case {
                    line,
                    result : crate::test::mock::main_from_lines(result),
                    run    : Box::new(run),
                }
            }
        }

        let cases = vec![
            // Completion was picked.
            Case::new("2 + 2",&["sum1 = 2 + 2","operator1 = sum1.testFunction1"], |f| {
                f.searcher.use_suggestion(f.entry1.clone()).unwrap();
            }),
            // The input was manually written (not picked).
            Case::new("2 + 2",&["sum1 = 2 + 2","operator1 = sum1.testFunction1"], |f| {
                f.searcher.set_input("testFunction1 ".to_owned()).unwrap();
            }),
            // Completion was picked and edited.
            Case::new("2 + 2",&["sum1 = 2 + 2","operator1 = sum1.var.testFunction1"], |f| {
                f.searcher.use_suggestion(f.entry1.clone()).unwrap();
                let new_parsed_input = ParsedInput::new("var.testFunction1",&f.searcher.ide.parser());
                f.searcher.data.borrow_mut().input = new_parsed_input.unwrap();
            }),
            // Variable name already present, need to use it. And not break it.
            Case::new("my_var = 2 + 2",&["my_var = 2 + 2","operator1 = my_var.testFunction1"], |f| {
                f.searcher.use_suggestion(f.entry1.clone()).unwrap();
            }),
            // Variable names unusable (subpatterns are not yet supported).
            // Don't use "this" argument adjustments at all.
            Case::new("[x,y] = 2 + 2",&["[x,y] = 2 + 2","testfunction11 = testFunction1"], |f| {
                f.searcher.use_suggestion(f.entry1.clone()).unwrap();
            }),
        ];

        for case in cases.into_iter() {
            let mut fixture = Fixture::new_custom(|data, client| {
                data.selected_node = true;
                data.change_main_body(case.line);
                data.expect_completion(client,None,None,&[]);
            });
            (case.run)(&mut fixture);
            fixture.searcher.commit_node().unwrap();
            let updated_def = fixture.searcher.graph.graph().definition().unwrap().item;
            assert_eq!(updated_def.ast.repr(),case.result);
        }
    }

    #[wasm_bindgen_test]
    fn adding_imports_with_nodes() {
        fn expect_inserted_import_for(entry:&action::Suggestion, expected_import:Vec<&QualifiedName>) {
            let Fixture{test:_test,mut searcher,..} = Fixture::new();
            let module = searcher.graph.graph().module.clone_ref();
            let parser = searcher.ide.parser().clone_ref();

            let picked_method = FragmentAddedByPickingSuggestion {
                id                : CompletedFragmentId::Function,
                picked_suggestion : entry.clone(),
            };
            with(searcher.data.borrow_mut(), |mut data| {
                data.fragments_added_by_picking.push(picked_method);
                data.input = ParsedInput::new(entry.name.to_string(),&parser).unwrap();
            });

            // Add new node.
            searcher.mode = Immutable(Mode::NewNode {position:None});
            searcher.commit_node().unwrap();

            let module_info    = module.info();
            let imported_names = module_info.iter_imports()
                .map(|import| import.qualified_name().unwrap())
                .collect_vec();

            let expected_import = expected_import.into_iter().cloned().collect_vec();
            assert_eq!(imported_names,expected_import);
        }

        let Fixture{entry1,entry2,entry3,entry4,entry10,..} = Fixture::new();
        expect_inserted_import_for(&entry1, vec![]);
        expect_inserted_import_for(&entry2, vec![]);
        expect_inserted_import_for(&entry3, vec![]);
        expect_inserted_import_for(&entry4, vec![&entry4.module]);
        expect_inserted_import_for(&entry10, vec![&entry10.module]);
    }

    #[wasm_bindgen_test]
    fn committing_node() {
        let Fixture{test:_test,mut searcher,entry4,..} = Fixture::new();
        let module                                     = searcher.graph.graph().module.clone_ref();
        // Setup searcher.
        let parser        = Parser::new_or_panic();
        let picked_method = FragmentAddedByPickingSuggestion {
            id                : CompletedFragmentId::Function,
            picked_suggestion : entry4,
        };
        with(searcher.data.borrow_mut(), |mut data| {
            data.fragments_added_by_picking.push(picked_method);
            data.input = ParsedInput::new("Test.testMethod1".to_string(),&parser).unwrap();
        });

        // Add new node.
        let position  = Some(Position::new(4.0, 5.0));
        searcher.mode = Immutable(Mode::NewNode {position});
        searcher.commit_node().unwrap();

        let expected_code = "import test.Test.Test\nmain = \n    2 + 2\n    operator1 = Test.testMethod1";
        assert_eq!(module.ast().repr(), expected_code);
        let (node1,node2) = searcher.graph.graph().nodes().unwrap().expect_tuple();
        let expected_intended_method = Some(MethodId {
            module          : "test.Test.Test".to_string().try_into().unwrap(),
            defined_on_type : "test.Test.Test".to_string().try_into().unwrap(),
            name            : "testMethod1".to_string(),
        });
        assert_eq!(node2.metadata.unwrap().intended_method, expected_intended_method);

        // Edit existing node.
        searcher.mode = Immutable(Mode::EditNode {node_id:node1.info.id()});
        searcher.commit_node().unwrap();
        let expected_code = "import test.Test.Test\nmain = \n    Test.testMethod1\n    operator1 = Test.testMethod1";
        let (node1,_)     = searcher.graph.graph().nodes().unwrap().expect_tuple();
        assert_eq!(node1.metadata.unwrap().intended_method, expected_intended_method);
        assert_eq!(module.ast().repr(), expected_code);
    }

    #[wasm_bindgen_test]
    fn initialized_data_when_editing_node() {
        let Fixture{test:_test,searcher,entry4,..} = Fixture::new();

        let graph    = searcher.graph.graph();
        let (node,)  = graph.nodes().unwrap().expect_tuple();
        let node_id  = node.info.id();
        let database = searcher.database;

        // Node had not intended method.
        let searcher_data = Data::new_with_edited_node(project_qualified_name(),&graph,&database,node_id).unwrap();
        assert_eq!(searcher_data.input.repr(), node.info.expression().repr());
        assert!(searcher_data.fragments_added_by_picking.is_empty());
        assert!(searcher_data.actions.is_loading());

        // Node had intended method, but it's outdated.
        let intended_method = MethodId {
            module          : "test.Test.Test".to_string().try_into().unwrap(),
            defined_on_type : "test.Test.Test".to_string().try_into().unwrap(),
            name            : "testMethod1".to_string()
        };
        graph.module.with_node_metadata(node_id, Box::new(|md| {
            md.intended_method = Some(intended_method);
        })).unwrap();
        let searcher_data = Data::new_with_edited_node(project_qualified_name(),&graph,&database,node_id).unwrap();
        assert_eq!(searcher_data.input.repr(), node.info.expression().repr());
        assert!(searcher_data.fragments_added_by_picking.is_empty());
        assert!(searcher_data.actions.is_loading());

        // Node had up-to-date intended method.
        graph.set_expression(node_id,"Test.testMethod1 12").unwrap();
        // We set metadata in previous section.
        let searcher_data = Data::new_with_edited_node(project_qualified_name(),&graph,&database,node_id).unwrap();
        assert_eq!(searcher_data.input.repr(), "Test.testMethod1 12");
        assert!(searcher_data.actions.is_loading());
        let (initial_fragment,) = searcher_data.fragments_added_by_picking.expect_tuple();
        assert!(Rc::ptr_eq(&initial_fragment.picked_suggestion,&entry4))
    }

    #[wasm_bindgen_test]
    fn simple_function_call_parsing() {
        let parser = Parser::new_or_panic();

        let ast  = parser.parse_line("foo").unwrap();
        let call = SimpleFunctionCall::try_new(&ast).expect("Returned None for \"foo\"");
        assert!(call.this_argument.is_none());
        assert_eq!(call.function_name, "foo");

        let ast = parser.parse_line("Main.foo").unwrap();
        let call = SimpleFunctionCall::try_new(&ast).expect("Returned None for \"Main.foo\"");
        assert_eq!(call.this_argument.unwrap().repr(), "Main");
        assert_eq!(call.function_name                , "foo");

        let ast = parser.parse_line("(2 + 3).foo").unwrap();
        let call = SimpleFunctionCall::try_new(&ast).expect("Returned None for \"(2 + 3).foo\"");
        assert_eq!(call.this_argument.unwrap().repr(), "(2 + 3)");
        assert_eq!(call.function_name                , "foo");

        let ast = parser.parse_line("foo + 3").unwrap();
        assert!(SimpleFunctionCall::try_new(&ast).is_none());

        let ast = parser.parse_line("foo bar baz").unwrap();
        assert!(SimpleFunctionCall::try_new(&ast).is_none());

        let ast = parser.parse_line("Main . (foo bar)").unwrap();
        assert!(SimpleFunctionCall::try_new(&ast).is_none());
    }

    #[wasm_bindgen_test]
    fn adding_example() {
        let Fixture{test:_test,searcher,..} = Fixture::new();
        let module                          = searcher.graph.graph().module.clone_ref();
        let example                         = model::suggestion_database::example::Example {
            name               : "Test Example".to_owned(),
            code               : "x = 2 + 2\nx + 4".to_owned(),
            imports            : vec![],
            documentation_html : "Lorem ipsum".to_owned(),
        };
        let expected_code = "test_example1 =\n    x = 2 + 2\n    x + 4\n\n\
            main = \n    2 + 2\n    here.test_example1";
        searcher.add_example(&Rc::new(example),None).unwrap();
        assert_eq!(module.ast().repr(), expected_code);
    }

    #[wasm_bindgen_test]
    fn adding_example_twice() {
        let Fixture{test:_test,searcher,..} = Fixture::new();
        let module                          = searcher.graph.graph().module.clone_ref();
        let example                         = model::suggestion_database::example::Example {
            name               : "Test Example".to_owned(),
            code               : "[1,2,3,4,5]".to_owned(),
<<<<<<< HEAD
            imports            : vec!["Base.Network.Http".to_owned()],
=======
            imports            : vec!["std.Base.Network.Http".to_owned()],
>>>>>>> 377d66f4
            documentation_html : "Lorem ipsum".to_owned()
        };
        let expected_code = "import std.Base.Network.Http\n\
            test_example1 = [1,2,3,4,5]\n\ntest_example2 = [1,2,3,4,5]\n\n\
            main = \n    2 + 2\n    here.test_example1\n    here.test_example2";
        let example = Rc::new(example);
        searcher.add_example(&example,None).unwrap();
        searcher.add_example(&example,None).unwrap();
        assert_eq!(module.ast().repr(), expected_code);
    }
}<|MERGE_RESOLUTION|>--- conflicted
+++ resolved
@@ -1907,11 +1907,7 @@
         let example                         = model::suggestion_database::example::Example {
             name               : "Test Example".to_owned(),
             code               : "[1,2,3,4,5]".to_owned(),
-<<<<<<< HEAD
-            imports            : vec!["Base.Network.Http".to_owned()],
-=======
             imports            : vec!["std.Base.Network.Http".to_owned()],
->>>>>>> 377d66f4
             documentation_html : "Lorem ipsum".to_owned()
         };
         let expected_code = "import std.Base.Network.Http\n\
