--- conflicted
+++ resolved
@@ -704,15 +704,7 @@
     /// expression, otherwise a new node is added. This will also add all imports required by
     /// picked suggestions.
     pub fn commit_node(&self) -> FallibleResult<ast::Id> {
-<<<<<<< HEAD
         let _transaction_guard = self.graph.get_or_open_transaction("Commit node");
-        let input_chain        = self.data.borrow().input.as_prefix_chain(self.ide.parser());
-        let expression         = match (self.this_var(),input_chain) {
-            (Some(this_var),Some(input)) =>
-                apply_this_argument(this_var,&input.wrapped.into_ast()).repr(),
-            (None,Some(input)) => input.wrapped.into_ast().repr(),
-            (_,None)           => "".to_owned(),
-=======
         let expr_and_method = || {
             let input_chain = self.data.borrow().input.as_prefix_chain(self.ide.parser());
 
@@ -724,7 +716,6 @@
             };
             let intended_method = self.intended_method();
             (expression,intended_method)
->>>>>>> 678007c4
         };
 
         // We add the required imports before we create the node/edit its content. This way, we
