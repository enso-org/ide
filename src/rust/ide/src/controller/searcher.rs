//! This module contains all structures related to Searcher Controller.

use crate::prelude::*;

use crate::notification;

use data::text::TextLocation;
use enso_protocol::language_server;
use flo_stream::Subscriber;
use parser::Parser;



// =======================
// === Suggestion List ===
// =======================

/// Suggestion for input completion: possible functions, arguments, etc.
pub type CompletionSuggestion = Rc<model::suggestion_database::Entry>;

/// A single suggestion on the Searcher suggestion list.
#[derive(Clone,CloneRef,Debug,Eq,PartialEq)]
pub enum Suggestion {
    /// Suggestion for input completion: possible functions, arguments, etc.
    Completion(CompletionSuggestion)
    // In future, other suggestion types will be added (like suggestions of actions, etc.).
}

/// List of suggestions available in Searcher.
#[derive(Clone,CloneRef,Debug)]
pub enum Suggestions {
    /// The suggestion list is still loading from the Language Server.
    Loading,
    /// The suggestion list is loaded.
    #[allow(missing_docs)]
    Loaded {
        list : Rc<Vec<Suggestion>>
    },
    /// Loading suggestion list resulted in error.
    Error(Rc<failure::Error>)
}

impl Suggestions {
    /// Check if suggestion list is still loading.
    pub fn is_loading(&self) -> bool {
        match self {
            Self::Loading => true,
            _             => false,
        }
    }

    /// Check if retrieving suggestion list was unsuccessful
    pub fn is_error(&self) -> bool {
        match self {
            Self::Error(_) => true,
            _              => false,
        }
    }

    /// Get the list of suggestions. Returns None if still loading or error was returned.
    pub fn list(&self) -> Option<&Vec<Suggestion>> {
        match self {
            Self::Loaded {list} => Some(list),
            _                   => None,
        }
    }
}

impl Default for Suggestions {
    fn default() -> Self {
        Self::Loading
    }
}



// =====================
// === Notifications ===
// =====================

/// The notification emitted by Searcher Controller
#[derive(Copy,Clone,Debug,Eq,PartialEq)]
pub enum Notification {
    /// A new Suggestion list is available.
    NewSuggestionList
}


// ===================
// === Input Parts ===
// ===================

/// An identification of input fragment filled by picking suggestion.
///
/// Essentially, this is a crumb for ParsedInput's expression.
#[derive(Clone,Copy,Debug,Eq,PartialEq)]
#[allow(missing_docs)]
pub enum CompletedFragmentId {
    /// The called "function" part, defined as a `func` element in Prefix Chain
    /// (see `ast::prefix::Chain`).
    Function,
    /// The `id`th argument of the called function.
    Argument{index:usize}
}

/// A Searcher Input which is parsed to the _expression_ and _pattern_ parts.
///
/// We parse the input for better understanding what user wants to add.
#[derive(Clone,Debug,Default)]
pub struct ParsedInput {
    /// The part of input which is treated as completed function and some set of arguments.
    ///
    /// The expression is kept as prefix chain, as it allows us to easily determine what kind of
    /// entity we can put at this moment (is it a function or argument? What type of the argument?).
    pub expression : Option<ast::Shifted<ast::prefix::Chain>>,
    /// An offset between expression and pattern.
    pub pattern_offset : usize,
    /// The part of input being a function/argument which is still typed by user. It is used
    /// for filtering suggestions.
    pub pattern : String,
}

impl ParsedInput {
    /// Constructor from the plain input.
    fn new(mut input:String, parser:&Parser) -> FallibleResult<Self> {
        let leading_spaces = input.chars().take_while(|c| *c == ' ').count();
        // To properly guess what is "still typed argument" we simulate type of one letter by user.
        // This letter will be added to the last argument (or function if there is no argument), or
        // will be a new argument (so the user starts filling a new argument).
        //
        // See also `parsed_input` test to see all cases we want to cover.
        input.push('a');
        let ast        = parser.parse_line(input.trim_start())?;
        let mut prefix = ast::prefix::Chain::new_non_strict(&ast);
        if let Some(last_arg) = prefix.args.pop() {
            let mut last_arg_repr = last_arg.sast.wrapped.repr();
            last_arg_repr.pop();
            Ok(ParsedInput {
                expression     : Some(ast::Shifted::new(leading_spaces,prefix)),
                pattern_offset : last_arg.sast.off,
                pattern        : last_arg_repr,
            })
        } else {
            let mut func_repr = prefix.func.repr();
            func_repr.pop();
            Ok(ParsedInput {
                expression     : None,
                pattern_offset : leading_spaces,
                pattern        : func_repr
            })
        }
    }

    /// Returns the id of the next fragment potentially filled by picking completion suggestion.
    fn next_completion_id(&self) -> CompletedFragmentId {
        match &self.expression {
            None             => CompletedFragmentId::Function,
            Some(expression) => CompletedFragmentId::Argument {index:expression.args.len()},
        }
    }

    /// Get the picked fragment from the Searcher's input.
    pub fn completed_fragment(&self,fragment:CompletedFragmentId) -> Option<String> {
        use CompletedFragmentId::*;
        match (fragment,&self.expression) {
            (_              ,None)       => None,
            (Function       ,Some(expr)) => Some(expr.func.repr()),
            (Argument{index},Some(expr)) => Some(expr.args.get(index)?.sast.wrapped.repr()),
        }
    }
}

impl HasRepr for ParsedInput {
    fn repr(&self) -> String {
        let mut repr = self.expression.as_ref().map_or("".to_string(), HasRepr::repr);
        repr.extend(itertools::repeat_n(' ',self.pattern_offset));
        repr.push_str(&self.pattern);
        repr
    }
}



// ===========================
// === Searcher Controller ===
// ===========================

/// A fragment filled by single picked completion suggestion.
///
/// We store such information in Searcher to better suggest the potential arguments, and to know
/// what imports should be added when inserting node.
#[derive(Clone,Debug)]
#[allow(missing_docs)]
pub struct FragmentAddedByPickingSuggestion {
    pub id                : CompletedFragmentId,
    pub picked_suggestion : CompletionSuggestion,
}

impl FragmentAddedByPickingSuggestion {
    /// Check if the picked fragment is still unmodified by user.
    fn is_still_unmodified(&self, input:&ParsedInput) -> bool {
        input.completed_fragment(self.id).contains(&self.picked_suggestion.code_to_insert())
    }
}

/// A controller state.
#[derive(Clone,Debug,Default)]
pub struct Data {
    /// The current searcher's input.
    pub input : ParsedInput,
    /// The suggestion list which should be displayed.
    pub suggestions : Suggestions,
    /// All fragments of input which were added by picking suggestions. If the fragment will be
    /// changed by user, it will be removed from this list.
    pub fragments_added_by_picking : Vec<FragmentAddedByPickingSuggestion>,
}

/// Searcher Controller.
///
/// This is an object providing all required functionalities for Searcher View: mainly it is the
/// suggestion list to display depending on the searcher input, and actions of picking one or
/// accepting the Searcher input (pressing "Enter").
#[derive(Clone,CloneRef,Debug)]
pub struct Searcher {
    logger          : Logger,
    data            : Rc<RefCell<Data>>,
    notifier        : notification::Publisher<Notification>,
<<<<<<< HEAD
    graph           : controller::ExecutedGraph,
=======
    module          : model::module::Path,
    position        : Immutable<TextLocation>,
>>>>>>> feca0b72
    database        : Rc<model::SuggestionDatabase>,
    language_server : Rc<language_server::Connection>,
    parser          : Parser,
}

impl Searcher {
    /// Create new Searcher Controller.
    pub async fn new
    ( parent   : impl AnyLogger
    , project  : &model::Project
    , method   : language_server::MethodPointer
    ) -> FallibleResult<Self> {
        let graph = controller::ExecutedGraph::new(&parent,project.clone_ref(),method).await?;
        Ok(Self::new_from_graph_controller(parent,project,graph))
    }

    /// Create new Searcher Controller, when you have Executed Graph Controller handy.
    pub fn new_from_graph_controller
    (parent:impl AnyLogger, project:&model::Project, graph:controller::ExecutedGraph)
    -> Self {
        let logger = Logger::sub(parent,"Searcher Controller");
        let this = Self {
<<<<<<< HEAD
            logger,graph,
=======
            module,
            position        : Immutable(position),
            logger          : Logger::sub(parent,"Searcher Controller"),
>>>>>>> feca0b72
            data            : default(),
            notifier        : default(),
            database        : project.suggestion_db(),
            language_server : project.json_rpc(),
            parser          : project.parser(),
        };
        this.reload_list();
        this
    }

    /// Subscribe to controller's notifications.
    pub fn subscribe(&self) -> Subscriber<Notification> {
        self.notifier.subscribe()
    }

    /// Get the current suggestion list.
    pub fn suggestions(&self) -> Suggestions {
        self.data.borrow().suggestions.clone_ref()
    }

    /// Set the Searcher Input.
    ///
    /// This function should be called each time user modifies Searcher input in view. It may result
    /// in a new suggestion list (the aprriopriate notification will be emitted).
    pub fn set_input(&self, new_input:String) -> FallibleResult<()> {
        let parsed_input = ParsedInput::new(new_input,&self.parser)?;
        let old_id       = self.data.borrow().input.next_completion_id();
        let new_id       = parsed_input.next_completion_id();

        self.data.borrow_mut().input = parsed_input;
        self.invalidate_fragments_added_by_picking();
        if old_id != new_id {
            self.reload_list()
        }
        Ok(())
    }

    /// Pick a completion suggestion.
    ///
    /// This function should be called when user chooses some completion suggestion. The picked
    /// suggestion will be remembered, and the searcher's input will be updated and returned by this
    /// function.
    pub fn pick_completion
    (&self, picked_suggestion:CompletionSuggestion) -> FallibleResult<String> {
        let added_ast         = self.parser.parse_line(&picked_suggestion.code_to_insert())?;
        let id                = self.data.borrow().input.next_completion_id();
        let picked_completion = FragmentAddedByPickingSuggestion {id,picked_suggestion};
        let pattern_offset    = self.data.borrow().input.pattern_offset;
        let new_expression    = match self.data.borrow_mut().input.expression.take() {
            None => {
                let ast = ast::prefix::Chain::new_non_strict(&added_ast);
                ast::Shifted::new(pattern_offset,ast)
            },
            Some(mut expression) => {
                let new_argument = ast::prefix::Argument {
                    sast      : ast::Shifted::new(pattern_offset,added_ast),
                    prefix_id : default(),
                };
                expression.args.push(new_argument);
                expression
            }
        };
        let new_parsed_input = ParsedInput {
            expression     : Some(new_expression),
            pattern_offset : 1,
            pattern        : "".to_string()
        };
        let new_input = new_parsed_input.repr();
        self.data.borrow_mut().input = new_parsed_input;
        self.data.borrow_mut().fragments_added_by_picking.push(picked_completion);
        self.reload_list();
        Ok(new_input)
    }

    fn invalidate_fragments_added_by_picking(&self) {
        let mut data = self.data.borrow_mut();
        let data     = data.deref_mut();
        let input    = &data.input;
        data.fragments_added_by_picking.drain_filter(|frag| !frag.is_still_unmodified(input));
    }

    /// Reload Suggestion List.
    ///
    /// The current list will be set as "Loading" and Language Server will be requested for a new
    /// list - once it be retrieved, the new list will be set and notification will be emitted.
    fn reload_list(&self) {
        let next_completion = self.data.borrow().input.next_completion_id();
        let new_suggestions = if next_completion == CompletedFragmentId::Function {
            if let Err(err) = self.get_suggestion_list_from_engine(None,None) {
                error!(self.logger,"Cannot request engine for suggestions: {err}");
            }
            Suggestions::Loading
        } else {
            // TODO[ao] Requesting for argument.
            Suggestions::Loaded {list:default()}
        };
        self.data.borrow_mut().suggestions = new_suggestions;
    }

    fn get_suggestion_list_from_engine
<<<<<<< HEAD
    (&self, return_type:Option<String>, tags:Option<Vec<language_server::SuggestionEntryType>>)
    -> FallibleResult<()> {
        let ls             = &self.language_server;
        let graph          = self.graph.graph();
        let graph_id       = &*graph.id;
        let module_ast     = graph.module.ast();
        let file           = graph.module.path().file_path();
        let definition_ast = graph.graph_definition_info()?.body().item.clone_ref();
        let self_type      = None;
        let def_span       = double_representation::module::definition_span(&module_ast,&graph_id)?;
        let position       = TextLocation::convert_span(module_ast.repr(),&def_span).end.into();
        let request        = ls.completion(&file,&position,&self_type,&return_type,&tags);
        let data           = self.data.clone_ref();
        let database       = self.database.clone_ref();
        let logger         = self.logger.clone_ref();
        let notifier       = self.notifier.clone_ref();
=======
    (&self, return_type:Option<String>, tags:Option<Vec<language_server::SuggestionEntryType>>) {
        let ls          = &self.language_server;
        let module      = self.module.file_path();
        let self_type   = None;
        let position    = self.position.deref().into();
        let request     = ls.completion(module,&position,&self_type,&return_type,&tags);
        let data        = self.data.clone_ref();
        let database    = self.database.clone_ref();
        let logger      = self.logger.clone_ref();
        let notifier    = self.notifier.clone_ref();
>>>>>>> feca0b72
        executor::global::spawn(async move {
            info!(logger,"Requesting new suggestion list.");
            let response = request.await;
            info!(logger,"Received suggestions from Language Server.");
            let new_suggestions = match response {
                Ok(list) => {
                    let entry_ids   = list.results.into_iter();
                    let entries     = entry_ids.filter_map(|id| {
                        let entry = database.get(id);
                        if entry.is_none() {
                            error!(logger,"Missing entry {id} in Suggestion Database.");
                        }
                        entry
                    });
                    let suggestions = entries.map(Suggestion::Completion);
                    Suggestions::Loaded {list:Rc::new(suggestions.collect())}
                },
                Err(error) => Suggestions::Error(Rc::new(error.into()))
            };
            data.borrow_mut().suggestions = new_suggestions;
            notifier.publish(Notification::NewSuggestionList).await;
        });
        Ok(())
    }
}



// =============
// === Tests ===
// =============

#[cfg(test)]
mod test {
    use super::*;

    use crate::executor::test_utils::TestWithLocalPoolExecutor;

    use controller::graph::executed::tests::MockData as ExecutedGraphMockData;
    use json_rpc::expect_call;
    use utils::test::traits::*;

    struct Fixture {
        searcher : Searcher,
        entry1   : CompletionSuggestion,
        entry2   : CompletionSuggestion,
        entry9   : CompletionSuggestion,
    }

    impl Fixture {
        fn new_custom<F>(client_setup:F) -> Self
        where F : FnOnce(&mut ExecutedGraphMockData,&mut language_server::MockClient) {
            let mut graph_data = controller::graph::executed::tests::MockData::default();
            let mut client     = language_server::MockClient::default();
            client_setup(&mut graph_data,&mut client);
            let searcher = Searcher {
                logger          : default(),
                data            : default(),
                notifier        : default(),
<<<<<<< HEAD
                graph           : graph_data.controller(),
=======
                module          : module_path,
                position        : Immutable(TextLocation::at_document_begin()),
>>>>>>> feca0b72
                database        : default(),
                language_server : language_server::Connection::new_mock_rc(client),
                parser          : Parser::new_or_panic(),
            };
            let entry1 = model::suggestion_database::Entry {
                name          : "TestFunction1".to_string(),
                kind          : model::suggestion_database::EntryKind::Function,
                module        : "Test.Test".to_string().try_into().unwrap(),
                arguments     : vec![],
                return_type   : "Number".to_string(),
                documentation : default(),
                self_type     : None
            };
            let entry2 = model::suggestion_database::Entry {
                name : "TestVar1".to_string(),
                kind : model::suggestion_database::EntryKind::Local,
                ..entry1.clone()
            };
            let entry9 = entry1.clone().with_name("TestFunction2");

            searcher.database.put_entry(1,entry1);
            let entry1 = searcher.database.get(1).unwrap();
            searcher.database.put_entry(2,entry2);
            let entry2 = searcher.database.get(2).unwrap();
            searcher.database.put_entry(9,entry9);
            let entry9 = searcher.database.get(9).unwrap();
            Fixture{searcher,entry1,entry2,entry9}
        }

        fn new() -> Self {
            Self::new_custom(|_,_| {})
        }
    }


    #[wasm_bindgen_test]
    fn loading_list() {
        let mut test = TestWithLocalPoolExecutor::set_up();
        let Fixture{searcher,entry1,entry9,..} = Fixture::new_custom(|data,client| {
            let completion_response = language_server::response::Completion {
                results: vec![1,5,9],
                current_version: default(),
            };

            let file_end          = data.module.code.chars().count();
            let expected_location = TextLocation {line:0, column:file_end};
            expect_call!(client.completion(
<<<<<<< HEAD
                module      = data.module.path.file_path().clone(),
                position    = expected_location.into(),
=======
                module      = Path::from_mock_module_name("Test").file_path().clone(),
                position    = TextLocation::at_document_begin().into(),
>>>>>>> feca0b72
                self_type   = None,
                return_type = None,
                tag         = None
            ) => Ok(completion_response));
        });

        let mut subscriber = searcher.subscribe();
        searcher.reload_list();
        assert!(searcher.suggestions().is_loading());
        test.run_until_stalled();
        let expected_list = vec![Suggestion::Completion(entry1),Suggestion::Completion(entry9)];
        assert_eq!(searcher.suggestions().list(), Some(&expected_list));
        let notification = subscriber.next().boxed_local().expect_ready();
        assert_eq!(notification, Some(Notification::NewSuggestionList));
    }

    #[wasm_bindgen_test]
    fn parsed_input() {
        let parser = Parser::new_or_panic();

        fn args_reprs(prefix:&ast::prefix::Chain) -> Vec<String> {
            prefix.args.iter().map(|arg| arg.repr()).collect()
        }

        let input  = "";
        let parsed = ParsedInput::new(input.to_string(),&parser).unwrap();
        assert!(parsed.expression.is_none());
        assert_eq!(parsed.pattern.as_str(), "");

        let input  = "foo";
        let parsed = ParsedInput::new(input.to_string(),&parser).unwrap();
        assert!(parsed.expression.is_none());
        assert_eq!(parsed.pattern.as_str(), "foo");

        let input  = " foo";
        let parsed = ParsedInput::new(input.to_string(),&parser).unwrap();
        assert!(parsed.expression.is_none());
        assert_eq!(parsed.pattern_offset,   1);
        assert_eq!(parsed.pattern.as_str(), "foo");

        let input  = "foo  ";
        let parsed = ParsedInput::new(input.to_string(),&parser).unwrap();
        let expression = parsed.expression.unwrap();
        assert_eq!(expression.off         , 0);
        assert_eq!(expression.func.repr() , "foo");
        assert_eq!(args_reprs(&expression) , Vec::<String>::new());
        assert_eq!(parsed.pattern_offset,   2);
        assert_eq!(parsed.pattern.as_str(), "");

        let input  = "foo bar";
        let parsed = ParsedInput::new(input.to_string(),&parser).unwrap();
        let expression = parsed.expression.unwrap();
        assert_eq!(expression.off         , 0);
        assert_eq!(expression.func.repr() , "foo");
        assert_eq!(args_reprs(&expression) , Vec::<String>::new());
        assert_eq!(parsed.pattern_offset,   1);
        assert_eq!(parsed.pattern.as_str(), "bar");

        let input  = "foo  bar  baz";
        let parsed = ParsedInput::new(input.to_string(),&parser).unwrap();
        let expression = parsed.expression.unwrap();
        assert_eq!(expression.off         , 0);
        assert_eq!(expression.func.repr() , "foo");
        assert_eq!(args_reprs(&expression) , vec!["  bar".to_string()]);
        assert_eq!(parsed.pattern_offset  , 2);
        assert_eq!(parsed.pattern.as_str(), "baz");

        let input  = "  foo bar baz ";
        let parsed = ParsedInput::new(input.to_string(),&parser).unwrap();
        let expression = parsed.expression.unwrap();
        assert_eq!(expression.off         , 2);
        assert_eq!(expression.func.repr() , "foo");
        assert_eq!(args_reprs(&expression) , vec![" bar".to_string()," baz".to_string()]);
        assert_eq!(parsed.pattern_offset,   1);
        assert_eq!(parsed.pattern.as_str(), "");

        let input  = "foo bar (baz ";
        let parsed = ParsedInput::new(input.to_string(),&parser).unwrap();
        let expression = parsed.expression.unwrap();
        assert_eq!(expression.off         , 0);
        assert_eq!(expression.func.repr() , "foo");
        assert_eq!(args_reprs(&expression) , vec![" bar".to_string()]);
        assert_eq!(parsed.pattern_offset,   1);
        assert_eq!(parsed.pattern.as_str(), "(baz ");
    }

    #[wasm_bindgen_test]
    fn picked_completions_list_maintaining() {
        let Fixture{searcher,entry1,entry2,..} = Fixture::new();
        let frags_borrow = || Ref::map(searcher.data.borrow(),|d| &d.fragments_added_by_picking);

        // Picking first suggestion.
        let new_input = searcher.pick_completion(entry1.clone_ref()).unwrap();
        assert_eq!(new_input, "TestFunction1 ");
        let (func,) = frags_borrow().iter().cloned().expect_tuple();
        assert_eq!(func.id, CompletedFragmentId::Function);
        assert!(Rc::ptr_eq(&func.picked_suggestion,&entry1));

        // Typing more args by hand.
        searcher.set_input("TestFunction1 some_arg pat".to_string()).unwrap();
        let (func,) = frags_borrow().iter().cloned().expect_tuple();
        assert_eq!(func.id, CompletedFragmentId::Function);
        assert!(Rc::ptr_eq(&func.picked_suggestion,&entry1));

        // Picking argument's suggestion.
        let new_input = searcher.pick_completion(entry2.clone_ref()).unwrap();
        assert_eq!(new_input, "TestFunction1 some_arg TestVar1 ");
        let new_input = searcher.pick_completion(entry2.clone_ref()).unwrap();
        assert_eq!(new_input, "TestFunction1 some_arg TestVar1 TestVar1 ");
        let (function,arg1,arg2) = frags_borrow().iter().cloned().expect_tuple();
        assert_eq!(function.id, CompletedFragmentId::Function);
        assert!(Rc::ptr_eq(&function.picked_suggestion,&entry1));
        assert_eq!(arg1.id, CompletedFragmentId::Argument {index:1});
        assert!(Rc::ptr_eq(&arg1.picked_suggestion,&entry2));
        assert_eq!(arg2.id, CompletedFragmentId::Argument {index:2});
        assert!(Rc::ptr_eq(&arg2.picked_suggestion,&entry2));

        // Backspacing back to the second arg.
        searcher.set_input("TestFunction1 some_arg TestVar1 TestV".to_string()).unwrap();
        let (picked,arg) = frags_borrow().iter().cloned().expect_tuple();
        assert_eq!(picked.id, CompletedFragmentId::Function);
        assert!(Rc::ptr_eq(&picked.picked_suggestion,&entry1));
        assert_eq!(arg.id, CompletedFragmentId::Argument {index:1});
        assert!(Rc::ptr_eq(&arg.picked_suggestion,&entry2));

        // Editing the picked function.
        searcher.set_input("TestFunction2 some_arg TestVar1 TestV".to_string()).unwrap();
        let (arg,) = frags_borrow().iter().cloned().expect_tuple();
        assert_eq!(arg.id, CompletedFragmentId::Argument {index:1});
        assert!(Rc::ptr_eq(&arg.picked_suggestion,&entry2));
    }
}<|MERGE_RESOLUTION|>--- conflicted
+++ resolved
@@ -225,12 +225,7 @@
     logger          : Logger,
     data            : Rc<RefCell<Data>>,
     notifier        : notification::Publisher<Notification>,
-<<<<<<< HEAD
     graph           : controller::ExecutedGraph,
-=======
-    module          : model::module::Path,
-    position        : Immutable<TextLocation>,
->>>>>>> feca0b72
     database        : Rc<model::SuggestionDatabase>,
     language_server : Rc<language_server::Connection>,
     parser          : Parser,
@@ -253,13 +248,7 @@
     -> Self {
         let logger = Logger::sub(parent,"Searcher Controller");
         let this = Self {
-<<<<<<< HEAD
             logger,graph,
-=======
-            module,
-            position        : Immutable(position),
-            logger          : Logger::sub(parent,"Searcher Controller"),
->>>>>>> feca0b72
             data            : default(),
             notifier        : default(),
             database        : project.suggestion_db(),
@@ -360,7 +349,6 @@
     }
 
     fn get_suggestion_list_from_engine
-<<<<<<< HEAD
     (&self, return_type:Option<String>, tags:Option<Vec<language_server::SuggestionEntryType>>)
     -> FallibleResult<()> {
         let ls             = &self.language_server;
@@ -368,7 +356,6 @@
         let graph_id       = &*graph.id;
         let module_ast     = graph.module.ast();
         let file           = graph.module.path().file_path();
-        let definition_ast = graph.graph_definition_info()?.body().item.clone_ref();
         let self_type      = None;
         let def_span       = double_representation::module::definition_span(&module_ast,&graph_id)?;
         let position       = TextLocation::convert_span(module_ast.repr(),&def_span).end.into();
@@ -377,18 +364,6 @@
         let database       = self.database.clone_ref();
         let logger         = self.logger.clone_ref();
         let notifier       = self.notifier.clone_ref();
-=======
-    (&self, return_type:Option<String>, tags:Option<Vec<language_server::SuggestionEntryType>>) {
-        let ls          = &self.language_server;
-        let module      = self.module.file_path();
-        let self_type   = None;
-        let position    = self.position.deref().into();
-        let request     = ls.completion(module,&position,&self_type,&return_type,&tags);
-        let data        = self.data.clone_ref();
-        let database    = self.database.clone_ref();
-        let logger      = self.logger.clone_ref();
-        let notifier    = self.notifier.clone_ref();
->>>>>>> feca0b72
         executor::global::spawn(async move {
             info!(logger,"Requesting new suggestion list.");
             let response = request.await;
@@ -448,12 +423,7 @@
                 logger          : default(),
                 data            : default(),
                 notifier        : default(),
-<<<<<<< HEAD
                 graph           : graph_data.controller(),
-=======
-                module          : module_path,
-                position        : Immutable(TextLocation::at_document_begin()),
->>>>>>> feca0b72
                 database        : default(),
                 language_server : language_server::Connection::new_mock_rc(client),
                 parser          : Parser::new_or_panic(),
@@ -501,13 +471,8 @@
             let file_end          = data.module.code.chars().count();
             let expected_location = TextLocation {line:0, column:file_end};
             expect_call!(client.completion(
-<<<<<<< HEAD
                 module      = data.module.path.file_path().clone(),
                 position    = expected_location.into(),
-=======
-                module      = Path::from_mock_module_name("Test").file_path().clone(),
-                position    = TextLocation::at_document_begin().into(),
->>>>>>> feca0b72
                 self_type   = None,
                 return_type = None,
                 tag         = None
