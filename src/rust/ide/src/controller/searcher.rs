--- conflicted
+++ resolved
@@ -303,7 +303,9 @@
                 id                : CompletedFragmentId::Function,
                 picked_suggestion : entry
             };
-            fragment.is_still_unmodified(&input).and_option(Some(fragment))
+            // TODO [mwu]
+            //   Consider if we want to deal with "this" node in the editing case?
+            fragment.is_still_unmodified(&input,None).and_option(Some(fragment))
         });
         let mut fragments_added_by_picking = Vec::<FragmentAddedByPickingSuggestion>::new();
         initial_fragment.for_each(|f| fragments_added_by_picking.push(f));
@@ -333,23 +335,14 @@
 impl Searcher {
     /// Create new Searcher Controller.
     pub async fn new
-<<<<<<< HEAD
     ( parent         : impl AnyLogger
     , project        : &model::Project
     , method         : language_server::MethodPointer
+    , mode           : Mode
     , selected_nodes : Vec<double_representation::node::Id>
     ) -> FallibleResult<Self> {
         let graph = controller::ExecutedGraph::new(&parent,project.clone_ref(),method).await?;
-        Ok(Self::new_from_graph_controller(parent,project,graph,selected_nodes))
-=======
-    ( parent  : impl AnyLogger
-    , project : &model::Project
-    , method  : language_server::MethodPointer
-    , mode    : Mode
-    ) -> FallibleResult<Self> {
-        let graph = controller::ExecutedGraph::new(&parent,project.clone_ref(),method).await?;
-        Self::new_from_graph_controller(parent,project,graph,mode)
->>>>>>> 823c9461
+        Self::new_from_graph_controller(parent,project,graph,mode,selected_nodes)
     }
 
     // /// Check if the picked fragment is still unmodified by user.
@@ -362,22 +355,11 @@
 
     /// Create new Searcher Controller, when you have Executed Graph Controller handy.
     pub fn new_from_graph_controller
-<<<<<<< HEAD
     ( parent         : impl AnyLogger
     , project        : &model::Project
     , graph          : controller::ExecutedGraph
+    , mode           : Mode
     , selected_nodes : Vec<double_representation::node::Id>
-    ) -> Self {
-        let logger = Logger::sub(parent,"Searcher Controller");
-        let this   = Rc::new(ThisNode::new(selected_nodes,&graph.graph()));
-        let this   = Self {
-            logger,graph,this,
-            data            : default(),
-=======
-    ( parent  : impl AnyLogger
-    , project : &model::Project
-    , graph   : controller::ExecutedGraph
-    , mode    : Mode
     ) -> FallibleResult<Self> {
         let logger   = Logger::sub(parent,"Searcher Controller");
         let database = project.suggestion_db();
@@ -386,10 +368,10 @@
         } else {
             default()
         };
-        let this = Self {
-            logger,graph,
+        let this   = Rc::new(ThisNode::new(selected_nodes,&graph.graph()));
+        let this   = Self {
+            logger,graph,this,
             data            : Rc::new(RefCell::new(data)),
->>>>>>> 823c9461
             notifier        : default(),
             mode            : Immutable(mode),
             database        : project.suggestion_db(),
@@ -582,7 +564,6 @@
     fn get_suggestion_list_from_engine
     (&self, return_type:Option<String>, tags:Option<Vec<language_server::SuggestionEntryType>>)
     -> FallibleResult<()> {
-<<<<<<< HEAD
         let ls             = self.language_server.clone_ref();
         let graph          = self.graph.graph();
         let graph_id       = &*graph.id;
@@ -595,20 +576,6 @@
         let database       = self.database.clone_ref();
         let logger         = self.logger.clone_ref();
         let notifier       = self.notifier.clone_ref();
-=======
-        let ls         = &self.language_server;
-        let self_type  = None;
-        let graph      = self.graph.graph();
-        let file       = graph.module.path().file_path();
-        let module_ast = graph.module.ast();
-        let def_span   = double_representation::module::definition_span(&module_ast,&graph.id)?;
-        let position   = TextLocation::convert_span(module_ast.repr(),&def_span).end.into();
-        let request    = ls.completion(&file,&position,&self_type,&return_type,&tags);
-        let data       = self.data.clone_ref();
-        let database   = self.database.clone_ref();
-        let logger     = self.logger.clone_ref();
-        let notifier   = self.notifier.clone_ref();
->>>>>>> 823c9461
         executor::global::spawn(async move {
             let this_type = this_type.await;
             info!(logger,"Requesting new suggestion list. Type of `this` is {this_type:?}.");
@@ -685,15 +652,10 @@
 
     impl Fixture {
         fn new_custom<F>(client_setup:F) -> Self
-<<<<<<< HEAD
         where F : FnOnce(&mut MockData,&mut language_server::MockClient) {
-            let mut data = MockData::default();
-=======
-        where F : FnOnce(&mut ExecutedGraphMockData,&mut language_server::MockClient) {
-            let test           = TestWithLocalPoolExecutor::set_up();
-            let mut graph_data = controller::graph::executed::tests::MockData::default();
->>>>>>> 823c9461
-            let mut client     = language_server::MockClient::default();
+            let test       = TestWithLocalPoolExecutor::set_up();
+            let mut data   = MockData::default();
+            let mut client = language_server::MockClient::default();
             client_setup(&mut data,&mut client);
             let graph = data.graph.controller();
             let node  = &graph.graph().nodes().unwrap()[0];
@@ -703,12 +665,8 @@
                 logger          : default(),
                 data            : default(),
                 notifier        : default(),
-<<<<<<< HEAD
                 graph,
-=======
-                graph           : graph_data.controller(),
                 mode            : Immutable(Mode::NewNode {position:default()}),
->>>>>>> 823c9461
                 database        : default(),
                 language_server : language_server::Connection::new_mock_rc(client),
                 parser          : Parser::new_or_panic(),
