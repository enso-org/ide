//! Graph Controller.
//!
//! This controller provides access to a specific graph. It lives under a module controller, as
//! each graph belongs to some module.

use crate::prelude::*;

use crate::double_representation::alias_analysis::NormalizedName;
use crate::double_representation::alias_analysis::LocatedName;
use crate::double_representation::definition;
pub use crate::double_representation::graph::Id;
use crate::double_representation::graph::GraphInfo;
pub use crate::double_representation::graph::LocationHint;
use crate::double_representation::node;
use crate::double_representation::node::NodeInfo;
use crate::model::module::NodeMetadata;
use crate::notification;

use parser::Parser;
use span_tree::action::Actions;
use span_tree::action::Action;
use span_tree::SpanTree;
use ast::crumbs::InfixCrumb;



// ==============
// === Errors ===
// ==============

/// Error raised when node with given Id was not found in the graph's body.
#[derive(Clone,Copy,Debug,Fail)]
#[fail(display="Node with Id {} was not found.", _0)]
pub struct NodeNotFound(ast::Id);

/// Error raised when an attempt to set node's expression to a binding has been made.
#[derive(Clone,Debug,Fail)]
#[fail(display="Illegal string `{}` given for node expression. It must not be a binding.", _0)]
pub struct BindingExpressionNotAllowed(String);

/// Expression AST cannot be used to produce a node. Means a bug in parser and id-giving code.
#[derive(Clone,Copy,Debug,Fail)]
#[fail(display="Internal error: failed to create a new node.")]
pub struct FailedToCreateNode;

#[allow(missing_docs)]
#[derive(Clone,Copy,Debug,Fail)]
#[fail(display="Source node {} has no pattern, so it cannot form connections.",node)]
pub struct NoPatternOnNode {
    pub node : node::Id,
}


// ============
// === Node ===
// ============

/// Description of the node with all information available to the graph controller.
#[derive(Clone,Debug)]
pub struct Node {
    /// Information based on AST, from double_representation module.
    pub info : NodeInfo,
    /// Information about this node stored in the module's metadata.
    pub metadata : Option<NodeMetadata>,
}



// ===================
// === NewNodeInfo ===
// ===================

/// Describes the node to be added.
#[derive(Clone,Debug)]
pub struct NewNodeInfo {
    /// Expression to be placed on the node
    pub expression : String,
    /// Visual node position in the graph scene.
    pub metadata : Option<NodeMetadata>,
    /// ID to be given to the node.
    pub id : Option<ast::Id>,
    /// Where line created by adding this node should appear.
    pub location_hint : LocationHint
}

impl NewNodeInfo {
    /// New node with given expression added at the end of the graph's blocks.
    pub fn new_pushed_back(expression:impl Str) -> NewNodeInfo {
        NewNodeInfo {
            expression    : expression.into(),
            metadata      : default(),
            id            : default(),
            location_hint : LocationHint::End,
        }
    }
}



// ===================
// === Connections ===
// ===================

/// Identifier for ports.
pub type PortId = Vec<span_tree::node::Crumb>;

/// Reference to the port (i.e. the span tree node).
pub type PortRef<'a> = span_tree::node::Ref<'a>;


// === Endpoint

/// Connection endpoint - a port on a node, described using span-tree crumbs.
#[allow(missing_docs)]
#[derive(Clone,Debug)]
pub struct Endpoint {
    pub node : double_representation::node::Id,
    pub port : PortId,
    /// Crumbs which locate the Var in the `port` ast node.
    ///
    /// In normal case this is an empty crumb (which means that the whole span of `port` is the
    /// mentioned Var. However, span tree does not covers all the possible ast of node expression
    /// (e.g. it does not decompose Blocks), but still we want to pass information about connection
    /// to such port and be able to remove it.
    pub var_crumbs: ast::Crumbs,
}

impl Endpoint {
    /// Create endpoint with empty `var_crumbs`.
    pub fn new(node:double_representation::node::Id, port: PortId) -> Self {
        let var_crumbs = default();
        Endpoint{node,port,var_crumbs}
    }
}


// === Connection ===

/// Connection described using span-tree crumbs.
#[allow(missing_docs)]
#[derive(Clone,Debug)]
pub struct Connection {
    pub source      : Endpoint,
    pub destination : Endpoint
}


// === NodeTrees ===

/// Stores node's span trees: one for inputs (expression) and optionally another one for inputs
/// (pattern).
#[derive(Clone,Debug)]
pub struct NodeTrees {
    /// Describes node inputs, i.e. its expression.
    pub inputs : SpanTree,
    /// Describes node outputs, i.e. its pattern. `None` if a node is not an assignment.
    pub outputs : Option<SpanTree>,
}

impl NodeTrees {
    #[allow(missing_docs)]
    pub fn new(node:&NodeInfo) -> Option<NodeTrees> {
        let inputs  = SpanTree::new(node.expression()).ok()?;
        let outputs = if let Some(pat) = node.pattern() {
            Some(SpanTree::new(pat).ok()?)
        } else {
            None
        };
        Some(NodeTrees {inputs,outputs})
    }

    /// Converts AST crumbs (as obtained from double rep's connection endpoint) into the
    /// appriopriate span-tree node reference.
    pub fn get_span_tree_node<'a,'b>(&'a self, ast_crumbs:&'b [ast::Crumb])
    -> Option<span_tree::node::NodeFoundByAstCrumbs<'a,'b>> {
        if let Some(outputs) = self.outputs.as_ref() {
            // Node in assignment form. First crumb decides which span tree to use.
            let tree = match ast_crumbs.get(0) {
                Some(ast::crumbs::Crumb::Infix(InfixCrumb::LeftOperand))  => Some(outputs),
                Some(ast::crumbs::Crumb::Infix(InfixCrumb::RightOperand)) => Some(&self.inputs),
                _ => None,
            };
            tree.and_then(|tree| tree.root_ref().get_descendant_by_ast_crumbs(&ast_crumbs[1..]))
        } else {
            // Expression node - there is only inputs span tree.
            self.inputs.root_ref().get_descendant_by_ast_crumbs(ast_crumbs)
        }
    }
}


// === Connections ===

/// Describes connections in the graph. For convenience also includes information about port
/// structure of the involved nodes.
#[derive(Clone,Debug,Default)]
pub struct Connections {
    /// Span trees for all nodes that have connections.
    pub trees       : HashMap<node::Id,NodeTrees>,
    /// The connections between nodes in the graph.
    pub connections : Vec<Connection>,
}

impl Connections {
    /// Describes a connection for given double representation graph.
    pub fn new(graph:&GraphInfo) -> Connections {
        let trees = graph.nodes().iter().flat_map(|node| {
            Some((node.id(), NodeTrees::new(node)?))
        }).collect();

        let mut ret = Connections {trees, connections:default()};
        let connections = graph.connections().into_iter().flat_map(|c|
            ret.convert_connection(&c)
        ).collect();
        ret.connections = connections;
        ret
    }

    /// Converts Endpoint from double representation to the span tree crumbs.
    pub fn convert_endpoint
    (&self, endpoint:&double_representation::connection::Endpoint) -> Option<Endpoint> {
        let tree = self.trees.get(&endpoint.node)?;
        let span_tree_node = tree.get_span_tree_node(&endpoint.crumbs)?;
        Some(Endpoint{
            node       : endpoint.node,
            port       : span_tree_node.node.crumbs,
            var_crumbs : span_tree_node.ast_crumbs.into(),
        })
    }

    /// Converts Connection from double representation to the span tree crumbs.
    pub fn convert_connection
    (&self, connection:&double_representation::connection::Connection) -> Option<Connection> {
        Some(Connection {
            source      : self.convert_endpoint(&connection.source)?,
            destination : self.convert_endpoint(&connection.destination)?,
        })
    }
}



// =================
// === Utilities ===
// =================

/// Suggests a variable name for storing results of the given expression.
///
/// Name will try to express result of an infix operation (`sum` for `a+b`), kind of literal
/// (`number` for `5`) and target function name for prefix chain.
///
/// The generated name is not unique and might collide with already present identifiers.
pub fn name_for_ast(ast:&Ast) -> String {
    use ast::*;
    match ast.shape() {
        Shape::Var          (ident) => ident.name.clone(),
        Shape::Cons         (ident) => ident.name.to_lowercase(),
        Shape::Number       (_)     => "number".into(),
        Shape::DanglingBase (_)     => "number".into(),
        Shape::TextLineRaw  (_)     => "text".into(),
        Shape::TextLineFmt  (_)     => "text".into(),
        Shape::TextBlockRaw (_)     => "text".into(),
        Shape::TextBlockFmt (_)     => "text".into(),
        Shape::TextUnclosed (_)     => "text".into(),
        Shape::Opr          (opr)   => {
            match opr.name.as_ref() {
                "+" => "sum",
                "*" => "product",
                "-" => "difference",
                "/" => "quotient",
                _   => "operator",
            }.into()
        }
        _ => {
            if let Some(infix) = ast::opr::GeneralizedInfix::try_new(ast) {
                name_for_ast(infix.opr.ast())
            } else if let Some(prefix) = ast::prefix::Chain::try_new(ast) {
                name_for_ast(&prefix.func)
            } else {
                "var".into()
            }
        }
    }
}



// ====================
// === EndpointInfo ===
// ====================

/// Helper structure for controller that describes known information about a connection's endpoint.
///
/// Also provides a number of utility functions for connection operations.
#[derive(Clone,Debug)]
pub struct EndpointInfo {
    /// The endpoint descriptor.
    pub endpoint  : Endpoint,
    /// Ast of the relevant node piece (expression or the pattern).
    pub ast       : Ast,
    /// Span tree for the relevant node side (outputs or inputs).
    pub span_tree : SpanTree,
}

impl EndpointInfo {
    /// Construct information about endpoint. Ast must be the node's expression or pattern.
    pub fn new(endpoint:&Endpoint, ast:&Ast) -> FallibleResult<EndpointInfo> {
        Ok(EndpointInfo {
            endpoint  : endpoint.clone(),
            ast       : ast.clone(),
            span_tree : SpanTree::new(ast)?,
        })
    }

    /// Obtains a reference to the port (span tree node) of this endpoint.
    pub fn port(&self) -> FallibleResult<span_tree::node::Ref> {
        self.span_tree.get_node(&self.endpoint.port)
    }

    /// Obtain reference to the parent of the port identified by given crumbs slice.
    pub fn parent_port_of(&self, crumbs:&[span_tree::node::Crumb]) -> Option<PortRef> {
        let parent_crumbs = span_tree::node::parent_crumbs(crumbs);
        parent_crumbs.and_then(|cr| self.span_tree.get_node(cr.iter()).ok())
    }

    /// Iterates over sibling ports located after this endpoint in its chain.
    pub fn chained_ports_after<'a>(&'a self) -> impl Iterator<Item = PortRef> + 'a {
        let parent_port = self.parent_chain_port();
        let ports_after = parent_port.map(move |parent_port|
            parent_port.chain_children_iter().skip_while(move |port|
                port.crumbs != self.endpoint.port
            ).skip(1));

        ports_after.into_iter().flatten()
    }

    /// Obtains parent port. If this port is part of chain, the parent port will be the parent of
    /// the whole chain.
    pub fn parent_chain_port(&self) -> Option<PortRef> {
        // TODO [mwu]
        //  Unpleasant. Likely there should be something in span tree that allows obtaining
        //  sequence of nodes between root and given crumb. Or sth.
        let mut parent_port = self.parent_port_of(&self.endpoint.port);
        while parent_port.contains_if(|p| p.node.kind == span_tree::node::Kind::Chained) {
            parent_port = parent_port.and_then(|p| self.parent_port_of(&p.crumbs));
        }
        parent_port
    }

    /// Ast being the exact endpoint target. Might be more granular than a span tree port.
    pub fn target_ast(&self) -> FallibleResult<&Ast> {
        self.ast.get_traversing(&self.full_ast_crumbs()?)
    }

    /// Full sequence of Ast crumbs identifying endpoint target.
    pub fn full_ast_crumbs(&self) -> FallibleResult<ast::Crumbs> {
        let port       = self.port()?;
        let mut crumbs = port.ast_crumbs;
        crumbs.extend(self.endpoint.var_crumbs.iter().cloned());
        Ok(crumbs)
    }

    /// Sets AST at the given port. Returns new root Ast.
    pub fn set(&self, ast_to_set:Ast) -> FallibleResult<Ast> {
        self.port()?.set(&self.ast,ast_to_set)
    }

    /// Sets AST at the endpoint target. Returns new root Ast. Does not use span tree logic.
    pub fn set_ast(&self, ast_to_set:Ast) -> FallibleResult<Ast> {
        self.ast.set_traversing(&self.full_ast_crumbs()?,ast_to_set)
    }

    /// Erases given port. Returns new root Ast.
    pub fn erase(&self) -> FallibleResult<Ast> {
        self.port()?.erase(&self.ast)
    }
}



// ==================
// === Controller ===
// ==================

/// Handle providing graph controller interface.
#[derive(Clone,CloneRef,Debug)]
pub struct Handle {
    /// Model of the module which this graph belongs to.
    pub module : Rc<model::Module>,
    parser     : Parser,
    id         : Rc<Id>,
    logger     : Logger,
}

impl Handle {

    /// Creates a new controller. Does not check if id is valid.
    ///
    /// Requires global executor to spawn the events relay task.
    pub fn new_unchecked(module:Rc<model::Module>, parser:Parser, id:Id) -> Handle {
        let id = Rc::new(id);
        let logger = Logger::new(format!("Graph Controller {}", id));
<<<<<<< HEAD
=======
        warning!(logger, "Created");
>>>>>>> fcef7e2a
        Handle {module,parser,id,logger}
    }

    /// Creates a new graph controller. Given ID should uniquely identify a definition in the
    /// module. Fails if ID cannot be resolved.
    ///
    /// Requires global executor to spawn the events relay task.
    pub fn new(module:Rc<model::Module>, parser:Parser, id:Id) -> FallibleResult<Handle> {
        let ret = Self::new_unchecked(module,parser,id);
        // Get and discard definition info, we are just making sure it can be obtained.
        let _ = ret.graph_definition_info()?;
        Ok(ret)
    }

    /// Retrieves double rep information about definition providing this graph.
    pub fn graph_definition_info
    (&self) -> FallibleResult<double_representation::definition::DefinitionInfo> {
        self.module.find_definition(&self.id)
    }

    /// Returns double rep information about all nodes in the graph.
    pub fn all_node_infos(&self) -> FallibleResult<Vec<NodeInfo>> {
        let definition = self.graph_definition_info()?;
        let graph      = double_representation::graph::GraphInfo::from_definition(definition);
        Ok(graph.nodes())
    }

    /// Retrieves double rep information about node with given ID.
    pub fn node_info(&self, id:ast::Id) -> FallibleResult<NodeInfo> {
        let nodes = self.all_node_infos()?;
        let node  = nodes.into_iter().find(|node_info| node_info.id() == id);
        node.ok_or_else(|| NodeNotFound(id).into())
    }

    /// Gets information about node with given id.
    ///
    /// Note that it is more efficient to use `get_nodes` to obtain all information at once,
    /// rather then repeatedly call this method.
    pub fn node(&self, id:ast::Id) -> FallibleResult<Node> {
        let info     = self.node_info(id)?;
        let metadata = self.module.node_metadata(id).ok();
        Ok(Node {info,metadata})
    }

    /// Returns information about all the nodes currently present in this graph.
    pub fn nodes(&self) -> FallibleResult<Vec<Node>> {
        let node_infos = self.all_node_infos()?;
        let mut nodes  = Vec::new();
        for info in node_infos {
            let metadata = self.module.node_metadata(info.id()).ok();
            nodes.push(Node {info,metadata})
        }
        Ok(nodes)
    }

    /// Returns information about all the connections between graph's nodes.
    pub fn connections(&self) -> FallibleResult<Connections> {
        let definition  = self.graph_definition_info()?;
        let graph       = double_representation::graph::GraphInfo::from_definition(definition);
        Ok(Connections::new(&graph))
    }

    /// Suggests a name for a variable that shall store the node value.
    ///
    /// Analyzes the expression, e.g. result for "a+b" shall be named "sum".
    /// The caller should make sure that obtained name won't collide with any symbol usage before
    /// actually introducing it. See `variable_name_for`.
    pub fn variable_name_base_for(node:&NodeInfo) -> String {
        name_for_ast(node.expression())
    }

    /// Identifiers introduced or referred to in the current graph's scope.
    ///
    /// Introducing identifier not included on this list should have no side-effects on the name
    /// resolution in the code in this graph.
    pub fn used_names(&self) -> FallibleResult<Vec<LocatedName>> {
        use double_representation::alias_analysis;
        let def   = self.graph_definition_info()?;
        let body  = def.body();
        let usage = match body.shape() {
            ast::Shape::Block(block) => alias_analysis::analyse_block(&block),
            _ => {
                if let Some(node) = NodeInfo::from_line_ast(&body) {
                    alias_analysis::analyse_node(&node)
                } else {
                    // Generally speaking - impossible. But if there is no node in the definition
                    // body, then there is nothing that could use any symbols, so nothing is used.
                    default()
                }
            }
        };
        Ok(usage.all_identifiers())
    }

    /// Suggests a variable name for storing results of the given node. Name will get a number
    /// appended to avoid conflicts with other identifiers used in the graph.
    pub fn variable_name_for(&self, node:&NodeInfo) -> FallibleResult<ast::known::Var> {
        let base_name   = Self::variable_name_base_for(node);
        let unavailable = self.used_names()?.into_iter().filter_map(|name| {
            let is_relevant = name.item.starts_with(base_name.as_str());
            is_relevant.then(name.item)
        }).collect::<HashSet<_>>();
        let name = (1..).find_map(|i| {
            let candidate              = NormalizedName::new(iformat!("{base_name}{i}"));
            let available              = !unavailable.contains(&candidate);
            available.and_option_from(|| Some(candidate.deref().clone()))
        }).unwrap(); // It always return a value.
        Ok(ast::known::Var::new(ast::Var {name}, None))
    }

    /// Converts node to an assignment, where the whole value is bound to a single identifier.
    /// Modifies the node, discarding any previously set pattern.
    /// Returns the identifier with the node's expression value.
    pub fn introduce_name_on(&self, id:node::Id) -> FallibleResult<ast::known::Var> {
        let node = self.node(id)?;
        let name = self.variable_name_for(&node.info)?;
        self.update_node(id, |mut node| {
            node.set_pattern(name.ast().clone());
            node
        })?;
        Ok(name)
    }

    /// Obtains information for connection's destination endpoint.
    pub fn destination_info(&self, connection:&Connection) -> FallibleResult<EndpointInfo> {
        let destination_node = self.node_info(connection.destination.node)?;
        let target_node_ast  = destination_node.expression();
        EndpointInfo::new(&connection.destination,target_node_ast)
    }

    /// Obtains information about connection's source endpoint.
    pub fn source_info(&self, connection:&Connection) -> FallibleResult<EndpointInfo> {
        let source_node = self.node_info(connection.source.node)?;
        if let Some(pat) = source_node.pattern() {
            EndpointInfo::new(&connection.source,pat)
        } else {
            // For subports we would not have any idea what pattern to introduce. So we fail.
            Err(NoPatternOnNode {node : connection.source.node}.into())
        }
    }

    /// If the node has no pattern, introduces a new pattern with a single variable name.
    pub fn introduce_pattern_if_missing(&self, node:node::Id) -> FallibleResult<Ast> {
        let source_node = self.node_info(node)?;
        if let Some(pat) = source_node.pattern() {
            Ok(pat.clone())
        } else {
            self.introduce_name_on(node).map(|var| var.into())
        }
    }

    /// Reorders lines so the former node is placed after the latter.
    /// Does nothing, if the latter node is already placed after former.
    pub fn place_node_line_after
    (&self, node_to_be_before:node::Id, node_to_be_after:node::Id) -> FallibleResult<()> {
        let definition = self.graph_definition_info()?;
        let mut lines  = definition.block_lines()?;

        let before_node_position = node::index_in_lines(&lines,node_to_be_before)?;
        let after_node_position  = node::index_in_lines(&lines,node_to_be_after)?;
        if before_node_position > after_node_position {
            lines[after_node_position..=before_node_position].rotate_left(1);
            self.update_definition_ast(|mut def| {
                def.set_block_lines(lines)?;
                Ok(def)
            })?;
        }
        Ok(())
    }

    /// Create connection in graph.
    pub fn connect(&self, connection:&Connection) -> FallibleResult<()> {
        if connection.source.port.is_empty() {
            // If we create connection from node's expression root, we are able to introduce missing
            // pattern with a new variable.
            self.introduce_pattern_if_missing(connection.source.node)?;
        }

        let source_info              = self.source_info(connection)?;
        let destination_info         = self.destination_info(connection)?;
        let source_identifier        = source_info.target_ast()?.clone();
        let updated_target_node_expr = destination_info.set(source_identifier)?;
        self.set_expression_ast(connection.destination.node,updated_target_node_expr)?;

        // Reorder node lines, so the connection target is after connection source.
        // Actually this is needed only in some order-dependant context. Once we have better
        // information about the graph's underlying monadic context, we might want to constrain
        // this operation.
        self.place_node_line_after(connection.source.node,connection.destination.node)
    }

    /// Remove the connections from the graph.
    pub fn disconnect(&self, connection:&Connection) -> FallibleResult<()> {
        let info = self.destination_info(connection)?;

        let updated_expression = if connection.destination.var_crumbs.is_empty() {
            let port = info.port()?;
            let only_empty_ports_after = info.chained_ports_after().all(|p| p.node.is_empty());
            if port.is_action_available(Action::Erase) && only_empty_ports_after {
                info.erase()
            } else {
                info.set(Ast::blank())
            }
        } else {
            info.set_ast(Ast::blank())
        }?;

        self.set_expression_ast(connection.destination.node, updated_expression)
    }

    /// Updates the AST of the definition of this graph.
    pub fn update_definition_ast<F>(&self, f:F) -> FallibleResult<()>
    where F:FnOnce(definition::DefinitionInfo) -> FallibleResult<definition::DefinitionInfo> {
        let ast_so_far     = self.module.ast();
        let definition     = definition::locate(&ast_so_far, &self.id)?;
        let new_definition = f(definition.item)?;
<<<<<<< HEAD
        trace!(self.logger, "Applying graph changes onto definition");
=======
        info!(self.logger, "Applying graph changes onto definition");
>>>>>>> fcef7e2a
        let new_ast    = new_definition.ast.into();
        let new_module = ast_so_far.set_traversing(&definition.crumbs,new_ast)?;
        self.module.update_ast(new_module);
        Ok(())
    }

    /// Parses given text as a node expression.
    pub fn parse_node_expression
    (&self, expression_text:impl Str) -> FallibleResult<Ast> {
        let node_ast      = self.parser.parse_line(expression_text.as_ref())?;
        if ast::opr::is_assignment(&node_ast) {
            Err(BindingExpressionNotAllowed(expression_text.into()).into())
        } else {
            Ok(node_ast)
        }
    }

    /// Adds a new node to the graph and returns information about created node.
    pub fn add_node(&self, node:NewNodeInfo) -> FallibleResult<ast::Id> {
<<<<<<< HEAD
        trace!(self.logger, "Adding node with expression `{node.expression}`");
=======
        info!(self.logger, "Adding node with expression `{node.expression}`");
>>>>>>> fcef7e2a
        let ast           = self.parse_node_expression(&node.expression)?;
        let mut node_info = node::NodeInfo::from_line_ast(&ast).ok_or(FailedToCreateNode)?;
        if let Some(desired_id) = node.id {
            node_info.set_id(desired_id)
        }

        self.update_definition_ast(|definition| {
            let mut graph = GraphInfo::from_definition(definition);
            let node_ast  = node_info.ast().clone();
            graph.add_node(node_ast,node.location_hint)?;
            Ok(graph.source)
        })?;

        if let Some(initial_metadata) = node.metadata {
            self.module.set_node_metadata(node_info.id(),initial_metadata);
        }

        Ok(node_info.id())
    }

    /// Removes the node with given Id.
    pub fn remove_node(&self, id:ast::Id) -> FallibleResult<()> {
<<<<<<< HEAD
        trace!(self.logger, "Removing node {id}");
=======
        info!(self.logger, "Removing node {id}");
>>>>>>> fcef7e2a
        self.update_definition_ast(|definition| {
            let mut graph = GraphInfo::from_definition(definition);
            graph.remove_node(id)?;
            Ok(graph.source)
        })?;

        // It's fine if there were no metadata.
        let _ = self.module.remove_node_metadata(id);
        Ok(())
    }

    /// Sets the given's node expression.
    pub fn set_expression(&self, id:ast::Id, expression_text:impl Str) -> FallibleResult<()> {
<<<<<<< HEAD
        trace!(self.logger, "Setting node {id} expression to `{expression_text.as_ref()}`");
=======
        info!(self.logger, "Setting node {id} expression to `{expression_text.as_ref()}`");
>>>>>>> fcef7e2a
        let new_expression_ast = self.parse_node_expression(expression_text)?;
        self.set_expression_ast(id,new_expression_ast)
    }

    /// Sets the given's node expression.
    pub fn set_expression_ast(&self, id:ast::Id, expression:Ast) -> FallibleResult<()> {
<<<<<<< HEAD
        trace!(self.logger, "Setting node {id} expression to `{expression.repr()}`");
=======
        info!(self.logger, "Setting node {id} expression to `{expression.repr()}`");
>>>>>>> fcef7e2a
        self.update_definition_ast(|definition| {
            let mut graph = GraphInfo::from_definition(definition);
            graph.edit_node(id,expression)?;
            Ok(graph.source)
        })?;
        Ok(())
    }

    /// Updates the given node in the definition.
    ///
    /// The function `F` is called with the information with the state of the node so far and
    pub fn update_node<F>(&self, id:ast::Id, f:F) -> FallibleResult<()>
    where F : FnOnce(NodeInfo) -> NodeInfo {
        self.update_definition_ast(|definition| {
            let mut graph = GraphInfo::from_definition(definition);
            graph.update_node(id,|node| {
                let new_node = f(node);
<<<<<<< HEAD
                trace!(self.logger, "Setting node {id} line to `{new_node.repr()}`");
=======
                info!(self.logger, "Setting node {id} line to `{new_node.repr()}`");
>>>>>>> fcef7e2a
                Some(new_node)
            })?;
            Ok(graph.source)
        })?;
        Ok(())
    }

    /// Subscribe to updates about changes in this graph.
    pub fn subscribe(&self) -> impl Stream<Item=notification::Graph> {
        use notification::*;
        let module_sub = self.module.subscribe_graph_notifications();
        module_sub.map(|notification| {
            match notification {
                Graphs::Invalidate => Graph::Invalidate
            }
        })
    }
}


#[cfg(test)]
mod tests {
    use super::*;

    use crate::double_representation::definition::DefinitionName;
    use crate::double_representation::node::NodeInfo;
    use crate::executor::test_utils::TestWithLocalPoolExecutor;
    use crate::notification;

    use ast::HasRepr;
    use ast::crumbs;
    use data::text::Index;
    use data::text::TextChange;
    use enso_protocol::language_server;
    use parser::Parser;
    use utils::test::ExpectTuple;
    use wasm_bindgen_test::wasm_bindgen_test;
    use ast::test_utils::expect_shape;

    struct GraphControllerFixture(TestWithLocalPoolExecutor);
    impl GraphControllerFixture {
        pub fn set_up() -> GraphControllerFixture {
            let nested = TestWithLocalPoolExecutor::set_up();
            Self(nested)
        }

        pub fn run_graph_for_main<Test,Fut>
        (&mut self, code:impl Str, function_name:impl Str, test:Test)
        where Test : FnOnce(controller::Module,Handle) -> Fut + 'static,
              Fut  : Future<Output=()> {
            let code     = code.as_ref();
            let ls       = language_server::Connection::new_mock_rc(default());
            let path     = controller::module::Path::new(default(),&["Main"]);
            let parser   = Parser::new_or_panic();
            let module   = controller::Module::new_mock(path,code,default(),ls,parser).unwrap();
            let graph_id = Id::new_single_crumb(DefinitionName::new_plain(function_name.into()));
            let graph    = module.graph_controller(graph_id).unwrap();
            self.0.run_task(async move {
                test(module,graph).await
            })
        }

        pub fn run_graph_for<Test,Fut>(&mut self, code:impl Str, graph_id:Id, test:Test)
            where Test : FnOnce(controller::Module,Handle) -> Fut + 'static,
                  Fut  : Future<Output=()> {
            let code   = code.as_ref();
            let ls     = language_server::Connection::new_mock_rc(default());
            let path   = controller::module::Path::new(default(),&["Main"]);
            let parser = Parser::new_or_panic();
            let module = controller::Module::new_mock(path, code, default(), ls, parser).unwrap();
            let graph  = module.graph_controller(graph_id).unwrap();
            self.0.run_task(async move {
                test(module,graph).await
            })
        }

        pub fn run_inline_graph<Test,Fut>(&mut self, definition_body:impl Str, test:Test)
        where Test : FnOnce(controller::Module,Handle) -> Fut + 'static,
              Fut  : Future<Output=()> {
            assert_eq!(definition_body.as_ref().contains('\n'), false);
            let code = format!("main = {}", definition_body.as_ref());
            let name = "main";
            self.run_graph_for_main(code, name, test)
        }
    }

    #[wasm_bindgen_test]
    fn node_operations() {
        TestWithLocalPoolExecutor::set_up().run_task(async {
            let code   = "main = Hello World";
            let module = model::Module::from_code_or_panic(code,default(),default());
            let parser = Parser::new().unwrap();
            let pos    = model::module::Position {vector:Vector2::new(0.0,0.0)};
            let crumbs = vec![DefinitionName::new_plain("main")];
            let id     = Id {crumbs};
            let graph  = Handle::new(module,parser,id).unwrap();
            let uid    = graph.all_node_infos().unwrap()[0].id();

            graph.module.with_node_metadata(uid, |data| data.position = Some(pos));

            assert_eq!(graph.module.node_metadata(uid).unwrap().position, Some(pos));
        })
    }

    #[wasm_bindgen_test]
    fn graph_controller_notification_relay() {
        let mut test = GraphControllerFixture::set_up();
        test.run_graph_for_main("main = 2 + 2", "main", |module, graph| async move {
            let text_change = TextChange::insert(Index::new(12), "2".into());
            module.apply_code_change(&text_change).unwrap();

            let mut sub = graph.subscribe();
            module.apply_code_change(&TextChange::insert(Index::new(1),"2".to_string())).unwrap();
            assert_eq!(Some(notification::Graph::Invalidate), sub.next().await);
        })
    }

    #[wasm_bindgen_test]
    fn graph_controller_inline_definition() {
        let mut test = GraphControllerFixture::set_up();
        const EXPRESSION: &str = "2+2";
        test.run_inline_graph(EXPRESSION, |_,graph| async move {
            let nodes   = graph.nodes().unwrap();
            let (node,) = nodes.expect_tuple();
            assert_eq!(node.info.expression().repr(), EXPRESSION);
            let id   = node.info.id();
            let node = graph.node(id).unwrap();
            assert_eq!(node.info.expression().repr(), EXPRESSION);
        })
    }

    #[wasm_bindgen_test]
    fn graph_controller_block_definition() {
        let mut test  = GraphControllerFixture::set_up();
        let program = r"
main =
    foo = 2
    print foo";
        test.run_graph_for_main(program, "main", |_, graph| async move {
            let nodes   = graph.nodes().unwrap();
            let (node1,node2) = nodes.expect_tuple();
            assert_eq!(node1.info.expression().repr(), "2");
            assert_eq!(node2.info.expression().repr(), "print foo");
        })
    }

    #[wasm_bindgen_test]
    fn graph_controller_parse_expression() {
        let mut test  = GraphControllerFixture::set_up();
        let program = r"main = 0";
        test.run_graph_for_main(program, "main", |_, graph| async move {
            let foo = graph.parse_node_expression("foo").unwrap();
            assert_eq!(expect_shape::<ast::Var>(&foo), &ast::Var {name:"foo".into()});

            assert!(graph.parse_node_expression("Vec").is_ok());
            assert!(graph.parse_node_expression("5").is_ok());
            assert!(graph.parse_node_expression("5+5").is_ok());
            assert!(graph.parse_node_expression("a+5").is_ok());
            assert!(graph.parse_node_expression("a=5").is_err());
        })
    }

    #[wasm_bindgen_test]
    fn graph_controller_used_names_in_inline_def() {
        let mut test  = GraphControllerFixture::set_up();
        const PROGRAM:&str = r"main = foo";
        test.run_graph_for_main(PROGRAM, "main", |_, graph| async move {
            let expected_name = LocatedName::new_root(NormalizedName::new("foo"));
            let used_names    = graph.used_names().unwrap();
            assert_eq!(used_names, vec![expected_name]);
        })
    }

    #[wasm_bindgen_test]
    fn graph_controller_nested_definition() {
        let mut test  = GraphControllerFixture::set_up();
        const PROGRAM:&str = r"main =
    foo a =
        bar b = 5
    print foo";
        let definition = definition::Id::new_plain_names(vec!["main","foo"]);
        test.run_graph_for(PROGRAM, definition, |module, graph| async move {
            let expression = "new_node";
            graph.add_node(NewNodeInfo::new_pushed_back(expression)).unwrap();
            let expected_program = r"main =
    foo a =
        bar b = 5
        new_node
    print foo";
            module.expect_code(expected_program);
        })
    }

    #[wasm_bindgen_test]
    fn graph_controller_doubly_nested_definition() {
        // Tests editing nested definition that requires transforming inline expression into
        // into a new block.
        let mut test  = GraphControllerFixture::set_up();
        // Not using multi-line raw string literals, as we don't want IntelliJ to automatically
        // strip the trailing whitespace in the lines.
        const PROGRAM:&str = "main =\n    foo a =\n        bar b = 5\n    print foo";
        let definition = definition::Id::new_plain_names(vec!["main","foo","bar"]);
        test.run_graph_for(PROGRAM, definition, |module, graph| async move {
            let expression = "new_node";
            graph.add_node(NewNodeInfo::new_pushed_back(expression)).unwrap();
            let expected_program = "main =\n    foo a =\n        bar b = \
                                    \n            5\n            new_node\n    print foo";
            module.expect_code(expected_program);
        })
    }

    #[wasm_bindgen_test]
    fn graph_controller_node_operations_node() {
        let mut test  = GraphControllerFixture::set_up();
        const PROGRAM:&str = r"
main =
    foo = 2
    print foo";
        test.run_graph_for_main(PROGRAM, "main", |module, graph| async move {
            // === Initial nodes ===
            let nodes   = graph.nodes().unwrap();
            let (node1,node2) = nodes.expect_tuple();
            assert_eq!(node1.info.expression().repr(), "2");
            assert_eq!(node2.info.expression().repr(), "print foo");


            // === Add node ===
            let id       = ast::Id::new_v4();
            let position = Some(model::module::Position::new(10.0,20.0));
            let metadata = NodeMetadata {position};
            let info     = NewNodeInfo {
                expression    : "a+b".into(),
                metadata      : Some(metadata),
                id            : Some(id),
                location_hint : LocationHint::End,
            };
            graph.add_node(info).unwrap();
            let expected_program = r"
main =
    foo = 2
    print foo
    a+b";
            module.expect_code(expected_program);
            let nodes = graph.nodes().unwrap();
            let (_,_,node3) = nodes.expect_tuple();
            assert_eq!(node3.info.id(),id);
            assert_eq!(node3.info.expression().repr(), "a+b");
            let pos = node3.metadata.unwrap().position;
            assert_eq!(pos, position);
            assert!(graph.module.node_metadata(id).is_ok());


            // === Edit node ===
            graph.set_expression(id, "bar baz").unwrap();
            let (_,_,node3) = graph.nodes().unwrap().expect_tuple();
            assert_eq!(node3.info.id(),id);
            assert_eq!(node3.info.expression().repr(), "bar baz");
            assert_eq!(node3.metadata.unwrap().position, position);


            // === Remove node ===
            graph.remove_node(node3.info.id()).unwrap();
            let nodes = graph.nodes().unwrap();
            let (node1,node2) = nodes.expect_tuple();
            assert_eq!(node1.info.expression().repr(), "2");
            assert_eq!(node2.info.expression().repr(), "print foo");
            assert!(graph.module.node_metadata(id).is_err());

            module.expect_code(PROGRAM);
        })
    }

    #[wasm_bindgen_test]
    fn graph_controller_connections_listing() {
        let mut test  = GraphControllerFixture::set_up();
        const PROGRAM:&str = r"
main =
    x,y = get_pos
    print x
    z = print $ foo y
    print z
    foo
        print z";
        test.run_graph_for_main(PROGRAM, "main", |_, graph| async move {
            let connections = graph.connections().unwrap();

            let (node0,node1,node2,node3,node4) = graph.nodes().unwrap().expect_tuple();
            assert_eq!(node0.info.expression().repr(), "get_pos");
            assert_eq!(node1.info.expression().repr(), "print x");
            assert_eq!(node2.info.expression().repr(), "print $ foo y");
            assert_eq!(node3.info.expression().repr(), "print z");

            let c = &connections.connections[0];
            assert_eq!(c.source.node,      node0.info.id());
            assert_eq!(c.source.port,      vec![1]);
            assert_eq!(c.destination.node, node1.info.id());
            assert_eq!(c.destination.port, vec![2]);

            let c = &connections.connections[1];
            assert_eq!(c.source.node     , node0.info.id());
            assert_eq!(c.source.port     , vec![4]);
            assert_eq!(c.destination.node, node2.info.id());
            assert_eq!(c.destination.port, vec![4,2]);

            let c = &connections.connections[2];
            assert_eq!(c.source.node     , node2.info.id());
            assert_eq!(c.source.port     , Vec::<usize>::new());
            assert_eq!(c.destination.node, node3.info.id());
            assert_eq!(c.destination.port, vec![2]);

            use ast::crumbs::*;
            let c = &connections.connections[3];
            assert_eq!(c.source.node     , node2.info.id());
            assert_eq!(c.source.port     , Vec::<usize>::new());
            assert_eq!(c.destination.node, node4.info.id());
            assert_eq!(c.destination.port, vec![2]);
            assert_eq!(c.destination.var_crumbs, crumbs!(BlockCrumb::HeadLine,PrefixCrumb::Arg));
        })
    }

    #[wasm_bindgen_test]
    fn graph_controller_create_connection() {
        /// A case for creating connection test. The field's names are short to be able to write
        /// nice-to-read table of cases without very long lines (see `let cases` below).
        #[derive(Clone,Debug)]
        struct Case {
            /// A pattern (the left side of assignment operator) of source node.
            src      : &'static str,
            /// An expression of destination node.
            dst      : &'static str,
            /// Crumbs of source and destination ports (i.e. SpanTree nodes)
            ports    : (&'static [usize],&'static [usize]),
            /// Expected destination expression after connecting.
            expected : &'static str,
        }

        impl Case {
            fn run(&self) {
                let mut test    = GraphControllerFixture::set_up();
                let main_prefix = format!("main = \n    {} = foo\n    ",self.src);
                let main        = format!("{}{}",main_prefix,self.dst);
                let expected    = format!("{}{}",main_prefix,self.expected);
                let this        = self.clone();

                let (src_port,dst_port) = self.ports;
                let src_port = src_port.to_vec();
                let dst_port = dst_port.to_vec();

                test.run_graph_for_main(main, "main", |_, graph| async move {
                    let (node0,node1) = graph.nodes().unwrap().expect_tuple();
                    let source        = Endpoint::new(node0.info.id(),src_port.to_vec());
                    let destination   = Endpoint::new(node1.info.id(),dst_port.to_vec());
                    let connection    = Connection{source,destination};
                    graph.connect(&connection).unwrap();
                    let new_main = graph.graph_definition_info().unwrap().ast.repr();
                    assert_eq!(new_main,expected,"Case {:?}",this);
                })
            }
        }

        let cases = &
            [ Case {src:"x"      , dst:"foo"      , expected:"x"         , ports:(&[]   ,&[]   )}
            , Case {src:"x,y"    , dst:"foo a"    , expected:"foo y"     , ports:(&[4]  ,&[2]  )}
            , Case {src:"Vec x y", dst:"1 + 2 + 3", expected:"x + 2 + 3" , ports:(&[0,2],&[0,1])}
            ];
        for case in cases {
            case.run()
        }
    }

    #[wasm_bindgen_test]
    fn graph_controller_create_connection_reordering() {
        let mut test  = GraphControllerFixture::set_up();
        const PROGRAM:&str = r"main =
    sum = _ + _
    a = 1
    b = 3";
        const EXPECTED:&str = r"main =
    a = 1
    b = 3
    sum = _ + b";
        test.run_graph_for_main(PROGRAM, "main", |_, graph| async move {
            assert!(graph.connections().unwrap().connections.is_empty());
            let (node0,_node1,node2) = graph.nodes().unwrap().expect_tuple();
            let connection_to_add = Connection {
                source : Endpoint {
                    node      : node2.info.id(),
                    port      : vec![],
                    var_crumbs: vec![]
                },
                destination : Endpoint {
                    node      : node0.info.id(),
                    port      : vec![4], // `_` in `print _`
                    var_crumbs: vec![]
                }
            };
            graph.connect(&connection_to_add).unwrap();
            let new_main = graph.graph_definition_info().unwrap().ast.repr();
            assert_eq!(new_main,EXPECTED);
        })
    }

    #[wasm_bindgen_test]
    fn graph_controller_create_connection_introducing_var() {
        let mut test  = GraphControllerFixture::set_up();
        const PROGRAM:&str = r"main =
    calculate
    print _
    calculate1 = calculate2
    calculate3 calculate5 = calculate5 calculate4";
        // Note: we expect that name `calculate5` will be introduced. There is no conflict with a
        // function argument, as it just shadows outer variable.
        const EXPECTED:&str = r"main =
    calculate5 = calculate
    print calculate5
    calculate1 = calculate2
    calculate3 calculate5 = calculate5 calculate4";
        test.run_graph_for_main(PROGRAM, "main", |_, graph| async move {
            assert!(graph.connections().unwrap().connections.is_empty());
            let (node0,node1,_) = graph.nodes().unwrap().expect_tuple();
            let connection_to_add = Connection {
                source : Endpoint {
                    node      : node0.info.id(),
                    port      : vec![],
                    var_crumbs: vec![]
                },
                destination : Endpoint {
                    node      : node1.info.id(),
                    port      : vec![2], // `_` in `print _`
                    var_crumbs: vec![]
                }
            };
            graph.connect(&connection_to_add).unwrap();
            let new_main = graph.graph_definition_info().unwrap().ast.repr();
            assert_eq!(new_main,EXPECTED);
        })
    }

    #[wasm_bindgen_test]
    fn suggested_names() {
        let parser = Parser::new_or_panic();
        let cases = [
            ("a+b",           "sum"),
            ("a-b",           "difference"),
            ("a*b",           "product"),
            ("a/b",           "quotient"),
            ("read 'foo.csv'","read"),
            ("Read 'foo.csv'","read"),
            ("574",           "number"),
            ("'Hello'",       "text"),
            ("'Hello",        "text"),
            ("\"Hello\"",     "text"),
            ("\"Hello",       "text"),
        ];

        for (code,expected_name) in &cases {
            let ast = parser.parse_line(*code).unwrap();
            let node = NodeInfo::from_line_ast(&ast).unwrap();
            let name = Handle::variable_name_base_for(&node);
            assert_eq!(&name,expected_name);
        }
    }

    #[wasm_bindgen_test]
    fn disconnect() {
        #[derive(Clone,Debug)]
        struct Case {
            dest_node_expr     : &'static str,
            dest_node_expected : &'static str,
        }

        impl Case {
            fn run(&self) {
                let mut test  = GraphControllerFixture::set_up();
                const MAIN_PREFIX:&str = "main = \n    in = foo\n    ";
                let main     = format!("{}{}",MAIN_PREFIX,self.dest_node_expr);
                let expected = format!("{}{}",MAIN_PREFIX,self.dest_node_expected);
                let this     = self.clone();

                test.run_graph_for_main(main,"main",|_,graph| async move {
                    let connections = graph.connections().unwrap();
                    let connection  = connections.connections.first().unwrap();
                    graph.disconnect(connection).unwrap();
                    let new_main = graph.graph_definition_info().unwrap().ast.repr();
                    assert_eq!(new_main,expected,"Case {:?}",this);
                })
            }
        }

        let cases = &
            [ Case {dest_node_expr:"foo in"             , dest_node_expected:"foo _"              }
            , Case {dest_node_expr:"foo in a"           , dest_node_expected:"foo _ a"            }
            , Case {dest_node_expr:"foo a in"           , dest_node_expected:"foo a"              }
            , Case {dest_node_expr:"in + a"             , dest_node_expected:"_ + a"              }
            , Case {dest_node_expr:"a + in"             , dest_node_expected:"a + _"              }
            , Case {dest_node_expr:"in + b + c"         , dest_node_expected:"_ + b + c"          }
            , Case {dest_node_expr:"a + in + c"         , dest_node_expected:"a + _ + c"          }
            , Case {dest_node_expr:"a + b + in"         , dest_node_expected:"a + b"              }
            , Case {dest_node_expr:"in , a"             , dest_node_expected:"_ , a"              }
            , Case {dest_node_expr:"a , in"             , dest_node_expected:"a , _"              }
            , Case {dest_node_expr:"in , b , c"         , dest_node_expected:"_ , b , c"          }
            , Case {dest_node_expr:"a , in , c"         , dest_node_expected:"a , _ , c"          }
            , Case {dest_node_expr:"a , b , in"         , dest_node_expected:"a , b"              }
            , Case {dest_node_expr:"f\n        bar a in", dest_node_expected: "f\n        bar a _"}
            ];
        for case in cases {
            case.run();
        }
    }
}<|MERGE_RESOLUTION|>--- conflicted
+++ resolved
@@ -400,10 +400,6 @@
     pub fn new_unchecked(module:Rc<model::Module>, parser:Parser, id:Id) -> Handle {
         let id = Rc::new(id);
         let logger = Logger::new(format!("Graph Controller {}", id));
-<<<<<<< HEAD
-=======
-        warning!(logger, "Created");
->>>>>>> fcef7e2a
         Handle {module,parser,id,logger}
     }
 
@@ -620,11 +616,7 @@
         let ast_so_far     = self.module.ast();
         let definition     = definition::locate(&ast_so_far, &self.id)?;
         let new_definition = f(definition.item)?;
-<<<<<<< HEAD
-        trace!(self.logger, "Applying graph changes onto definition");
-=======
         info!(self.logger, "Applying graph changes onto definition");
->>>>>>> fcef7e2a
         let new_ast    = new_definition.ast.into();
         let new_module = ast_so_far.set_traversing(&definition.crumbs,new_ast)?;
         self.module.update_ast(new_module);
@@ -644,11 +636,7 @@
 
     /// Adds a new node to the graph and returns information about created node.
     pub fn add_node(&self, node:NewNodeInfo) -> FallibleResult<ast::Id> {
-<<<<<<< HEAD
-        trace!(self.logger, "Adding node with expression `{node.expression}`");
-=======
         info!(self.logger, "Adding node with expression `{node.expression}`");
->>>>>>> fcef7e2a
         let ast           = self.parse_node_expression(&node.expression)?;
         let mut node_info = node::NodeInfo::from_line_ast(&ast).ok_or(FailedToCreateNode)?;
         if let Some(desired_id) = node.id {
@@ -671,11 +659,7 @@
 
     /// Removes the node with given Id.
     pub fn remove_node(&self, id:ast::Id) -> FallibleResult<()> {
-<<<<<<< HEAD
-        trace!(self.logger, "Removing node {id}");
-=======
         info!(self.logger, "Removing node {id}");
->>>>>>> fcef7e2a
         self.update_definition_ast(|definition| {
             let mut graph = GraphInfo::from_definition(definition);
             graph.remove_node(id)?;
@@ -689,22 +673,14 @@
 
     /// Sets the given's node expression.
     pub fn set_expression(&self, id:ast::Id, expression_text:impl Str) -> FallibleResult<()> {
-<<<<<<< HEAD
-        trace!(self.logger, "Setting node {id} expression to `{expression_text.as_ref()}`");
-=======
         info!(self.logger, "Setting node {id} expression to `{expression_text.as_ref()}`");
->>>>>>> fcef7e2a
         let new_expression_ast = self.parse_node_expression(expression_text)?;
         self.set_expression_ast(id,new_expression_ast)
     }
 
     /// Sets the given's node expression.
     pub fn set_expression_ast(&self, id:ast::Id, expression:Ast) -> FallibleResult<()> {
-<<<<<<< HEAD
-        trace!(self.logger, "Setting node {id} expression to `{expression.repr()}`");
-=======
         info!(self.logger, "Setting node {id} expression to `{expression.repr()}`");
->>>>>>> fcef7e2a
         self.update_definition_ast(|definition| {
             let mut graph = GraphInfo::from_definition(definition);
             graph.edit_node(id,expression)?;
@@ -722,11 +698,7 @@
             let mut graph = GraphInfo::from_definition(definition);
             graph.update_node(id,|node| {
                 let new_node = f(node);
-<<<<<<< HEAD
-                trace!(self.logger, "Setting node {id} line to `{new_node.repr()}`");
-=======
                 info!(self.logger, "Setting node {id} line to `{new_node.repr()}`");
->>>>>>> fcef7e2a
                 Some(new_node)
             })?;
             Ok(graph.source)
