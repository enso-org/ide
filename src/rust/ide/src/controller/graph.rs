--- conflicted
+++ resolved
@@ -7,19 +7,6 @@
 use crate::prelude::*;
 
 pub use crate::double_representation::graph::Id;
-<<<<<<< HEAD
-pub use crate::double_representation::graph::LocationHint;
-use crate::controller::module::NodeMetadata;
-use crate::double_representation::graph::GraphInfo;
-use crate::double_representation::definition;
-use crate::double_representation::node;
-
-use flo_stream::MessagePublisher;
-use flo_stream::Subscriber;
-use utils::channel::process_stream_with_handle;
-use parser::api::IsParser;
-
-=======
 use crate::double_representation::graph::GraphInfo;
 pub use crate::double_representation::graph::LocationHint;
 use crate::double_representation::definition;
@@ -28,7 +15,6 @@
 use crate::notification;
 
 use parser::Parser;
->>>>>>> 8931df9b
 
 
 // ==============
@@ -105,22 +91,11 @@
 /// Handle providing graph controller interface.
 #[derive(Clone,Debug)]
 pub struct Handle {
-<<<<<<< HEAD
-    /// Controller of the module which this graph belongs to.
-    module    : controller::module::Handle,
-    id        : Id,
-    /// Publisher. When creating a controller, it sets up task to emit notifications through this
-    /// publisher to relay changes from the module controller.
-    // TODO: [mwu] Remove in favor of streams mapping over centralized module-scope publisher
-    publisher : Rc<RefCell<controller::notification::Publisher<controller::notification::Graph>>>,
-    logger : Logger
-=======
     /// Model of the module which this graph belongs to.
     module : Rc<model::Module>,
     parser : Parser,
     id     : Id,
     logger : Logger,
->>>>>>> 8931df9b
 }
 
 impl Handle {
@@ -132,27 +107,9 @@
     /// Creates a new controller. Does not check if id is valid.
     ///
     /// Requires global executor to spawn the events relay task.
-<<<<<<< HEAD
-    pub fn new_unchecked(module:controller::module::Handle, id:Id) -> Handle {
-        let graphs_notifications = module.subscribe_graph_notifications();
-        let publisher = default();
-        let logger    = Logger::new(format!("Graph Controller {}", id));
-        let ret       = Handle {module,id,publisher,logger};
-        let weak      = Rc::downgrade(&ret.publisher);
-        let relay_notifications = process_stream_with_handle(graphs_notifications,weak,
-            |notification,this| {
-                match notification {
-                    controller::notification::Graphs::Invalidate =>
-                    this.borrow_mut().publish(controller::notification::Graph::Invalidate),
-            }
-        });
-        executor::global::spawn(relay_notifications);
-        ret
-=======
     pub fn new_unchecked(module:Rc<model::Module>, parser:Parser, id:Id) -> Handle {
         let logger    = Logger::new(format!("Graph Controller {}", id));
         Handle {module,parser,id,logger}
->>>>>>> 8931df9b
     }
 
     /// module. Fails if ID cannot be resolved.
@@ -211,11 +168,7 @@
     /// Updates the AST of the definition of this graph.
     pub fn update_definition_ast<F>(&self, f:F) -> FallibleResult<()>
     where F:FnOnce(definition::DefinitionInfo) -> FallibleResult<definition::DefinitionInfo> {
-<<<<<<< HEAD
-        let ast_so_far     = self.module.ast()?;
-=======
         let ast_so_far     = self.module.ast();
->>>>>>> 8931df9b
         let definition     = definition::locate(&ast_so_far, &self.id)?;
         let new_definition = f(definition.item)?;
         trace!(self.logger, "Applying graph changes onto definition");
@@ -223,14 +176,12 @@
         let new_module = ast_so_far.set_traversing(&definition.crumbs,new_ast)?;
         self.module.update_ast(new_module);
         Ok(())
-<<<<<<< HEAD
     }
 
     /// Parses given text as a node expression.
     pub fn parse_node_expression
     (&self, expression_text:impl Str) -> FallibleResult<Ast> {
-        let mut parser    = self.module.parser();
-        let node_ast      = parser.parse_line(expression_text.as_ref())?;
+        let node_ast      = self.parser.parse_line(expression_text.as_ref())?;
         if ast::opr::is_assignment(&node_ast) {
             Err(BindingExpressionNotAllowed(expression_text.into()).into())
         } else {
@@ -255,9 +206,7 @@
         })?;
 
         if let Some(initial_metadata) = node.metadata {
-            self.with_node_metadata(node_info.id(),|metadata| {
-                *metadata = initial_metadata;
-            })
+            self.module.set_node_metadata(node_info.id(),initial_metadata);
         }
 
         Ok(node_info.id())
@@ -273,7 +222,7 @@
         })?;
 
         // It's fine if there were no metadata.
-        let _ = self.module().pop_node_metadata(id);
+        let _ = self.module.remove_node_metadata(id);
         Ok(())
     }
 
@@ -287,82 +236,6 @@
             Ok(graph.source)
         })?;
         Ok(())
-=======
-    }
-
-    /// Parses given text as a node expression.
-    pub fn parse_node_expression
-    (&self, expression_text:impl Str) -> FallibleResult<Ast> {
-        let node_ast      = self.parser.parse_line(expression_text.as_ref())?;
-        if ast::opr::is_assignment(&node_ast) {
-            Err(BindingExpressionNotAllowed(expression_text.into()).into())
-        } else {
-            Ok(node_ast)
-        }
->>>>>>> 8931df9b
-    }
-
-    /// Adds a new node to the graph and returns information about created node.
-    pub fn add_node(&self, node:NewNodeInfo) -> FallibleResult<ast::Id> {
-        trace!(self.logger, "Adding node with expression `{node.expression}`");
-        let ast           = self.parse_node_expression(&node.expression)?;
-        let mut node_info = node::NodeInfo::from_line_ast(&ast).ok_or(FailedToCreateNode)?;
-        if let Some(desired_id) = node.id {
-            node_info.set_id(desired_id)
-        }
-
-        self.update_definition_ast(|definition| {
-            let mut graph = GraphInfo::from_definition(definition);
-            let node_ast  = node_info.ast().clone();
-            graph.add_node(node_ast,node.location_hint)?;
-            Ok(graph.source)
-        })?;
-
-        if let Some(initial_metadata) = node.metadata {
-            self.module.set_node_metadata(node_info.id(),initial_metadata);
-        }
-
-        Ok(node_info.id())
-    }
-
-    /// Removes the node with given Id.
-    pub fn remove_node(&self, id:ast::Id) -> FallibleResult<()> {
-        trace!(self.logger, "Removing node {id}");
-        self.update_definition_ast(|definition| {
-            let mut graph = GraphInfo::from_definition(definition);
-            graph.remove_node(id)?;
-            Ok(graph.source)
-        })?;
-
-        // It's fine if there were no metadata.
-        let _ = self.module.remove_node_metadata(id);
-        Ok(())
-    }
-
-<<<<<<< HEAD
-    /// Retrieves metadata for the given node.
-    pub fn node_metadata(&self, id:ast::Id) -> FallibleResult<NodeMetadata> {
-        self.module().node_metadata(id)
-    }
-
-    /// Modify metadata of given node.
-    /// If ID doesn't have metadata, empty (default) metadata is inserted.
-    pub fn with_node_metadata(&self, id:ast::Id, fun:impl FnOnce(&mut NodeMetadata)) {
-        let     module = self.module();
-        let mut data   = module.pop_node_metadata(id).unwrap_or_default();
-        fun(&mut data);
-        module.set_node_metadata(id,data);
-=======
-    /// Sets the given's node expression.
-    pub fn set_expression(&self, id:ast::Id, expression_text:impl Str) -> FallibleResult<()> {
-        trace!(self.logger, "Setting node {id} expression to `{expression_text.as_ref()}`");
-        let new_expression_ast = self.parse_node_expression(expression_text)?;
-        self.update_definition_ast(|definition| {
-            let mut graph = GraphInfo::from_definition(definition);
-            graph.edit_node(id,new_expression_ast)?;
-            Ok(graph.source)
-        })?;
-        Ok(())
     }
 
     /// Subscribe to updates about changes in this graph.
@@ -374,7 +247,6 @@
                 Graphs::Invalidate => Graph::Invalidate
             }
         })
->>>>>>> 8931df9b
     }
 }
 
@@ -403,14 +275,9 @@
             Self(nested)
         }
 
-<<<<<<< HEAD
-        pub fn run_graph_for_main<Test,Fut>(&mut self, code:impl Str, function_name:impl Str, test:Test)
-        where Test : FnOnce(module::Handle,Handle) -> Fut + 'static,
-=======
         pub fn run_graph_for_main<Test,Fut>
         (&mut self, code:impl Str, function_name:impl Str, test:Test)
         where Test : FnOnce(controller::Module,Handle) -> Fut + 'static,
->>>>>>> 8931df9b
               Fut  : Future<Output=()> {
             let code     = code.as_ref();
             let fm       = file_manager_client::Handle::new(MockTransport::new());
@@ -434,19 +301,6 @@
             let module = controller::Module::new_mock(loc,code,default(),fm,parser).unwrap();
             let graph  = module.get_graph_controller(graph_id).unwrap();
             self.0.run_task(async move {
-                test(module,graph).await
-            })
-        }
-
-        pub fn run_graph_for<Test,Fut>(&mut self, code:impl Str, graph_id:Id, test:Test)
-            where Test : FnOnce(module::Handle,Handle) -> Fut + 'static,
-                  Fut  : Future<Output=()> {
-            let fm       = file_manager_client::Handle::new(MockTransport::new());
-            let loc      = controller::module::Location("Main".to_string());
-            let parser   = Parser::new_or_panic();
-            let module   = controller::module::Handle::new_mock(loc,code.as_ref(),default(),fm,parser).unwrap();
-            let graph    = module.get_graph_controller(graph_id).unwrap();
-            self.0.run_test(async move {
                 test(module,graph).await
             })
         }
@@ -592,11 +446,7 @@
 
             // === Add node ===
             let id       = ast::Id::new_v4();
-<<<<<<< HEAD
-            let position = Some(controller::module::Position::new(10.0,20.0));
-=======
             let position = Some(model::module::Position::new(10.0,20.0));
->>>>>>> 8931df9b
             let metadata = NodeMetadata {position};
             let info     = NewNodeInfo {
                 expression    : "a+b".into(),
@@ -610,22 +460,14 @@
     foo = 2
     print foo
     a+b";
-<<<<<<< HEAD
-            assert_eq!(module.code(), expected_program);
-=======
             module.expect_code(expected_program);
->>>>>>> 8931df9b
             let nodes = graph.nodes().unwrap();
             let (_,_,node3) = nodes.expect_tuple();
             assert_eq!(node3.info.id(),id);
             assert_eq!(node3.info.expression().repr(), "a+b");
             let pos = node3.metadata.unwrap().position;
             assert_eq!(pos, position);
-<<<<<<< HEAD
-            assert!(graph.node_metadata(id).is_ok());
-=======
             assert!(graph.module.node_metadata(id).is_ok());
->>>>>>> 8931df9b
 
 
             // === Edit node ===
@@ -642,15 +484,9 @@
             let (node1,node2) = nodes.expect_tuple();
             assert_eq!(node1.info.expression().repr(), "2");
             assert_eq!(node2.info.expression().repr(), "print foo");
-<<<<<<< HEAD
-            assert!(graph.node_metadata(id).is_err());
-
-            assert_eq!(module.code(), PROGRAM);
-=======
             assert!(graph.module.node_metadata(id).is_err());
 
             module.expect_code(PROGRAM);
->>>>>>> 8931df9b
         })
     }
 }