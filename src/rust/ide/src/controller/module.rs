//! Module Controller.
//!
//! The module controller keeps cached module state (module state is AST+Metadata or equivalent),
//! and uses it for synchronizing state for text and graph representations. It provides method
//! for registering text and graph changes. If for example text represntation will be changed, there
//! will be notifications for both text change and graph change.

use crate::prelude::*;

use crate::controller::notification;
use crate::double_representation::text::apply_code_change_to_id_map;
use crate::double_representation::definition::DefinitionInfo;
use crate::executor::global::spawn;

use parser::api::SourceFile;
use ast;
use ast::Ast;
use ast::HasRepr;
<<<<<<< HEAD
#[cfg(test)]
use ast::IdMap;
=======
>>>>>>> c6e8199e
use ast::HasIdMap;
use ast::known;
use data::text::*;
use double_representation as dr;
use file_manager_client as fmc;
use flo_stream::MessagePublisher;
use flo_stream::Subscriber;
use json_rpc::error::RpcError;
use parser::api::IsParser;
use parser::Parser;

use serde::Serialize;
use serde::Deserialize;
use shapely::shared;



// ============
// == Errors ==
// ============

/// Failure for missing node metadata.
#[derive(Debug,Clone,Copy,Fail)]
#[fail(display="Node with ID {} was not found in metadata.", _0)]
pub struct NodeMetadataNotFound(pub ast::Id);



// ==============
// == Metadata ==
// ==============

/// Mapping between ID and metadata.
#[derive(Debug,Clone,Default,Deserialize,Serialize)]
pub struct Metadata {
    /// Metadata used within ide.
    #[serde(default="default")]
    pub ide : IdeMetadata,
    #[serde(flatten)]
    /// Metadata of other users of SourceFile<Metadata> API.
    /// Ide should not modify this part of metadata.
    rest : serde_json::Value,
}

impl parser::api::Metadata for Metadata {}

/// Metadata that belongs to ide.
#[derive(Debug,Clone,Default,Deserialize,Serialize)]
pub struct IdeMetadata {
    /// Metadata that belongs to nodes.
    node : HashMap<ast::Id,NodeMetadata>
}

/// Metadata of specific node.
#[derive(Debug,Clone,Copy,Default,Serialize,Deserialize,Shrinkwrap)]
pub struct NodeMetadata {
    /// Position in x,y coordinates.
    pub position: Option<Position>
}

/// Used for storing node position.
#[derive(Clone,Copy,Debug,PartialEq,Serialize,Deserialize)]
pub struct Position {
    /// Vector storing coordinates of the visual position.
    pub vector:Vector2<f32>
}




// =======================
// === Module Location ===
// =======================

/// Structure uniquely identifying module location in the project.
/// Mappable to filesystem path.
#[derive(Clone,Debug,Display,Eq,Hash,PartialEq)]
pub struct Location(pub String);

impl Location {
    /// Get the module location from filesystem path. Returns None if path does not lead to
    /// module file.
    pub fn from_path(path:&fmc::Path) -> Option<Self> {
        // TODO [ao] See function `to_path`
        let fmc::Path(path_str) = path;
        let suffix = format!(".{}", constants::LANGUAGE_FILE_EXTENSION);
        path_str.ends_with(suffix.as_str()).and_option_from(|| {
            let cut_from = path_str.len() - suffix.len();
            Some(Location(path_str[..cut_from].to_string()))
        })
    }

    /// Obtains path (within a project context) to the file with this module.
    pub fn to_path(&self) -> file_manager_client::Path {
        // TODO [mwu] Extremely provisional. When multiple files support is
        //            added, needs to be fixed, if not earlier.
        let Location(string) = self;
        let result = format!("./{}.{}", string, constants::LANGUAGE_FILE_EXTENSION);
        file_manager_client::Path::new(result)
    }
}



// =========================
// === Module Controller ===
// =========================

shared! { Handle
    /// State data of the module controller.
    #[derive(Debug)]
    pub struct Controller {
        /// This module's location.
        location: Location,
        /// The current source code of file containing ast and metadata.
        module: SourceFile<Metadata>,
        /// The File Manager Client handle.
        file_manager: fmc::Handle,
        /// The Parser handle.
        parser: Parser,
        /// Publisher of "text changed" notifications
        text_notifications  : notification::Publisher<notification::Text>,
        /// Publisher of "graph changed" notifications
        graph_notifications : notification::Publisher<notification::Graphs>,
        /// The logger handle.
        logger: Logger,
    }

    impl {
        /// Obtain clone of location.
        pub fn location(&self) -> Location {
            self.location.clone()
        }

        /// Updates AST after code change.
        pub fn apply_code_change(&mut self,change:&TextChange) -> FallibleResult<()> {
            let mut code         = self.code();
            let mut id_map       = self.module.ast.id_map();
            let replaced_size    = change.replaced.end - change.replaced.start;
            let replaced_span    = Span::new(change.replaced.start,replaced_size);
            let replaced_indices = change.replaced.start.value..change.replaced.end.value;

            code.replace_range(replaced_indices,&change.inserted);
            apply_code_change_to_id_map(&mut id_map,&replaced_span,&change.inserted);
            let ast = self.parser.parse(code, id_map)?;
            self.update_ast(ast);
            self.logger.trace(|| format!("Applied change; Ast is now {:?}", self.module.ast));

            Ok(())
        }

        /// Read module code.
        pub fn code(&self) -> String {
            self.module.ast.repr()
        }

        /// Obtains definition information for given graph id.
        pub fn find_definition(&self,id:&dr::graph::Id) -> FallibleResult<DefinitionInfo> {
            let module = known::Module::try_new(self.module.ast.clone())?;
            double_representation::definition::traverse_for_definition(&module,id)
        }

        /// Check if current module state is synchronized with given code. If it's not, log error,
        /// and update module state to match the `code` passed as argument.
        pub fn check_code_sync(&mut self, code:String) -> FallibleResult<()> {
            let my_code = self.code();
            if code != my_code {
                self.logger.error(|| format!("The module controller ast was not synchronized with \
                    text editor content!\n >>> Module: {:?}\n >>> Editor: {:?}",my_code,code));
                self.module.ast = self.parser.parse(code,default())?;
            }
            Ok(())
        }

        /// Get subscriber receiving notifications about changes in module's text representation.
        pub fn subscribe_text_notifications(&mut self) -> Subscriber<notification::Text> {
            self.text_notifications.subscribe()
        }

        /// Get subscriber receiving notifications about changes in module's graph representation.
        pub fn subscribe_graph_notifications(&mut self) -> Subscriber<notification::Graphs> {
            self.graph_notifications.subscribe()
        }

        /// Returns metadata for given node, if present.
        pub fn node_metadata(&mut self, id:ast::Id) -> FallibleResult<NodeMetadata> {
            let data = self.module.metadata.ide.node.get(&id).cloned();
            data.ok_or_else(|| NodeMetadataNotFound(id).into())
        }

        /// Sets metadata for given node.
        pub fn set_node_metadata(&mut self, id:ast::Id, data:NodeMetadata) {
            self.module.metadata.ide.node.insert(id,data);
        }

        /// Removes metadata of given node and returns them.
        pub fn pop_node_metadata(&mut self, id:ast::Id) -> FallibleResult<NodeMetadata> {
            let data = self.module.metadata.ide.node.remove(&id);
            data.ok_or_else(|| NodeMetadataNotFound(id).into())
        }
    }
}

impl Handle {
    /// Create a module controller for given location.
    ///
    /// It may wait for module content, because the module must initialize its state.
    pub async fn new(location:Location, file_manager:fmc::Handle, parser:Parser)
    -> FallibleResult<Self> {
        let logger              = Logger::new(format!("Module Controller {}", location));
        let ast                 = Ast::new(ast::Module{lines:default()},None);
        let module              = SourceFile {ast, metadata:default()};
        let text_notifications  = default();
        let graph_notifications = default();


        let data = Controller {location,module,file_manager,parser,logger,
            text_notifications,graph_notifications};
        let handle = Handle::new_from_data(data);
        handle.load_file().await?;
        Ok(handle)
    }

    /// Load or reload module content from file.
    pub async fn load_file(&self) -> FallibleResult<()> {
        let (logger,path,mut fm,mut parser) = self.with_borrowed(|data| {
            ( data.logger.clone()
            , data.location.to_path()
            , data.file_manager.clone_ref()
            , data.parser.clone_ref()
            )
        });
        logger.info(|| "Loading module file");
        let content = fm.read(path).await?;
        logger.info(|| "Parsing code");
        let SourceFile{ast,metadata} = parser.parse_with_metadata(content)?;
        logger.info(|| "Code parsed");
        logger.trace(|| format!("The parsed ast is {:?}", ast));
        self.with_borrowed(|data| data.module.metadata = metadata);
        self.with_borrowed(|data| data.update_ast(ast));
        Ok(())
    }

    /// Save the module to file.
    pub fn save_file(&self) -> impl Future<Output=Result<(),RpcError>> {
        let (path,mut fm,code) = self.with_borrowed(|data| {
            let path = data.location.to_path();
            let fm   = data.file_manager.clone_ref();
            let code = String::try_from(&data.module);
            (path,fm,code)
        });
        async move { fm.write(path.clone(),code?).await }
    }

    /// Updates the module's AST by passing it through a given function.
    pub fn modify_ast<AstUpdate>
    (&mut self, ast_update:AstUpdate) -> FallibleResult<()>
    where AstUpdate: FnOnce(known::Module) -> known::Module, {
        let module_so_far = known::Module::try_new(self.rc.borrow().module.ast.clone())?;
        let new_module = ast_update(module_so_far);
        self.with_borrowed(|data| data.update_ast(new_module.into()));
        Ok(())
    }

    /// Returns a graph controller for graph in this module's subtree identified by `id`.
    /// Reuses already existing controller if possible.
    pub fn get_graph_controller(&self, id:dr::graph::Id)
    -> FallibleResult<controller::graph::Handle> {
        controller::graph::Handle::new(self.clone(),id)
    }

    #[cfg(test)]
    pub fn new_mock
    ( location     : Location
    , code         : &str
    , id_map       : ast::IdMap
    , file_manager : fmc::Handle
    , mut parser   : Parser
    ) -> FallibleResult<Self> {
        let logger = Logger::new("Mocked Module Controller");
        let ast    = parser.parse(code.to_string(),id_map.clone())?;
        let module = SourceFile{ast, metadata:Metadata::default()};
        let text_notifications  = default();
        let graph_notifications = default();
        let data   = Controller {location,module,file_manager,parser,logger,
            text_notifications,graph_notifications};
        Ok(Handle::new_from_data(data))
    }
}

impl Controller {
    /// Update current ast in module controller and emit notification about overall invalidation.
    fn update_ast(&mut self, ast:Ast) {
        self.module.ast  = ast;
        let text_change  = notification::Text::Invalidate;
        let graph_change = notification::Graphs::Invalidate;
        let code_notify  = self.text_notifications.publish(text_change);
        let graph_notify = self.graph_notifications.publish(graph_change);
        spawn(async move { futures::join!(code_notify,graph_notify); });
    }
}


// =============
// === Tests ===
// =============

#[cfg(test)]
mod test {
    use super::*;

    use crate::controller::notification;
    use crate::executor::test_utils::TestWithLocalPoolExecutor;

    use ast;
    use ast::BlockLine;
    use ast::Ast;
    use data::text::Span;
    use file_manager_client::Path;
    use json_rpc::test_util::transport::mock::MockTransport;
    use parser::Parser;
    use uuid::Uuid;
    use wasm_bindgen_test::wasm_bindgen_test;

    #[test]
    fn get_location_from_path() {
        let module     = Path(format!("test.{}", constants::LANGUAGE_FILE_EXTENSION));
        let not_module = Path("test.txt".to_string());

        let expected_loc = Location("test".to_string());
        assert_eq!(Some(expected_loc),Location::from_path(&module    ));
        assert_eq!(None,              Location::from_path(&not_module));
    }

    #[wasm_bindgen_test]
    fn update_ast_after_text_change() {
        TestWithLocalPoolExecutor::set_up().run_test(async {
            let transport    = MockTransport::new();
            let file_manager = file_manager_client::Handle::new(transport);
            let parser       = Parser::new().unwrap();
            let location     = Location("Test".to_string());

            let uuid1        = Uuid::new_v4();
            let uuid2        = Uuid::new_v4();
            let uuid3        = Uuid::new_v4();
            let module       = "2+2";
            let id_map       = ast::IdMap::new(vec!
                [ (Span::from((0,1)),uuid1.clone())
                , (Span::from((2,1)),uuid2)
                , (Span::from((0,3)),uuid3)
                ]);

            let controller   = Handle::new_mock
            (location,module,id_map,file_manager,parser).unwrap();

            let mut text_notifications  = controller.subscribe_text_notifications();
            let mut graph_notifications = controller.subscribe_graph_notifications();

            // Change code from "2+2" to "22+2"
            let change = TextChange::insert(Index::new(1),"2".to_string());
            controller.apply_code_change(&change).unwrap();
            let expected_ast = Ast::new(ast::Module {
                lines: vec![BlockLine {
                    elem: Some(Ast::new(ast::Infix {
                        larg : Ast::new(ast::Number{base:None, int:"22".to_string()}, Some(uuid1)),
                        loff : 0,
                        opr  : Ast::new(ast::Opr {name:"+".to_string()}, None),
                        roff : 0,
                        rarg : Ast::new(ast::Number{base:None, int:"2".to_string()}, Some(uuid2)),
                    }, Some(uuid3))),
                    off: 0
                }]
            }, None);
            assert_eq!(expected_ast, controller.with_borrowed(|data| data.module.ast.clone()));

            // Check emitted notifications
            assert_eq!(Some(notification::Text::Invalidate ), text_notifications.next().await );
            assert_eq!(Some(notification::Graphs::Invalidate), graph_notifications.next().await);
        });
    }
}<|MERGE_RESOLUTION|>--- conflicted
+++ resolved
@@ -16,11 +16,6 @@
 use ast;
 use ast::Ast;
 use ast::HasRepr;
-<<<<<<< HEAD
-#[cfg(test)]
-use ast::IdMap;
-=======
->>>>>>> c6e8199e
 use ast::HasIdMap;
 use ast::known;
 use data::text::*;
