--- conflicted
+++ resolved
@@ -156,13 +156,8 @@
         debug!(self.logger, "Entering node {node}.");
         let registry   = self.execution_ctx.computed_value_info_registry();
         let node_info  = registry.get(&node).ok_or_else(|| NotEvaluatedYet(node))?;
-<<<<<<< HEAD
-        let method_ptr = node_info.method_call.as_ref().ok_or_else(|| NoResolvedMethod(node))?;
+        let method_ptr = node_info.method_pointer.as_ref().ok_or_else(|| NoResolvedMethod(node))?;
         let graph      = controller::Graph::new_method(&self.logger,&self.project,&method_ptr).await?;
-=======
-        let method_ptr = node_info.method_pointer.as_ref().ok_or_else(|| NoResolvedMethod(node))?;
-        let graph      = controller::Graph::new_method(&self.project,&method_ptr).await?;
->>>>>>> 02a2f190
         let call       = model::execution_context::LocalCall {
             call       : node,
             definition : method_ptr.as_ref().clone()
