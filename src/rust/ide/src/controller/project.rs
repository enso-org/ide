--- conflicted
+++ resolved
@@ -4,11 +4,8 @@
 
 use crate::controller::graph::executed::Notification as GraphNotification;
 use crate::controller::ide::StatusNotificationPublisher;
-<<<<<<< HEAD
 use crate::double_representation::project;
-=======
 use crate::model::traits::*;
->>>>>>> 9bc5cadd
 
 use enso_frp::web::platform;
 use enso_frp::web::platform::Platform;
@@ -140,15 +137,9 @@
         // TODO [mwu] This solution to recreate missing main file should be considered provisional
         //   until proper decision is made. See: https://github.com/enso-org/enso/issues/1050
         self.recreate_if_missing(&file_path,default_main_method_code()).await?;
-<<<<<<< HEAD
-        let method = main_method_ptr(project.qualified_name(),&module_path);
-        let module = self.model.module(module_path).await?;
-        Self::add_main_if_missing(project.qualified_name(),&module,&method,&parser)?;
-=======
-        let method = main_method_ptr(project.name(),&module_path);
+        let method            = main_method_ptr(project.qualified_name(),&module_path);
         let main_module_model = self.model.module(module_path).await?;
-        Self::add_main_if_missing(project.name().as_ref(), &main_module_model, &method, &parser)?;
->>>>>>> 9bc5cadd
+        Self::add_main_if_missing(project.qualified_name(), &main_module_model, &method, &parser)?;
 
         // Here, we should be relatively certain (except race conditions in case of multiple
         // clients that we currently do not support) that main module exists and contains main
