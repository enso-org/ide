//! A Project Controller.

use crate::prelude::*;

use crate::controller::graph::executed::Notification as GraphNotification;
use crate::controller::ide::StatusNotificationPublisher;
use crate::double_representation::project;
use crate::model::module::QualifiedName;
use crate::model::traits::*;

use enso_frp::web::platform;
use enso_frp::web::platform::Platform;
use enso_protocol::language_server::MethodPointer;
use enso_protocol::language_server::Path;
use parser::Parser;



// =================
// === Constants ===
// =================

/// The label of compiling stdlib message process.
pub const COMPILING_STDLIB_LABEL:&str = "Compiling standard library. It can take up to 1 minute.";

/// The requirements for Engine's version, in format understandable by
/// [`semver::VersionReq::parse`].
pub const ENGINE_VERSION_SUPPORTED        : &str = "^0.2.15";

/// The Engine version used in projects created in IDE.
// Usually it is a good idea to synchronize this version with the bundled Engine version in
// src/js/lib/project-manager/src/build.ts. See also https://github.com/enso-org/ide/issues/1359
pub const ENGINE_VERSION_FOR_NEW_PROJECTS : &str = "0.2.15";
/// The minimum edition that is guaranteed to work with the IDE.
pub const MINIMUM_EDITION_SUPPORTED : &str = "2021.3";

/// The name of the module initially opened in the project view.
///
/// Currently, this name is hardcoded in the engine services and is populated for each project
/// created using engine's Project Picker service.
pub const INITIAL_MODULE_NAME:&str = "Main";

/// Name of the main definition.
///
/// This is the definition whose graph will be opened on IDE start.
pub const MAIN_DEFINITION_NAME:&str = "main";

/// The code with definition of the default `main` method.
pub fn default_main_method_code() -> String {
    format!(r#"{} = "Hello, World!""#, MAIN_DEFINITION_NAME)
}

/// The default content of the newly created initial main module file.
pub fn default_main_module_code() -> String {
    default_main_method_code()
}

/// Method pointer that described the main method, i.e. the method that project view wants to open
/// and which presence is currently required.
pub fn main_method_ptr
(project_name:project::QualifiedName, module_path:&model::module::Path) -> MethodPointer {
    module_path.method_pointer(project_name,MAIN_DEFINITION_NAME)
}

/// The identifier of the project's main module.
pub fn main_module_id() -> model::module::Id {
    // We can just assume that `INITIAL_MODULE_NAME` is valid. This is verified by a test.
    model::module::Id::try_new([INITIAL_MODULE_NAME]).unwrap()
}




// =================
// === Utilities ===
// =================

/// Returns the path to package.yaml file for given project.
pub fn package_yaml_path(project_name:&str) -> String {
    match platform::current() {
        Some(Platform::Linux)   |
        Some(Platform::MacOS)   => format!("~/enso/projects/{}/package.yaml",project_name),
        Some(Platform::Windows) =>
            format!("%userprofile%\\enso\\projects\\{}\\package.yaml",project_name),
        _ => format!("<path-to-enso-projects>/{}/package.yaml",project_name)
    }
}


// ==============
// === Handle ===
// ==============

// === SetupResult ===

/// The result of initial project setup, containing handy controllers to be used in the initial
/// view.
#[derive(Clone,CloneRef,Debug)]
pub struct InitializationResult {
    /// The Text Controller for Main module code to be displayed in Code Editor.
    pub main_module_text:controller::Text,
    /// The model of the project's Main module.
    pub main_module_model:model::Module,
    /// The Graph Controller for main method's definition graph, to be displayed in Graph Editor.
    pub main_graph:controller::ExecutedGraph,
}

/// Project Controller Handle.
///
/// This controller supports IDE-related operations on a specific project.
#[allow(missing_docs)]
#[derive(Clone,CloneRef,Debug)]
pub struct Project {
    pub logger               : Logger,
    pub model                : model::Project,
    pub status_notifications : StatusNotificationPublisher,
}

impl Project {
    /// Create a controller of given project.
    pub fn new(model:model::Project, status_notifications:StatusNotificationPublisher) -> Self {
        let logger = Logger::new("controller::Project");
        Self {logger,model,status_notifications}
    }

    /// Do the initial setup of opened project.
    ///
    /// This function should be called always after opening a new project in IDE. It checks if main
    /// module and main method are present in the project, and recreates them if missing.
    /// It also sends status notifications and warnings about the opened project (like
    /// warning about unsupported engine version).
    ///
    /// Returns the controllers of module and graph which should be displayed in the view.
    pub async fn initialize(&self) -> FallibleResult<InitializationResult> {
        let project     = self.model.clone_ref();
        let parser      = self.model.parser();
        let module_path = self.initial_module_path()?;
        let file_path   = module_path.file_path().clone();

        // TODO [mwu] This solution to recreate missing main file should be considered provisional
        //   until proper decision is made. See: https://github.com/enso-org/enso/issues/1050
        self.recreate_if_missing(&file_path,default_main_method_code()).await?;
        let method            = main_method_ptr(project.qualified_name(),&module_path);
        let main_module_model = self.model.module(module_path.clone()).await?;
        Self::add_main_if_missing(project.qualified_name(), &main_module_model, &method, &parser)?;

        let mut info = main_module_model.info();
        info.add_module_import(&project.qualified_module_name(&module_path), &project.parser(), &QualifiedName::from_text("Standard.Visualization").unwrap());
        main_module_model.update_ast(info.ast)?;

        // Here, we should be relatively certain (except race conditions in case of multiple
        // clients that we currently do not support) that main module exists and contains main
        // method. Thus, we should be able to successfully create a graph controller for it.
        let main_module_text = controller::Text::new(&self.logger,&project,file_path).await?;
        let main_graph       = controller::ExecutedGraph::new(&self.logger,project,method).await?;

        self.init_call_stack_from_metadata(&main_module_model, &main_graph).await;
        self.notify_about_compiling_process(&main_graph);
        self.display_warning_on_unsupported_engine_version()?;



        Ok(InitializationResult {main_module_text,main_module_model,main_graph})
    }
}


// === Project Initialization Utilities ===

impl Project {
    /// Returns the path to the initially opened module in the given project.
    fn initial_module_path(&self) -> FallibleResult<model::module::Path> {
        crate::ide::initial_module_path(&self.model)
    }

    /// Create a file with default content if it does not already exist.
    pub async fn recreate_if_missing(&self, path:&Path, default_content:String) -> FallibleResult {
        let rpc = self.model.json_rpc();
        if !rpc.file_exists(path).await?.exists {
            rpc.write_file(path,&default_content).await?;
        }
        Ok(())
    }

    /// Add main method definition to the given module, if the method is not already defined.
    ///
    /// The lookup will be done using the given `main_ptr` value.
    pub fn add_main_if_missing
    (project_name:project::QualifiedName, module:&model::Module, main_ptr:&MethodPointer, parser:&Parser)
     -> FallibleResult {
        if module.lookup_method(project_name,main_ptr).is_err() {
            let mut info  = module.info();
            let main_code = default_main_method_code();
            let main_ast  = parser.parse_line(main_code)?;
            info.add_ast(main_ast,double_representation::module::Placement::End)?;
            module.update_ast(info.ast)?;
        }
        Ok(())
    }

    async fn init_call_stack_from_metadata
    (&self, main_module:&model::Module, main_graph:&controller::ExecutedGraph) {
        // Restore the call stack from the metadata.
        let initial_call_stack = main_module.with_project_metadata(|m| m.call_stack.clone());
        for frame in initial_call_stack {
            // Push as many frames as possible. We should not be too concerned about failure here.
            // It is to be assumed that metadata can get broken.
            if let Err(e) = main_graph.enter_method_pointer(&frame).await {
                warning!(self.logger, "Failed to push initial stack frame: {frame:?}: {e}");
                break;
            }
        }
    }

    fn notify_about_compiling_process(&self, graph:&controller::ExecutedGraph) {
        let status_notif             = self.status_notifications.clone_ref();
        let compiling_process        = status_notif.publish_background_task(COMPILING_STDLIB_LABEL);
        let notifications            = graph.subscribe();
        let mut computed_value_notif = notifications.filter(|notification|
            futures::future::ready(matches!(notification, GraphNotification::ComputedValueInfo(_)))
        );
        executor::global::spawn(async move {
            computed_value_notif.next().await;
            status_notif.published_background_task_finished(compiling_process);
        });
    }

    fn display_warning_on_unsupported_engine_version(&self) -> FallibleResult {
        let requirements = semver::VersionReq::parse(ENGINE_VERSION_SUPPORTED)?;
        let version      = self.model.engine_version();
        if !requirements.matches(&version) {
<<<<<<< HEAD
            let message = format!("Unsupported Engine version. Please update engine_version in {} \
                to {}.",package_yaml_path(&self.model.name()),ENGINE_VERSION_FOR_NEW_PROJECTS);
            self.status_notifications.publish_event(message);
        }

        // FIXME[MM]: Disabled as it needs updating to the new edition system.
        //  See https://github.com/enso-org/ide/issues/1713 for more information.
        // let requirements = semver::VersionReq::parse(ENGINE_VERSION_SUPPORTED)?;
        // let version      = self.model.engine_version();
        // if !requirements.matches(&version) {
        //     let message = format!("Unsupported Engine version. Please update engine_version in {} \
        //         to {}.",package_yaml_path(&self.model.name()),ENGINE_VERSION_FOR_NEW_PROJECTS);
        //     self.status_notifications.publish_event(message);
        // }
=======
            let message = format!("Unsupported Engine version. Please update edition in {} \
                to {}.",package_yaml_path(&self.model.name()),MINIMUM_EDITION_SUPPORTED);
            self.status_notifications.publish_event(message);
        }
>>>>>>> 6b0a385a
        Ok(())
    }
}



// =============
// === Tests ===
// =============

#[cfg(test)]
mod tests {
    use super::*;

    use crate::executor::test_utils::TestWithLocalPoolExecutor;


    #[test]
    fn main_module_id_test() {
        // Should not panic.
        main_module_id();
    }

    #[test]
    fn new_project_engine_version_fills_requirements() {
        let requirements = semver::VersionReq::parse(ENGINE_VERSION_SUPPORTED).unwrap();
        let version      = semver::Version::parse(ENGINE_VERSION_FOR_NEW_PROJECTS).unwrap();
        assert!(requirements.matches(&version))
    }

    #[wasm_bindgen_test]
    fn adding_missing_main() {
        let _ctx        = TestWithLocalPoolExecutor::set_up();
        let parser      = parser::Parser::new_or_panic();
        let mut data    = crate::test::mock::Unified::new();
        let module_name = data.module_path.module_name();
        let main_ptr    = main_method_ptr(data.project_name.clone(),&data.module_path);

        // Check that module without main gets it after the call.
        let empty_module_code = "";
        data.set_code(empty_module_code);
        let urm    = data.undo_redo_manager();
        let module = data.module(urm.clone_ref());
        assert!(module.lookup_method(data.project_name.clone(),&main_ptr).is_err());
        Project::add_main_if_missing(data.project_name.clone(), &module, &main_ptr, &parser).unwrap();
        assert!(module.lookup_method(data.project_name.clone(),&main_ptr).is_ok());

        // Now check that modules that have main already defined won't get modified.
        let mut expect_intact = move |code:&str| {
            data.set_code(code);
            let module = data.module(urm.clone_ref());
            Project::add_main_if_missing(data.project_name.clone(), &module, &main_ptr, &parser).unwrap();
            assert_eq!(code,module.ast().repr());
        };
        expect_intact("main = 5");
        expect_intact("here.main = 5");
        expect_intact(&format!("{}.main = 5",module_name));
    }
}<|MERGE_RESOLUTION|>--- conflicted
+++ resolved
@@ -229,27 +229,10 @@
         let requirements = semver::VersionReq::parse(ENGINE_VERSION_SUPPORTED)?;
         let version      = self.model.engine_version();
         if !requirements.matches(&version) {
-<<<<<<< HEAD
-            let message = format!("Unsupported Engine version. Please update engine_version in {} \
-                to {}.",package_yaml_path(&self.model.name()),ENGINE_VERSION_FOR_NEW_PROJECTS);
-            self.status_notifications.publish_event(message);
-        }
-
-        // FIXME[MM]: Disabled as it needs updating to the new edition system.
-        //  See https://github.com/enso-org/ide/issues/1713 for more information.
-        // let requirements = semver::VersionReq::parse(ENGINE_VERSION_SUPPORTED)?;
-        // let version      = self.model.engine_version();
-        // if !requirements.matches(&version) {
-        //     let message = format!("Unsupported Engine version. Please update engine_version in {} \
-        //         to {}.",package_yaml_path(&self.model.name()),ENGINE_VERSION_FOR_NEW_PROJECTS);
-        //     self.status_notifications.publish_event(message);
-        // }
-=======
             let message = format!("Unsupported Engine version. Please update edition in {} \
                 to {}.",package_yaml_path(&self.model.name()),MINIMUM_EDITION_SUPPORTED);
             self.status_notifications.publish_event(message);
         }
->>>>>>> 6b0a385a
         Ok(())
     }
 }
