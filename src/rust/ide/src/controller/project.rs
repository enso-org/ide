--- conflicted
+++ resolved
@@ -131,29 +131,17 @@
 impl Handle {
     /// Create a new project controller.
     pub fn new
-<<<<<<< HEAD
-    ( parent                     : impl AnyLogger
-    , project_manager            : impl project_manager::API + 'static
-    , language_server_client     : language_server::Connection
-    , mut language_server_binary : binary::Connection
-    , project_id                 : Uuid
-    , project_name               : ProjectName
+    ( parent              : impl AnyLogger
+    , project_manager     : impl project_manager::API + 'static
+    , language_server_rpc : Rc<language_server::Connection>
+    , language_server_bin : Rc<binary::Connection>
+    , project_id          : Uuid
+    , project_name        : ProjectName
     ) -> Self {
         let logger = Logger::sub(parent,"Project Controller");
         info!(logger,"Creating a project controller for project {project_name}");
-        let binary_protocol_events  = language_server_binary.event_stream();
-        let json_rpc_events         = language_server_client.events();
-=======
-    ( parent              : impl AnyLogger
-    , language_server_rpc : Rc<language_server::Connection>
-    , language_server_bin : Rc<binary::Connection>
-    , project_name        : impl Str
-    ) -> Self {
-        let logger = Logger::sub(parent,"Project Controller");
-        info!(logger,"Creating a project controller for project {project_name.as_ref()}");
         let json_rpc_events        = language_server_rpc.events();
         let binary_protocol_events  = language_server_bin.event_stream();
->>>>>>> 6e612c5a
         let embedded_visualizations = default();
         let language_server         = language_server_rpc.clone();
         let visualization           = Visualization::new(language_server,embedded_visualizations);
@@ -179,23 +167,29 @@
     /// Create a project controller from owned LS connections.
     pub fn from_connections
     ( parent              : impl AnyLogger
+    , project_manager     : impl project_manager::API + 'static
     , language_server_rpc : language_server::Connection
     , language_server_bin : binary::Connection
-    , project_name        : impl Str
+    , project_id          : Uuid
+    , project_name        : ProjectName
     ) -> Self {
         let language_server_rpc = Rc::new(language_server_rpc);
         let language_server_bin = Rc::new(language_server_bin);
-        Self::new(parent,language_server_rpc,language_server_bin,project_name)
+        Self::new(parent,project_manager,language_server_rpc,language_server_bin,project_id
+                 ,project_name)
     }
 
     /// Create a new mocked project controller.
     pub fn new_mock
-    ( language_server_client : Rc<language_server::Connection>
+    ( project_manager        : impl project_manager::API + 'static
+    , language_server_client : Rc<language_server::Connection>
     , language_server_binary : Rc<binary::Connection>
-    , project_name           : impl Str
+    , project_id             : Uuid
+    , project_name           : ProjectName
     ) -> Self {
         let parent = Logger::default();
-        Self::new(parent,language_server_client,language_server_binary,project_name)
+        Self::new(parent,project_manager,language_server_client,language_server_binary,project_id
+            ,project_name)
     }
 
     /// Returns the primary content root id for this project.
@@ -414,22 +408,14 @@
 
         setup_mock_json(&mut json_client);
         setup_mock_binary(&mut binary_client);
-<<<<<<< HEAD
         let mock_project_controller = project_manager::MockClient::default();
         let json_connection         = language_server::Connection::new_mock(json_client);
         let binary_connection       = binary::Connection::new_mock(binary_client);
         let logger                  = Logger::default();
         let project_name            = ProjectName::new(DEFAULT_PROJECT_NAME);
         let project_id              = uuid::Uuid::new_v4();
-        controller::Project::new(logger,mock_project_controller,json_connection,binary_connection
-                                 ,project_id,project_name)
-=======
-        let json_connection   = language_server::Connection::new_mock(json_client);
-        let binary_connection = binary::Connection::new_mock(binary_client);
-        let logger            = Logger::default();
-        controller::Project::from_connections(logger,json_connection,binary_connection,
-            DEFAULT_PROJECT_NAME)
->>>>>>> 6e612c5a
+        controller::Project::from_connections(logger,mock_project_controller,json_connection
+            ,binary_connection,project_id,project_name)
     }
 
     #[wasm_bindgen_test]
