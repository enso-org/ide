//! Crumbs for AST. Crumb identifies children node location in AST node. The access should be
//! possible in a constant time.

use crate::prelude::*;

use crate::known;
use crate::Shape;

use utils::fail::FallibleResult;



// ==============
// === Errors ===
// ==============

trait IndexedAccess {
    type Item;

    fn get_or_err(&self, index:usize, name:impl Str) -> Result<&Self::Item, IndexOutOfBounds>;

    fn get_mut_or_err
    (&mut self, index:usize, name:impl Str) -> Result<&mut Self::Item, IndexOutOfBounds>;
}

impl<T> IndexedAccess for Vec<T> {
    type Item = T;

    fn get_or_err(&self, index:usize, name:impl Str) -> Result<&Self::Item, IndexOutOfBounds> {
        self.get(index).ok_or(IndexOutOfBounds(name.into()))
    }

    fn get_mut_or_err
    (&mut self, index:usize, name:impl Str) -> Result<&mut Self::Item, IndexOutOfBounds> {
        self.get_mut(index).ok_or(IndexOutOfBounds(name.into()))
    }
}

#[allow(missing_docs)]
#[fail(display = "The crumb refers to a {} which is not present.", _0)]
#[derive(Debug,Fail,Clone)]
pub struct NotPresent(String);

#[allow(missing_docs)]
#[fail(display = "The crumb refers to {} by index that is out of bounds.", _0)]
#[derive(Debug,Fail,Clone)]
pub struct IndexOutOfBounds(String);

#[allow(missing_docs)]
#[derive(Debug,Fail,Clone)]
#[fail(display = "The line designated by crumb {:?} does not contain any AST. Context AST was {}.",
crumb,repr)]
pub struct LineDoesNotContainAst {
    repr  : String,
    crumb : Crumb,
}

impl LineDoesNotContainAst {
    /// Creates a new instance of error about missing AST in the designated line.
    pub fn new(repr:impl HasRepr, crumb:impl Into<Crumb>) -> LineDoesNotContainAst {
        let repr = repr.repr();
        let crumb = crumb.into();
        LineDoesNotContainAst {repr,crumb}
    }
}

#[derive(Debug,Display,Fail,Clone,Copy)]
struct MismatchedCrumbType;



// =============
// === Crumb ===
// =============

// === Ast ===

/// Sequence of `Crumb`s describing traversal path through AST.
pub type Crumbs = Vec<Crumb>;

<<<<<<< HEAD

// === InvalidSuffix ===

#[allow(missing_docs)]
#[derive(Clone,Copy,Debug,PartialEq,Hash)]
pub struct InvalidSuffixCrumb;


// === TextLineFmt ===

#[allow(missing_docs)]
=======
/// Crumb identifies location of child AST in an AST node. Allows for a single step AST traversal.
/// The enum variants are paired with Shape variants. For example, `ModuleCrumb` allows obtaining
/// (or setting) `Ast` stored within a `Module` shape.
///
/// As `Ast` can store any `Shape`, this `Crumb` may store any `Shape`-specific crumb type.
///
/// The location format should allow constant time traversal step, so e.g. indices should be used
/// rather than names or similar.
///
/// Crumbs are potentially invalidated by any AST change.
>>>>>>> 964daa3e
#[derive(Clone,Copy,Debug,PartialEq,Hash)]
pub struct TextLineFmtCrumb {pub segment_index:usize}


// === TextBlockFmt ===

#[allow(missing_docs)]
#[derive(Clone,Copy,Debug,PartialEq,Hash)]
pub struct TextBlockFmtCrumb {
    pub text_line_index : usize,
    pub segment_index   : usize
}


// === TextUnclosed ===

#[allow(missing_docs)]
#[derive(Clone,Copy,Debug,PartialEq,Hash)]
pub struct TextUnclosedCrumb {
    pub text_line_crumb : TextLineFmtCrumb
}


// === Prefix ===

#[allow(missing_docs)]
#[derive(Clone,Copy,Debug,PartialEq,Hash)]
pub enum PrefixCrumb {
    Func,
    Arg
}


// === Infix ===

#[allow(missing_docs)]
#[derive(Clone,Copy,Debug,PartialEq,Hash)]
pub enum InfixCrumb {
    LeftOperand,
    Operator,
    RightOperand,
}


// === SectionLeft ===

#[allow(missing_docs)]
#[derive(Clone,Copy,Debug,PartialEq,Hash)]
pub enum SectionLeftCrumb {
    Arg,
    Opr
}

<<<<<<< HEAD

// === SectionRight ===

#[allow(missing_docs)]
#[derive(Clone,Copy,Debug,PartialEq,Hash)]
pub enum SectionRightCrumb {
    Opr,
    Arg
=======
impl From<&BlockCrumb> for Crumb {
    fn from(crumb: &BlockCrumb) -> Self {
        Crumb::Block(*crumb)
    }
>>>>>>> 964daa3e
}


// === SectionSides ===

#[allow(missing_docs)]
#[derive(Clone,Copy,Debug,PartialEq,Hash)]
pub struct SectionSidesCrumb;


// === Module ===

#[allow(missing_docs)]
#[derive(Clone,Copy,Debug,PartialEq,Hash)]
pub struct ModuleCrumb {pub line_index:usize}


// === Block ===

#[allow(missing_docs)]
#[derive(Clone,Copy,Debug,PartialEq,Hash)]
pub enum BlockCrumb {
    /// The first non-empty line in block.
    HeadLine,
    /// Index in the sequence of "rest of" lines (not counting the HeadLine).
    TailLine {tail_index:usize},
}
<<<<<<< HEAD


// === Import ===

#[allow(missing_docs)]
#[derive(Clone,Copy,Debug,PartialEq,Hash)]
pub struct ImportCrumb {pub index:usize}


// === Mixfix ===

#[allow(missing_docs)]
#[derive(Clone,Copy,Debug,PartialEq,Hash)]
pub enum MixfixCrumb {
    Name {index:usize},
    Args {index:usize}
}


// === Group ===

#[allow(missing_docs)]
#[derive(Clone,Copy,Debug,PartialEq,Hash)]
pub struct GroupCrumb;


// === Def ===

#[allow(missing_docs)]
#[derive(Clone,Copy,Debug,PartialEq,Hash)]
pub enum DefCrumb {
    Name,
    Args {index:usize},
    Body
=======
impl From<&ModuleCrumb> for Crumb {
    fn from(crumb: &ModuleCrumb) -> Self {
        Crumb::Module(*crumb)
    }
>>>>>>> 964daa3e
}


// === Conversion Traits ===

macro_rules! from_crumb {
    ($id:ident) => {
        paste::item! {
            impl From<[<$id Crumb>]> for Crumb {
                fn from(crumb:[<$id Crumb>]) -> Self {
                    Crumb::$id(crumb)
                }
            }
        }

        paste::item! {
            impl From<&[<$id Crumb>]> for Crumb {
                fn from(crumb:&[<$id Crumb>]) -> Self {
                    Crumb::$id(crumb.clone())
                }
            }
        }
    }
}

<<<<<<< HEAD
macro_rules! impl_crumbs {
    ($($id:ident),*) => {
        $(from_crumb!{$id})*

        impl Crumbable for Shape<Ast> {
            type Crumb = Crumb;
            fn get(&self, crumb:&Self::Crumb) -> FallibleResult<&Ast> {
                match (self,crumb) {
                    $((Shape::$id(shape),Crumb::$id(crumb)) => shape.get(crumb),)*
                    _ => Err(MismatchedCrumbType.into())
                }
            }

            fn set(&self, crumb:&Self::Crumb, new_ast:Ast) -> FallibleResult<Self> {
                match (self,crumb) {
                    $((Shape::$id(shape),Crumb::$id(crumb)) => Ok(shape.set(crumb,new_ast)?.into()),)*
                    _ => Err(MismatchedCrumbType.into())
                }
            }

            fn iter_subcrumbs<'a>(&'a self) -> Box<dyn Iterator<Item = Self::Crumb> + 'a> {
                match self {
                    $(Shape::$id(shape) => Box::new(shape.iter_subcrumbs().map(Crumb::$id)),)*
                    _ => Box::new(std::iter::empty())
                }
            }
        }

        paste::item!{
            /// Crumb identifies location of child AST in an AST node. Allows for a single step AST traversal.
            #[derive(Clone,Copy,Debug,PartialEq,Hash)]
            #[allow(missing_docs)]
            pub enum Crumb {
                $($id([<$id Crumb>]),)*
            }
        }
=======
impl From<&InfixCrumb> for Crumb {
    fn from(crumb: &InfixCrumb) -> Self {
        Crumb::Infix(*crumb)
>>>>>>> 964daa3e
    }
}

impl_crumbs!{
    InvalidSuffix,
    TextLineFmt,
    TextBlockFmt,
    TextUnclosed,
    Prefix,
    Infix,
    SectionLeft,
    SectionRight,
    SectionSides,
    Module,
    Block,
    Import,
    Mixfix,
    Group,
    Def
}



// =================
// === Crumbable ===
// =================

/// Interface for items that allow getting/setting stored Ast located by arbitrary `Crumb`.
pub trait Crumbable {
    /// Specific `Crumb` type used by `Self` to locate child Asts.
    type Crumb : Into<Crumb>;

    /// Retrieves `Ast` under the crumb.
    fn get(&self, crumb:&Self::Crumb) -> FallibleResult<&Ast>;

    /// Sets `Ast` under the crumb, returns updated entity.
    fn set(&self, crumb:&Self::Crumb, new_ast:Ast) -> FallibleResult<Self> where Self:Sized;

    /// Iterates all valid crumbs available for `self`.
    fn iter_subcrumbs<'a>(&'a self) -> Box<dyn Iterator<Item = Self::Crumb> + 'a>;

    /// Iterates pairs (crumb,child_ast) for `self`.
    fn enumerate<'a>(&'a self) -> Box<dyn Iterator<Item = (Self::Crumb,&'a Ast)> + 'a> {
        let indices = self.iter_subcrumbs();
        let iter = indices.map(move |crumb| {
            // NOTE Safe if this module is correct - children crumbs are always accessible.
            let child = self.get(&crumb).unwrap();
            (crumb,child)
        });
        Box::new(iter)
    }
}

impl Crumbable for crate::InvalidSuffix<Ast> {
    type Crumb = InvalidSuffixCrumb;

    fn get(&self, _crumb:&Self::Crumb) -> FallibleResult<&Ast> {
        Ok(&self.elem)
    }

    fn set(&self, _crumb:&Self::Crumb, new_ast:Ast) -> FallibleResult<Self> {
        let mut ret = self.clone();
        ret.elem = new_ast;
        Ok(ret)
    }

    fn iter_subcrumbs(&self) -> Box<dyn Iterator<Item = Self::Crumb>> {
        Box::new(std::iter::once(InvalidSuffixCrumb))
    }
}

impl Crumbable for crate::TextLineFmt<Ast> {
    type Crumb = TextLineFmtCrumb;

    fn get(&self, crumb:&Self::Crumb) -> FallibleResult<&Ast> {
        let segment = self.text.get_or_err(crumb.segment_index, "text segment")?;
        if let crate::SegmentFmt::SegmentExpr(expr) = segment {
            expr.value.as_ref().ok_or_else(|| NotPresent("expression".into()).into())
        } else {
            Err(NotPresent("expression segment".into()).into())
        }
    }

    fn set(&self, crumb:&Self::Crumb, new_ast:Ast) -> FallibleResult<Self> {
        let mut text = self.clone();
        let segment = text.text.get_mut_or_err(crumb.segment_index,"text segment")?;
        if let crate::SegmentFmt::SegmentExpr(expr) = segment {
            expr.value = Some(new_ast);
            Ok(text)
        } else {
            Err(NotPresent("expression segment".into()).into())
        }
    }

    fn iter_subcrumbs<'a>(&'a self) -> Box<dyn Iterator<Item = Self::Crumb> + 'a> {
        Box::new(self.text.iter().enumerate().filter_map(|(segment_index,segment)| {
            if let crate::SegmentFmt::SegmentExpr(_) = segment {
                Some(TextLineFmtCrumb{segment_index})
            } else {
                None
            }
        }))
    }
}

impl Crumbable for crate::TextBlockFmt<Ast> {
    type Crumb = TextBlockFmtCrumb;

    fn get(&self, crumb:&Self::Crumb) -> FallibleResult<&Ast> {
        let line = self.text.get_or_err(crumb.text_line_index,"line")?;
        let segment = line.text.get_or_err(crumb.segment_index,"segment")?;
        if let crate::SegmentFmt::SegmentExpr(expr) = segment {
            expr.value.as_ref().ok_or_else(|| {
                NotPresent("expression value".into()).into()
            })
        } else {
            Err(NotPresent("expression segment".into()).into())
        }
    }

    fn set(&self, crumb:&Self::Crumb, new_ast:Ast) -> FallibleResult<Self> {
        let mut text = self.clone();
        let line    = text.text.get_mut_or_err(crumb.text_line_index,"line")?;
        let segment = line.text.get_mut_or_err(crumb.segment_index,"segment")?;
        if let crate::SegmentFmt::SegmentExpr(expr) = segment {
            expr.value = Some(new_ast);
            Ok(text)
        } else {
            Err(NotPresent("expression segment".into()).into())
        }
    }

    fn iter_subcrumbs<'a>(&'a self) -> Box<dyn Iterator<Item = Self::Crumb> + 'a> {
        Box::new(self.text.iter().enumerate().flat_map(|(text_line_index,line)| {
            line.text.iter().enumerate().filter(|(_,segment)| {
                matches!(segment, crate::SegmentFmt::SegmentExpr(_))
            }).map(move |(segment_index,_)| {
                TextBlockFmtCrumb{text_line_index,segment_index}
            })
        }))
    }
}

impl Crumbable for crate::TextUnclosed<Ast> {
    type Crumb = TextUnclosedCrumb;

    fn get(&self, crumb:&Self::Crumb) -> FallibleResult<&Ast> {
        if let crate::TextLine::TextLineFmt(text_line) = &self.line {
            text_line.get(&crumb.text_line_crumb)
        } else {
            Err(NotPresent("formatted text line".into()).into())
        }
    }

    fn set(&self, crumb:&Self::Crumb, new_ast:Ast) -> FallibleResult<Self> {
        let mut text = self.clone();
        if let crate::TextLine::TextLineFmt(text_line) = text.line {
            let text_line_fmt = text_line.set(&crumb.text_line_crumb,new_ast)?;
            text.line         = crate::TextLine::TextLineFmt(text_line_fmt);
            Ok(text)
        } else {
            Err(NotPresent("formatted text line".into()).into())
        }
    }

    fn iter_subcrumbs<'a>(&'a self) -> Box<dyn Iterator<Item = Self::Crumb> + 'a> {
        if let crate::TextLine::TextLineFmt(text_line) = &self.line {
            Box::new(text_line.iter_subcrumbs().map(|text_line_crumb| {
                TextUnclosedCrumb{text_line_crumb}
            }))
        } else {
            Box::new(std::iter::empty())
        }
    }
}

impl Crumbable for crate::Prefix<Ast> {
    type Crumb = PrefixCrumb;

    fn get(&self, crumb:&Self::Crumb) -> FallibleResult<&Ast> {
        let ret = match crumb {
            PrefixCrumb::Func => &self.func,
            PrefixCrumb::Arg  => &self.arg
        };
        Ok(ret)
    }

    fn set(&self, crumb:&Self::Crumb, new_ast:Ast) -> FallibleResult<Self> {
        let mut ret = self.clone();
        let target  = match crumb {
            PrefixCrumb::Func => &mut ret.func,
            PrefixCrumb::Arg  => &mut ret.arg
        };
        *target = new_ast;
        Ok(ret)
    }

    fn iter_subcrumbs(&self) -> Box<dyn Iterator<Item = Self::Crumb>> {
        const CHILDREN: [PrefixCrumb; 2] = [PrefixCrumb::Func, PrefixCrumb::Arg];
        Box::new(CHILDREN.iter().copied())
    }
}

impl Crumbable for crate::Infix<Ast> {
    type Crumb = InfixCrumb;

    fn get(&self, crumb:&Self::Crumb) -> FallibleResult<&Ast> {
        let ret = match crumb {
            InfixCrumb::LeftOperand  => &self.larg,
            InfixCrumb::Operator     => &self.opr ,
            InfixCrumb::RightOperand => &self.rarg,
        };
        Ok(ret)
    }

    fn set(&self, crumb:&Self::Crumb, new_ast:Ast) -> FallibleResult<Self> {
        let mut ret = self.clone();
        let target  = match crumb {
            InfixCrumb::LeftOperand  => &mut ret.larg,
            InfixCrumb::Operator     => &mut ret.opr ,
            InfixCrumb::RightOperand => &mut ret.rarg,
        };
        *target = new_ast;
        Ok(ret)
    }

    fn iter_subcrumbs(&self) -> Box<dyn Iterator<Item = Self::Crumb>> {
        const CHILDREN: [InfixCrumb; 3] = [InfixCrumb::LeftOperand, InfixCrumb::Operator, InfixCrumb::RightOperand];
        Box::new(CHILDREN.iter().copied())
    }
}

impl Crumbable for crate::SectionLeft<Ast> {
    type Crumb = SectionLeftCrumb;

    fn get(&self, crumb:&Self::Crumb) -> FallibleResult<&Ast> {
        let ret = match crumb {
            SectionLeftCrumb::Arg => &self.arg,
            SectionLeftCrumb::Opr => &self.opr
        };
        Ok(ret)
    }

    fn set(&self, crumb:&Self::Crumb, new_ast:Ast) -> FallibleResult<Self> {
        let mut ret = self.clone();
        let target  = match crumb {
            SectionLeftCrumb::Arg => &mut ret.arg,
            SectionLeftCrumb::Opr => &mut ret.opr
        };
        *target = new_ast;
        Ok(ret)
    }

    fn iter_subcrumbs(&self) -> Box<dyn Iterator<Item = Self::Crumb>> {
        const CHILDREN: [SectionLeftCrumb; 2] = [SectionLeftCrumb::Arg, SectionLeftCrumb::Opr];
        Box::new(CHILDREN.iter().copied())
    }
}

impl Crumbable for crate::SectionRight<Ast> {
    type Crumb = SectionRightCrumb;

    fn get(&self, crumb:&Self::Crumb) -> FallibleResult<&Ast> {
        let ret = match crumb {
            SectionRightCrumb::Arg => &self.arg,
            SectionRightCrumb::Opr => &self.opr
        };
        Ok(ret)
    }

    fn set(&self, crumb:&Self::Crumb, new_ast:Ast) -> FallibleResult<Self> {
        let mut ret = self.clone();
        let target  = match crumb {
            SectionRightCrumb::Arg => &mut ret.arg,
            SectionRightCrumb::Opr => &mut ret.opr
        };
        *target = new_ast;
        Ok(ret)
    }

    fn iter_subcrumbs(&self) -> Box<dyn Iterator<Item = Self::Crumb>> {
        const CHILDREN: [SectionRightCrumb; 2] = [SectionRightCrumb::Opr, SectionRightCrumb::Arg];
        Box::new(CHILDREN.iter().copied())
    }
}

impl Crumbable for crate::SectionSides<Ast> {
    type Crumb = SectionSidesCrumb;

    fn get(&self, _crumb:&Self::Crumb) -> FallibleResult<&Ast> {
        Ok(&self.opr)
    }

    fn set(&self, _crumb:&Self::Crumb, new_ast:Ast) -> FallibleResult<Self> {
        let mut ret = self.clone();
        ret.opr = new_ast;
        Ok(ret)
    }

    fn iter_subcrumbs(&self) -> Box<dyn Iterator<Item = Self::Crumb>> {
        Box::new(std::iter::once(SectionSidesCrumb))
    }
}

impl Crumbable for crate::Module<Ast> {
    type Crumb = ModuleCrumb;

    fn get(&self, crumb:&Self::Crumb) -> FallibleResult<&Ast> {
<<<<<<< HEAD
        let line = self.lines.get_or_err(crumb.line_index,"line")?;
=======
        let line = self.lines.get(crumb.line_index).ok_or(LineIndexOutOfBounds)?;
>>>>>>> 964daa3e
        line.elem.as_ref().ok_or_else(|| LineDoesNotContainAst::new(self,crumb).into())
    }

    fn set(&self, crumb:&Self::Crumb, new_ast:Ast) -> FallibleResult<Self> {
        let mut module = self.clone();
        let line = module.lines.get_mut_or_err(crumb.line_index,"line")?;
        line.elem.replace(new_ast);
        Ok(module)
    }

    fn iter_subcrumbs<'a>(&'a self) -> Box<dyn Iterator<Item = Self::Crumb> + 'a> {
        let indices = non_empty_line_indices(self.lines.iter());
        let crumbs  = indices.map(|line_index| ModuleCrumb {line_index});
        Box::new(crumbs)
    }
}

impl Crumbable for crate::Block<Ast> {
    type Crumb = BlockCrumb;

    fn get(&self, crumb:&Self::Crumb) -> FallibleResult<&Ast> {
        match crumb {
            BlockCrumb::HeadLine => Ok(&self.first_line.elem),
            BlockCrumb::TailLine {tail_index} => {
<<<<<<< HEAD
                let line = self.lines.get_or_err(*tail_index,"line")?;
=======
                let line = self.lines.get(*tail_index).ok_or(LineIndexOutOfBounds)?;
>>>>>>> 964daa3e
                line.elem.as_ref().ok_or_else(|| LineDoesNotContainAst::new(self,crumb).into())
            }
        }
    }

    fn set(&self, crumb:&Self::Crumb, new_ast:Ast) -> FallibleResult<Self> {
        let mut block = self.clone();
        match crumb {
            BlockCrumb::HeadLine              => block.first_line.elem = new_ast,
            BlockCrumb::TailLine {tail_index} => {
                let line = block.lines.get_mut_or_err(*tail_index,"line")?;
                line.elem.replace(new_ast);
            }
        }
        Ok(block)
    }

    fn iter_subcrumbs<'a>(&'a self) -> Box<dyn Iterator<Item = Self::Crumb> + 'a> {
        let first_line        = std::iter::once(BlockCrumb::HeadLine);
        let tail_line_indices = non_empty_line_indices(self.lines.iter());
        let tail_lines        = tail_line_indices.map(|tail_index| {
            BlockCrumb::TailLine {tail_index}
        });
        Box::new(first_line.chain(tail_lines))
    }
}

impl Crumbable for crate::Import<Ast> {
    type Crumb = ImportCrumb;

    fn get(&self, crumb:&Self::Crumb) -> FallibleResult<&Ast> {
        self.path.get_or_err(crumb.index,"path").map_err(|err| err.into())
    }

    fn set(&self, crumb:&Self::Crumb, new_ast:Ast) -> FallibleResult<Self> {
        let mut import = self.clone();
        let path = import.path.get_mut_or_err(crumb.index,"path")?;
        *path = new_ast;
        Ok(import)
    }

    fn iter_subcrumbs<'a>(&'a self) -> Box<dyn Iterator<Item = Self::Crumb> + 'a> {
        let indices = self.path.iter().enumerate().map(|(indices,_)| indices);
        let crumbs  = indices.map(|path_index| ImportCrumb { index: path_index });
        Box::new(crumbs)
    }
}

impl Crumbable for crate::Mixfix<Ast> {
    type Crumb = MixfixCrumb;

    fn get(&self, crumb:&Self::Crumb) -> FallibleResult<&Ast> {
        match crumb {
            MixfixCrumb::Name {index} => {
                self.name.get_or_err(*index,"name").map_err(|err| err.into())
            },
            MixfixCrumb::Args {index} => {
                self.args.get_or_err(*index,"arg").map_err(|err| err.into())
            }
        }
    }

    fn set(&self, crumb:&Self::Crumb, new_ast:Ast) -> FallibleResult<Self> {
        let mut mixfix = self.clone();
        match crumb {
            MixfixCrumb::Name {index} => {
                *mixfix.name.get_mut_or_err(*index,"name")? = new_ast;
            },
            MixfixCrumb::Args {index} => {
                *mixfix.args.get_mut_or_err(*index,"arg")? = new_ast;
            }
        }
        Ok(mixfix)
    }

    fn iter_subcrumbs<'a>(&'a self) -> Box<dyn Iterator<Item = Self::Crumb> + 'a> {
        let name_iter = self.name.iter().enumerate().map(|(index,_)|{
            MixfixCrumb::Name{index}
        });
        let args_iter = self.args.iter().enumerate().map(|(index,_)| MixfixCrumb::Args{index});
        Box::new(name_iter.chain(args_iter))
    }
}

impl Crumbable for crate::Group<Ast> {
    type Crumb = GroupCrumb;

    fn get(&self, _crumb:&Self::Crumb) -> FallibleResult<&Ast> {
        Ok(self.body.as_ref().ok_or(NotPresent("body".into()))?)
    }

    fn set(&self, _crumb:&Self::Crumb, new_ast:Ast) -> FallibleResult<Self> {
        let mut group = self.clone();
        group.body = Some(new_ast);
        Ok(group)
    }

    fn iter_subcrumbs<'a>(&'a self) -> Box<dyn Iterator<Item = Self::Crumb> + 'a> {
        Box::new(self.body.iter().map(|_| GroupCrumb))
    }
}

impl Crumbable for crate::Def<Ast> {
    type Crumb = DefCrumb;

    fn get(&self, crumb:&Self::Crumb) -> FallibleResult<&Ast> {
        match crumb {
            DefCrumb::Name         => Ok(&self.name),
            DefCrumb::Args {index} => self.args.get_or_err(*index,"arg").map_err(|err| err.into()),
            DefCrumb::Body         => self.body.as_ref().ok_or_else(|| {
                NotPresent("body".into()).into()
            })
        }
    }

    fn set(&self, crumb:&Self::Crumb, new_ast:Ast) -> FallibleResult<Self> {
        let mut def = self.clone();
        match crumb {
            DefCrumb::Name         => def.name = new_ast,
            DefCrumb::Args {index} => {
                let arg = def.args.get_mut_or_err(*index,"arg")?;
                *arg = new_ast;
            },
            DefCrumb::Body         => def.body = Some(new_ast)
        }
        Ok(def)
    }

    fn iter_subcrumbs<'a>(&'a self) -> Box<dyn Iterator<Item = Self::Crumb> + 'a> {
        let name_iter = std::iter::once(DefCrumb::Name);
        let args_iter = self.args.iter().enumerate().map(|(index,_)| DefCrumb::Args{index});
        let body_iter = self.body.iter().map(|_| DefCrumb::Body);
        Box::new(name_iter.chain(args_iter).chain(body_iter))
    }
}

/// Just delegates the implementation to shape.
impl Crumbable for Ast {
    type Crumb = Crumb;

    fn get(&self, crumb:&Self::Crumb) -> FallibleResult<&Ast> {
        self.shape().get(crumb)
    }

    fn set(&self, crumb:&Self::Crumb, new_ast:Ast) -> FallibleResult<Self> {
        let new_shape = self.shape().set(crumb,new_ast)?;
        Ok(self.with_shape(new_shape))

    }

    fn iter_subcrumbs<'a>(&'a self) -> Box<dyn Iterator<Item = Self::Crumb> + 'a> {
        self.shape().iter_subcrumbs()
    }
}

/// Just delegates to Ast.
impl<T,E> Crumbable for known::KnownAst<T>
where for<'t> &'t Shape<Ast> : TryInto<&'t T, Error=E>,
      E                      : failure::Fail {
    type Crumb = Crumb;

    fn get(&self, crumb:&Self::Crumb) -> FallibleResult<&Ast> { self.ast().get(crumb) }

    fn set(&self, crumb:&Self::Crumb, new_ast:Ast) -> FallibleResult<Self> {
        let new_ast = self.ast().set(crumb,new_ast)?;
        let ret = known::KnownAst::try_new(new_ast)?;
        Ok(ret)
    }

    fn iter_subcrumbs<'a>(&'a self) -> Box<dyn Iterator<Item = Self::Crumb> + 'a> {
        self.ast().iter_subcrumbs()
    }
}



// ===========================
// === Recursive Traversal ===
// ===========================

/// Interface for recursive AST traversal using `Crumb` sequence.
///
/// Intended for `Ast` and `Ast`-like types, like `KnownAst`.
pub trait TraversableAst:Sized {
    /// Returns rewritten AST where child AST under location designated by `crumbs` is updated.
    ///
    /// Works recursively.
    fn set_traversing(&self, crumbs:&[Crumb], new_ast:Ast) -> FallibleResult<Self>;

    /// Recursively traverses AST to retrieve AST node located by given crumbs sequence.
    fn get_traversing<'a>(&'a self, crumbs:&[Crumb]) -> FallibleResult<&'a Ast>;
}

impl TraversableAst for Ast {
    fn set_traversing(&self, crumbs:&[Crumb], new_ast:Ast) -> FallibleResult<Self> {
        let updated_ast = if let Some(first_crumb) = crumbs.first() {
            let child = self.get(first_crumb)?;
            let updated_child = child.set_traversing(&crumbs[1..], new_ast)?;
            self.set(first_crumb,updated_child)?
        } else {
            new_ast
        };
        Ok(updated_ast)
    }

    fn get_traversing<'a>(&'a self, crumbs:&[Crumb]) -> FallibleResult<&'a Ast> {
        if let Some(first_crumb) = crumbs.first() {
            let child = self.get(first_crumb)?;
            child.get_traversing(&crumbs[1..])
        } else {
            Ok(self)
        }
    }
}

impl<T,E> TraversableAst for known::KnownAst<T>
where for<'t> &'t Shape<Ast> : TryInto<&'t T, Error=E>,
      E                      : failure::Fail {
    fn set_traversing(&self, crumbs:&[Crumb], new_ast:Ast) -> FallibleResult<Self> {
        let updated_ast = self.ast().set_traversing(crumbs,new_ast)?;
        Ok(Self::try_new(updated_ast)?)
    }

    fn get_traversing<'a>(&'a self, crumbs:&[Crumb]) -> FallibleResult<&'a Ast> {
        self.ast().get_traversing(crumbs)
    }
}



// ===============
// === Utility ===
// ===============

/// Iterates over indices of non-empty lines in a line sequence.
pub fn non_empty_line_indices<'a, T:'a>
(iter:impl Iterator<Item = &'a crate::BlockLine<Option<T>>> + 'a)
 -> impl Iterator<Item=usize> + 'a {
    iter.enumerate().filter_map(|(line_index,line)| {
        line.elem.as_ref().map(|_| line_index)
    })
}



// ===============
// === Located ===
// ===============

/// Item which location is identified by `Crumbs`.
#[derive(Clone,Debug,Shrinkwrap)]
pub struct Located<T> {
    /// Crumbs from containing parent.
    pub crumbs : Crumbs,
    /// The sub-item representation.
    #[shrinkwrap(main_field)]
    pub item   : T
}

impl<T> Located<T> {
    /// Creates a new located item.
    pub fn new(crumbs:Crumbs, item:T) -> Located<T> {
        Located {crumbs,item}
    }

    /// Creates a new item in a root location (empty crumbs list).
    pub fn new_root(item:T) -> Located<T> {
        let crumbs = default();
        Located {crumbs,item}
    }

    /// Creates a new item in a root location (single crumb location).
    pub fn new_direct_child(crumb:impl Into<Crumb>, item:T) -> Located<T> {
        let crumbs = vec![crumb.into()];
        Located {crumbs,item}
    }

    /// Uses given function to map over the item.
    pub fn map<U>(self, f:impl FnOnce(T) -> U) -> Located<U> {
        Located::new(self.crumbs, f(self.item))
    }

    /// Replaces the item, while pushing given crumbs on top of already present ones.
    pub fn into_descendant<U>(self, crumbs:Crumbs, item:U) -> Located<U> {
        let mut ret = self.map(|_| item);
        ret.crumbs.extend(crumbs);
        ret
    }

    /// Maps into child, concatenating this crumbs and child crumbs.
    pub fn push_descendant<U>(self, child:Located<U>) -> Located<U> {
        self.into_descendant(child.crumbs,child.item)
    }
}

/// Reference to AST stored under some known crumbs path.
pub type ChildAst<'a> = Located<&'a Ast>;



// =============
// === Tests ===
// =============

#[cfg(test)]
mod tests {
    use super::*;

<<<<<<< HEAD
    use crate::HasRepr;
    use crate::SegmentExpr;
    use crate::SegmentFmt;
    use crate::TextBlockLine;
    use crate::TextLine;
    use crate::TextLineFmt;

    use utils::test::ExpectTuple;

    fn get<T,F:FnOnce(T) -> Crumb>(f:F, ast:&Ast, crumb:T) -> FallibleResult<&Ast> {
        let crumb = f(crumb);
        ast.get(&crumb)
    }

    fn set<T,F:FnOnce(T) -> Crumb>(f:F, ast:&Ast, crumb:T,internal_ast:Ast) -> FallibleResult<Ast> {
        let crumb = f(crumb);
        ast.set(&crumb, internal_ast)
    }


    // === InvalidSuffix ===
=======
    use utils::test::ExpectTuple;

    /// Gets item under given crumb and checks if its representation is as expected.
    fn expect_repr<C:Crumbable>(item:&C, crumb:&C::Crumb, expected_repr:impl Str) {
        assert_eq!(item.get(crumb).unwrap().repr(), expected_repr.as_ref());
    }

    #[test]
    fn module_crumb() {
        let lines = [
           Some(Ast::var("foo")),
           None,
           Some(Ast::var("bar"))
        ];

        let module = crate::Module::from_lines(&lines);


        // === Getting ===
        expect_repr(&module,&ModuleCrumb {line_index:0}, "foo");
        assert!(module.get(&ModuleCrumb {line_index:1}).is_err());
        expect_repr(&module,&ModuleCrumb {line_index:2}, "bar");
        assert!(module.get(&ModuleCrumb {line_index:3}).is_err());

        let module2 = module.set(&ModuleCrumb {line_index:0}, Ast::var("foo2")).unwrap();
        assert_eq!(module2.repr(), "foo2\n\nbar");
        let module3 = module.set(&ModuleCrumb {line_index:1}, Ast::var("foo2")).unwrap();
        assert_eq!(module3.repr(), "foo\nfoo2\nbar");
        let module4 = module.set(&ModuleCrumb {line_index:3}, Ast::var("foo2"));
        assert!(module4.is_err());
    }

    #[test]
    fn block_crumb() {
        let first_line = Ast::var("first_line");
        let tail_lines = [Some(Ast::var("tail0")), None, Some(Ast::var("tail2"))];
        let block      = crate::Block::from_lines(&first_line,&tail_lines);

        expect_repr(&block, &BlockCrumb::HeadLine, "first_line");
        expect_repr(&block, &BlockCrumb::TailLine {tail_index:0}, "tail0");
        assert!(block.get(&BlockCrumb::TailLine {tail_index:1}).is_err());
        expect_repr(&block, &BlockCrumb::TailLine {tail_index:2}, "tail2");
        assert!(block.get(&BlockCrumb::TailLine {tail_index:3}).is_err());

        let block2 = block.set(&BlockCrumb::HeadLine, Ast::var("first_line2")).unwrap();
        assert_eq!(block2.repr(), "first_line2\ntail0\n\ntail2");
        let block3 = block.set(&BlockCrumb::TailLine {tail_index:1}, Ast::var("tail1")).unwrap();
        assert_eq!(block3.repr(), "first_line\ntail0\ntail1\ntail2");
        let block4 = block.set(&BlockCrumb::TailLine {tail_index:2}, Ast::var("tail22")).unwrap();
        assert_eq!(block4.repr(), "first_line\ntail0\n\ntail22");
    }
>>>>>>> 964daa3e

    #[test]
    fn invalid_suffix_crumb() -> FallibleResult<()> {
        let elem          = Ast::var("foo");
        let ast           = Ast::invalid_suffix(elem,"@");
        let to_crumb_enum = Crumb::InvalidSuffix;
        let baz           = Ast::var("baz");

        assert_eq!(ast.repr(), "foo@");
        assert_eq!(get(to_crumb_enum,&ast,InvalidSuffixCrumb)?.repr(), "foo");
        assert_eq!(set(to_crumb_enum,&ast,InvalidSuffixCrumb,baz)?.repr(), "baz@");

        Ok(())
    }

    #[test]
    fn iterate_invalid_suffix() -> FallibleResult<()> {
        let elem   = Ast::var("foo");
        let ast    = Ast::invalid_suffix(elem,"@");

        let mut iter = ast.iter_subcrumbs();

        assert_eq!(iter.next(), Some(Crumb::InvalidSuffix(InvalidSuffixCrumb)));
        assert_eq!(iter.next(), None);

        Ok(())
    }

    // === Infix ===

    #[test]
    fn infix_crumb() -> FallibleResult<()> {
        let infix         = Ast::infix_var("foo","+","bar");
        let to_crumb_enum = Crumb::Infix;
        let baz           = Ast::var("baz");
        let times         = Ast::opr("*");

        assert_eq!(infix.repr(), "foo + bar");

        assert_eq!(get(to_crumb_enum,&infix,InfixCrumb::LeftOperand)?.repr(),  "foo");
        assert_eq!(get(to_crumb_enum,&infix,InfixCrumb::Operator)?.repr(),     "+");
        assert_eq!(get(to_crumb_enum,&infix,InfixCrumb::RightOperand)?.repr(), "bar");

        assert_eq!(set(to_crumb_enum,&infix,InfixCrumb::LeftOperand, baz.clone())?.repr(), "baz + bar");
        assert_eq!(set(to_crumb_enum,&infix,InfixCrumb::Operator, times.clone())?.repr(), "foo * bar");
        assert_eq!(set(to_crumb_enum,&infix,InfixCrumb::RightOperand, baz.clone())?.repr(), "foo + baz");

        Ok(())
    }

    #[test]
    fn iterate_infix() {
        let sum = crate::Infix::from_vars("foo", "+", "bar");
        let (larg,opr,rarg) = sum.iter_subcrumbs().expect_tuple();
        assert_eq!(larg, InfixCrumb::LeftOperand);
        assert_eq!(opr,  InfixCrumb::Operator);
        assert_eq!(rarg, InfixCrumb::RightOperand);
    }

    #[test]
    fn nested_infix() -> FallibleResult<()> {
        use InfixCrumb::*;

        let sum   = Ast::infix_var("foo", "+", "bar");
        let infix = Ast::infix(Ast::var("main"), "=", sum);
        assert_eq!(infix.repr(), "main = foo + bar");

        let set = |crumbs: &[InfixCrumb], ast| {
            let crumbs = crumbs.iter().map(|c| Crumb::Infix(*c)).collect_vec();
            infix.set_traversing(&crumbs, ast)
        };
        let get = |crumbs: &[InfixCrumb]| {
            let crumbs = crumbs.iter().map(|c| Crumb::Infix(*c)).collect_vec();
            infix.get_traversing(&crumbs)
        };

        assert_eq!(set(&[RightOperand,LeftOperand], Ast::var("baz"))?.repr(), "main = baz + bar");
        assert_eq!(set(&[LeftOperand], Ast::var("baz"))?.repr(), "baz = foo + bar");


        assert_eq!(get(&[Operator])?.repr(), "=");
        assert_eq!(get(&[RightOperand])?.repr(), "foo + bar");
        assert_eq!(get(&[RightOperand,LeftOperand])?.repr(), "foo");
        assert_eq!(get(&[RightOperand,RightOperand])?.repr(), "bar");
        Ok(())
    }



    // ===========
    // == Text ===
    // ===========


    // === TextLineFmt ===

    #[test]
    fn text_line_fmt_crumb() {
        let expr          = SegmentExpr { value : Some(Ast::var("foo")) };
        let text          = vec![SegmentFmt::SegmentExpr(expr)];
        let ast           = Ast::text_line_fmt(text);
        let to_crumb_enum = Crumb::TextLineFmt;
        let bar           = Ast::var("bar");
        let crumb         = TextLineFmtCrumb{segment_index:0};

        assert_eq!(ast.repr(), "'`foo`'");
        assert_eq!(get(to_crumb_enum,&ast,crumb).unwrap().repr(),  "foo");
        assert_eq!(set(to_crumb_enum,&ast,crumb,bar).unwrap().repr(), "'`bar`'");
    }

    #[test]
    fn iterate_text_line_fmt() {
        let expr1  = SegmentExpr { value : Some(Ast::var("foo")) };
        let expr2  = SegmentExpr { value : Some(Ast::var("bar")) };
        let text   = vec![SegmentFmt::SegmentExpr(expr1),SegmentFmt::SegmentExpr(expr2)];
        let ast    = Ast::text_line_fmt(text);

        let (segment1,segment2) = ast.iter_subcrumbs().expect_tuple();

        assert_eq!(segment1, Crumb::TextLineFmt(TextLineFmtCrumb{segment_index:0}));
        assert_eq!(segment2, Crumb::TextLineFmt(TextLineFmtCrumb{segment_index:1}));
    }

    // === TextBlockFmt ===

    #[test]
    fn text_block_fmt_crumb() {
        let empty_lines = default();
        let expr        = SegmentExpr { value : Some(Ast::var("foo")) };
        let text        = vec![SegmentFmt::SegmentExpr(expr)];
        let line1       = TextBlockLine{empty_lines,text};

        let empty_lines = default();
        let expr        = SegmentExpr { value : Some(Ast::var("bar")) };
        let text        = vec![SegmentFmt::SegmentExpr(expr)];
        let line2       = TextBlockLine{empty_lines,text};

        let lines       = vec![line1,line2];
        let ast         = Ast::text_block_fmt(lines,0);
        let qux         = Ast::var("qux");
        let baz         = Ast::var("baz");

        let to_crumb_enum = Crumb::TextBlockFmt;
        assert_eq!(ast.repr(), "'''\n`foo`\n`bar`");

        let crumb1 = TextBlockFmtCrumb {text_line_index:0, segment_index:0};
        let crumb2 = TextBlockFmtCrumb {text_line_index:1, segment_index:0};

        assert_eq!(get(to_crumb_enum,&ast,crumb1).unwrap().repr(), "foo");
        assert_eq!(get(to_crumb_enum,&ast,crumb2).unwrap().repr(), "bar");

        assert_eq!(set(to_crumb_enum,&ast,crumb1,qux).unwrap().repr(),"'''\n`qux`\n`bar`");
        assert_eq!(set(to_crumb_enum,&ast,crumb2,baz).unwrap().repr(),"'''\n`foo`\n`baz`");
    }

    #[test]
    fn iterate_text_block_fmt() {
        let empty_lines = default();
        let expr        = SegmentExpr { value : Some(Ast::var("foo")) };
        let text        = vec![SegmentFmt::SegmentExpr(expr)];
        let line1       = TextBlockLine{empty_lines,text};

        let empty_lines = default();
        let expr        = SegmentExpr { value : Some(Ast::var("bar")) };
        let text        = vec![SegmentFmt::SegmentExpr(expr)];
        let line2       = TextBlockLine{empty_lines,text};

        let lines       = vec![line1,line2];
        let ast         = Ast::text_block_fmt(lines,0);

        let crumb1 = TextBlockFmtCrumb {text_line_index:0, segment_index:0};
        let crumb2 = TextBlockFmtCrumb {text_line_index:1, segment_index:0};

        let (line1,line2) = ast.iter_subcrumbs().expect_tuple();

        assert_eq!(line1, Crumb::TextBlockFmt(crumb1));
        assert_eq!(line2, Crumb::TextBlockFmt(crumb2));
    }


    // == TextUnclosed ===

    #[test]
    fn text_unclosed_crumb() {
        let expr            = SegmentExpr { value : Some(Ast::var("foo")) };
        let text            = vec![SegmentFmt::SegmentExpr(expr)];
        let text_line       = TextLineFmt{text};
        let line            = TextLine::TextLineFmt(text_line);
        let ast             = Ast::text_unclosed(line);
        let to_crumb_enum   = Crumb::TextUnclosed;
        let bar             = Ast::var("bar");
        let text_line_crumb = TextLineFmtCrumb{segment_index:0};
        let crumb           = TextUnclosedCrumb{text_line_crumb};

        assert_eq!(ast.repr(), "'`foo`");
        assert_eq!(get(to_crumb_enum,&ast,crumb).unwrap().repr(),  "foo");
        assert_eq!(set(to_crumb_enum,&ast,crumb,bar).unwrap().repr(), "'`bar`");
    }

    #[test]
    fn iterate_text_unclosed() {
        let expr1           = SegmentExpr { value : Some(Ast::var("foo")) };
        let expr2           = SegmentExpr { value : Some(Ast::var("bar")) };
        let text            = vec![SegmentFmt::SegmentExpr(expr1),SegmentFmt::SegmentExpr(expr2)];
        let text_line       = TextLineFmt{text};
        let line            = TextLine::TextLineFmt(text_line);
        let ast             = Ast::text_unclosed(line);
        let text_line_crumb = TextLineFmtCrumb{segment_index:0};
        let crumb1          = TextUnclosedCrumb{text_line_crumb};
        let text_line_crumb = TextLineFmtCrumb{segment_index:1};
        let crumb2          = TextUnclosedCrumb{text_line_crumb};

        let (segment1,segment2) = ast.iter_subcrumbs().expect_tuple();
        assert_eq!(segment1,Crumb::TextUnclosed(crumb1));
        assert_eq!(segment2,Crumb::TextUnclosed(crumb2));
    }


    // === Prefix ===

    #[test]
    fn prefix_crumb() -> FallibleResult<()> {
        let prefix = Ast::prefix(Ast::var("func"), Ast::var("arg"));
        let get   = |prefix_crumb| {
            let crumb = Crumb::Prefix(prefix_crumb);
            prefix.get(&crumb)
        };
        let set   = |prefix_crumb, ast| {
            let crumb = Crumb::Prefix(prefix_crumb);
            prefix.set(&crumb,ast)
        };
        let foo = Ast::var("foo");
        let x   = Ast::var("x");

        assert_eq!(prefix.repr(), "func arg");

        assert_eq!(get(PrefixCrumb::Func)?.repr(), "func");
        assert_eq!(get(PrefixCrumb::Arg)?.repr(),  "arg");

        assert_eq!(set(PrefixCrumb::Func, foo.clone())?.repr(), "foo arg");
        assert_eq!(set(PrefixCrumb::Arg,  x.clone())?.repr(), "func x");

        Ok(())
    }

    #[test]
    fn iterate_prefix() -> FallibleResult<()> {
        let prefix = Ast::prefix(Ast::var("func"), Ast::var("arg"));

        let (func,arg) = prefix.iter_subcrumbs().expect_tuple();

        assert_eq!(func, Crumb::Prefix(PrefixCrumb::Func));
        assert_eq!(arg, Crumb::Prefix(PrefixCrumb::Arg));

        Ok(())
    }


    // === SectionLeft ===

    #[test]
    fn section_left_crumb() -> FallibleResult<()> {
        let app = Ast::section_left(Ast::var("foo"), Ast::var("bar"));
        let get   = |app_crumb| {
            let crumb = Crumb::SectionLeft(app_crumb);
            app.get(&crumb)
        };
        let set   = |app_crumb, ast| {
            let crumb = Crumb::SectionLeft(app_crumb);
            app.set(&crumb,ast)
        };
        let arg = Ast::var("arg");
        let opr = Ast::var("opr");

        assert_eq!(app.repr(), "foo bar");

        assert_eq!(get(SectionLeftCrumb::Arg)?.repr(), "foo");
        assert_eq!(get(SectionLeftCrumb::Opr)?.repr(), "bar");

        assert_eq!(set(SectionLeftCrumb::Arg, arg.clone())?.repr(), "arg bar");
        assert_eq!(set(SectionLeftCrumb::Opr, opr.clone())?.repr(), "foo opr");

        Ok(())
    }

    #[test]
    fn iterate_section_left() -> FallibleResult<()> {
        let app = Ast::section_left(Ast::var("foo"), Ast::var("bar"));

        let (arg,opr) = app.iter_subcrumbs().expect_tuple();
        assert_eq!(arg, Crumb::SectionLeft(SectionLeftCrumb::Arg));
        assert_eq!(opr, Crumb::SectionLeft(SectionLeftCrumb::Opr));

        Ok(())
    }


    // === SectionRight ===

    #[test]
    fn section_right_crumb() -> FallibleResult<()> {
        let app = Ast::section_right(Ast::var("foo"), Ast::var("bar"));
        let get   = |app_crumb| {
            let crumb = Crumb::SectionRight(app_crumb);
            app.get(&crumb)
        };
        let set   = |app_crumb, ast| {
            let crumb = Crumb::SectionRight(app_crumb);
            app.set(&crumb,ast)
        };
        let arg = Ast::var("arg");
        let opr = Ast::var("opr");

        assert_eq!(app.repr(), "foo bar");

        assert_eq!(get(SectionRightCrumb::Opr)?.repr(), "foo");
        assert_eq!(get(SectionRightCrumb::Arg)?.repr(), "bar");

        assert_eq!(set(SectionRightCrumb::Opr, opr.clone())?.repr(), "opr bar");
        assert_eq!(set(SectionRightCrumb::Arg, arg.clone())?.repr(), "foo arg");

        Ok(())
    }

    #[test]
    fn iterate_section_right() -> FallibleResult<()> {
        let app = Ast::section_right(Ast::var("foo"), Ast::var("bar"));

        let (opr,arg) = app.iter_subcrumbs().expect_tuple();
        assert_eq!(arg, Crumb::SectionRight(SectionRightCrumb::Arg));
        assert_eq!(opr, Crumb::SectionRight(SectionRightCrumb::Opr));

        Ok(())
    }


    // === SectionSides ===

    #[test]
    fn section_sides_crumb() -> FallibleResult<()> {
        let app = Ast::section_sides(Ast::var("foo"));
        let get   = |app_crumb| {
            let crumb = Crumb::SectionSides(app_crumb);
            app.get(&crumb)
        };
        let set   = |app_crumb, ast| {
            let crumb = Crumb::SectionSides(app_crumb);
            app.set(&crumb,ast)
        };
        let opr = Ast::var("opr");

        assert_eq!(app.repr(), "foo");

        assert_eq!(get(SectionSidesCrumb)?.repr(), "foo");
        assert_eq!(set(SectionSidesCrumb, opr.clone())?.repr(), "opr");

        Ok(())
    }

    #[test]
    fn iterate_section_sides() -> FallibleResult<()> {
        let app = Ast::section_sides(Ast::var("foo"));

        let mut iter = app.iter_subcrumbs();

        assert_eq!(iter.next(), Some(Crumb::SectionSides(SectionSidesCrumb)));
        assert_eq!(iter.next(), None);

        Ok(())
    }


    // === Module ===

    #[test]
    fn iterate_module() {
        let var = crate::Ast::var("foo");
        let lines = [
            Some(var.clone_ref()),
            None,
            Some(var.clone_ref()),
        ];
        let module = crate::Module::from_lines(&lines);
        assert_eq!(module.repr(), "foo\n\nfoo");

        let (line0,line2) = module.iter_subcrumbs().expect_tuple();
        assert_eq!(line0.line_index,0);
        assert_eq!(line2.line_index,2);
    }


    // === Block ===

    #[test]
    fn iterate_block() {
        let first_line = crate::Ast::var("foo");
        let lines      = [
            Some(crate::Ast::var("bar")),
            None,
            Some(crate::Ast::var("baz")),
        ];
        let block               = crate::Block::from_lines(&first_line,&lines);
        let (line0,line1,line3) = block.iter_subcrumbs().expect_tuple();
        assert_eq!(line0, BlockCrumb::HeadLine);
        assert_eq!(line1, BlockCrumb::TailLine {tail_index:0});
        assert_eq!(line3, BlockCrumb::TailLine {tail_index:2});
    }

    #[test]
    fn mismatched_crumb() {
        let sum        = Ast::infix_var("foo", "+", "bar");
        let crumb      = Crumb::Module(ModuleCrumb {line_index:0});
        let first_line = sum.get(&crumb);
        first_line.expect_err("Using module crumb on infix should fail");
    }
<<<<<<< HEAD
}
=======

    #[test]
    fn located() {
        let item = Located::new_root("zero");
        assert_eq!(item.item, "zero");
        assert!(item.crumbs.is_empty());

        let item = item.into_descendant(vec![Crumb::Infix(InfixCrumb::LeftOperand)], 1);
        assert_eq!(item.item, 1);
        let (crumb0,) = item.crumbs.iter().expect_tuple();
        assert_eq!(crumb0,&Crumb::Infix(InfixCrumb::LeftOperand));

        let child_item = Located::new_direct_child(InfixCrumb::Operator, "two");
        let item = item.push_descendant(child_item);
        assert_eq!(item.item, "two");
        let (crumb0,crumb1) = item.crumbs.iter().expect_tuple();
        assert_eq!(crumb0,&Crumb::Infix(InfixCrumb::LeftOperand));
        assert_eq!(crumb1,&Crumb::Infix(InfixCrumb::Operator));

        let item2 = item.clone().map(|item| item.len() );
        assert_eq!(item2.item,3);
        assert_eq!(item.crumbs,item2.crumbs);
    }
}
>>>>>>> 964daa3e
<|MERGE_RESOLUTION|>--- conflicted
+++ resolved
@@ -78,19 +78,6 @@
 /// Sequence of `Crumb`s describing traversal path through AST.
 pub type Crumbs = Vec<Crumb>;
 
-<<<<<<< HEAD
-
-// === InvalidSuffix ===
-
-#[allow(missing_docs)]
-#[derive(Clone,Copy,Debug,PartialEq,Hash)]
-pub struct InvalidSuffixCrumb;
-
-
-// === TextLineFmt ===
-
-#[allow(missing_docs)]
-=======
 /// Crumb identifies location of child AST in an AST node. Allows for a single step AST traversal.
 /// The enum variants are paired with Shape variants. For example, `ModuleCrumb` allows obtaining
 /// (or setting) `Ast` stored within a `Module` shape.
@@ -101,7 +88,17 @@
 /// rather than names or similar.
 ///
 /// Crumbs are potentially invalidated by any AST change.
->>>>>>> 964daa3e
+
+// === InvalidSuffix ===
+
+#[allow(missing_docs)]
+#[derive(Clone,Copy,Debug,PartialEq,Hash)]
+pub struct InvalidSuffixCrumb;
+
+
+// === TextLineFmt ===
+
+#[allow(missing_docs)]
 #[derive(Clone,Copy,Debug,PartialEq,Hash)]
 pub struct TextLineFmtCrumb {pub segment_index:usize}
 
@@ -155,7 +152,6 @@
     Opr
 }
 
-<<<<<<< HEAD
 
 // === SectionRight ===
 
@@ -164,12 +160,6 @@
 pub enum SectionRightCrumb {
     Opr,
     Arg
-=======
-impl From<&BlockCrumb> for Crumb {
-    fn from(crumb: &BlockCrumb) -> Self {
-        Crumb::Block(*crumb)
-    }
->>>>>>> 964daa3e
 }
 
 
@@ -197,7 +187,6 @@
     /// Index in the sequence of "rest of" lines (not counting the HeadLine).
     TailLine {tail_index:usize},
 }
-<<<<<<< HEAD
 
 
 // === Import ===
@@ -232,12 +221,6 @@
     Name,
     Args {index:usize},
     Body
-=======
-impl From<&ModuleCrumb> for Crumb {
-    fn from(crumb: &ModuleCrumb) -> Self {
-        Crumb::Module(*crumb)
-    }
->>>>>>> 964daa3e
 }
 
 
@@ -263,7 +246,6 @@
     }
 }
 
-<<<<<<< HEAD
 macro_rules! impl_crumbs {
     ($($id:ident),*) => {
         $(from_crumb!{$id})*
@@ -300,11 +282,6 @@
                 $($id([<$id Crumb>]),)*
             }
         }
-=======
-impl From<&InfixCrumb> for Crumb {
-    fn from(crumb: &InfixCrumb) -> Self {
-        Crumb::Infix(*crumb)
->>>>>>> 964daa3e
     }
 }
 
@@ -613,11 +590,7 @@
     type Crumb = ModuleCrumb;
 
     fn get(&self, crumb:&Self::Crumb) -> FallibleResult<&Ast> {
-<<<<<<< HEAD
         let line = self.lines.get_or_err(crumb.line_index,"line")?;
-=======
-        let line = self.lines.get(crumb.line_index).ok_or(LineIndexOutOfBounds)?;
->>>>>>> 964daa3e
         line.elem.as_ref().ok_or_else(|| LineDoesNotContainAst::new(self,crumb).into())
     }
 
@@ -642,11 +615,7 @@
         match crumb {
             BlockCrumb::HeadLine => Ok(&self.first_line.elem),
             BlockCrumb::TailLine {tail_index} => {
-<<<<<<< HEAD
                 let line = self.lines.get_or_err(*tail_index,"line")?;
-=======
-                let line = self.lines.get(*tail_index).ok_or(LineIndexOutOfBounds)?;
->>>>>>> 964daa3e
                 line.elem.as_ref().ok_or_else(|| LineDoesNotContainAst::new(self,crumb).into())
             }
         }
@@ -955,7 +924,6 @@
 mod tests {
     use super::*;
 
-<<<<<<< HEAD
     use crate::HasRepr;
     use crate::SegmentExpr;
     use crate::SegmentFmt;
@@ -965,21 +933,6 @@
 
     use utils::test::ExpectTuple;
 
-    fn get<T,F:FnOnce(T) -> Crumb>(f:F, ast:&Ast, crumb:T) -> FallibleResult<&Ast> {
-        let crumb = f(crumb);
-        ast.get(&crumb)
-    }
-
-    fn set<T,F:FnOnce(T) -> Crumb>(f:F, ast:&Ast, crumb:T,internal_ast:Ast) -> FallibleResult<Ast> {
-        let crumb = f(crumb);
-        ast.set(&crumb, internal_ast)
-    }
-
-
-    // === InvalidSuffix ===
-=======
-    use utils::test::ExpectTuple;
-
     /// Gets item under given crumb and checks if its representation is as expected.
     fn expect_repr<C:Crumbable>(item:&C, crumb:&C::Crumb, expected_repr:impl Str) {
         assert_eq!(item.get(crumb).unwrap().repr(), expected_repr.as_ref());
@@ -1029,7 +982,19 @@
         let block4 = block.set(&BlockCrumb::TailLine {tail_index:2}, Ast::var("tail22")).unwrap();
         assert_eq!(block4.repr(), "first_line\ntail0\n\ntail22");
     }
->>>>>>> 964daa3e
+
+    fn get<T,F:FnOnce(T) -> Crumb>(f:F, ast:&Ast, crumb:T) -> FallibleResult<&Ast> {
+        let crumb = f(crumb);
+        ast.get(&crumb)
+    }
+
+    fn set<T,F:FnOnce(T) -> Crumb>(f:F, ast:&Ast, crumb:T,internal_ast:Ast) -> FallibleResult<Ast> {
+        let crumb = f(crumb);
+        ast.set(&crumb, internal_ast)
+    }
+
+
+    // === InvalidSuffix ===
 
     #[test]
     fn invalid_suffix_crumb() -> FallibleResult<()> {
@@ -1445,9 +1410,6 @@
         let first_line = sum.get(&crumb);
         first_line.expect_err("Using module crumb on infix should fail");
     }
-<<<<<<< HEAD
-}
-=======
 
     #[test]
     fn located() {
@@ -1471,5 +1433,4 @@
         assert_eq!(item2.item,3);
         assert_eq!(item.crumbs,item2.crumbs);
     }
-}
->>>>>>> 964daa3e
+}