[package]
name    = "ensogl-examples"
version = "0.1.0"
authors = ["Enso Team <contact@enso.org>"]
edition = "2018"

[lib]
crate-type = ["cdylib", "rlib"]

[dependencies]
<<<<<<< HEAD
enso-frp              = { version = "0.1.0", path = "../../lib/frp"                  }
enso-logger           = { version = "0.1.1"                                          }
enso-prelude          = { version = "0.1.2"                                          }
enso-shapely          = { version = "0.1.1"                                          }
ensogl-core           = { version = "0.1.0", path = "../../ensogl/lib/core"          }
ensogl-gui-components = { version = "0.1.0", path = "../../ensogl/lib/components"    }
ensogl-text           = { version = "0.1.0", path = "../../ensogl/lib/text"          }
ensogl-text-msdf-sys  = { version = "0.1.0", path = "../../ensogl/lib/text/msdf-sys" }
ensogl-theme          = { version = "0.1.0", path = "../../ensogl/lib/theme"         }
=======
enso-frp             = { version = "0.1.0", path = "../../lib/frp"                  }
enso-logger          = { version = "0.1.2"                                          }
enso-prelude         = { version = "0.1.4"                                          }
enso-shapely         = { version = "0.1.1"                                          }
ensogl-core          = { version = "0.1.0", path = "../../ensogl/lib/core"          }
ensogl-gui-list-view = { version = "0.1.0", path = "../lib/list-view"               }
ensogl-text          = { version = "0.1.0", path = "../../ensogl/lib/text"          }
ensogl-text-msdf-sys = { version = "0.1.0", path = "../../ensogl/lib/text/msdf-sys" }
ensogl-theme         = { version = "0.1.0", path = "../../ensogl/lib/theme"         }
>>>>>>> 6f05b6b0

wasm-bindgen = { version = "=0.2.58" , features = ["nightly","serde-serialize"] }
nalgebra     = { version = "0.21.1"  , features = ["serde-serialize"]           }
serde_json   = { version = "1.0"                                                }
serde        = { version = "1.0"     , features = ["derive"]                    }
js-sys       = { version = "0.3.28"                                             }

[dependencies.web-sys]
version = "0.3.4"
features = []<|MERGE_RESOLUTION|>--- conflicted
+++ resolved
@@ -8,27 +8,15 @@
 crate-type = ["cdylib", "rlib"]
 
 [dependencies]
-<<<<<<< HEAD
 enso-frp              = { version = "0.1.0", path = "../../lib/frp"                  }
-enso-logger           = { version = "0.1.1"                                          }
-enso-prelude          = { version = "0.1.2"                                          }
+enso-logger           = { version = "0.1.2"                                          }
+enso-prelude          = { version = "0.1.4"                                          }
 enso-shapely          = { version = "0.1.1"                                          }
 ensogl-core           = { version = "0.1.0", path = "../../ensogl/lib/core"          }
 ensogl-gui-components = { version = "0.1.0", path = "../../ensogl/lib/components"    }
 ensogl-text           = { version = "0.1.0", path = "../../ensogl/lib/text"          }
 ensogl-text-msdf-sys  = { version = "0.1.0", path = "../../ensogl/lib/text/msdf-sys" }
 ensogl-theme          = { version = "0.1.0", path = "../../ensogl/lib/theme"         }
-=======
-enso-frp             = { version = "0.1.0", path = "../../lib/frp"                  }
-enso-logger          = { version = "0.1.2"                                          }
-enso-prelude         = { version = "0.1.4"                                          }
-enso-shapely         = { version = "0.1.1"                                          }
-ensogl-core          = { version = "0.1.0", path = "../../ensogl/lib/core"          }
-ensogl-gui-list-view = { version = "0.1.0", path = "../lib/list-view"               }
-ensogl-text          = { version = "0.1.0", path = "../../ensogl/lib/text"          }
-ensogl-text-msdf-sys = { version = "0.1.0", path = "../../ensogl/lib/text/msdf-sys" }
-ensogl-theme         = { version = "0.1.0", path = "../../ensogl/lib/theme"         }
->>>>>>> 6f05b6b0
 
 wasm-bindgen = { version = "=0.2.58" , features = ["nightly","serde-serialize"] }
 nalgebra     = { version = "0.21.1"  , features = ["serde-serialize"]           }
