//! Example scene showing simple usage of a shape system.

use ensogl_core::prelude::*;

use ensogl_core::display::navigation::navigator::Navigator;
use ensogl_core::system::web;
use wasm_bindgen::prelude::*;
use ensogl_core::display::object::ObjectOps;
use ensogl_core::display::shape::ShapeSystem;
use ensogl_core::display::world::*;
use ensogl_core::display::shape::*;
use ensogl_core::data::color;



// ==============
// === Shapes ===
// ==============

/// The shape definition.
pub fn shape() -> AnyShape {
    let circle1    = Circle(50.px());
    let circle_bg  = circle1.translate_x(-(50.0.px()));
    let circle_sub = circle1.translate_y(-(50.0.px()));
    let rect       = Rect((100.0.px(),100.0.px()));
    let shape      = circle_bg + rect - circle_sub;
    let shape      = shape.fill(color::Rgb::new(1.0,0.0,0.0));
    shape.into()
}

/// The mask definition.
pub fn mask() -> AnyShape {
    let circle = Circle(50.px());
    let shape  = circle.fill(color::Rgb::new(0.0,1.0,0.0));
    shape.into()
}



// ===================
// === Entry Point ===
// ===================

/// The example entry point.
#[wasm_bindgen]
#[allow(dead_code)]
pub fn entry_point_shape_system() {
    web::forward_panic_hook_to_console();

<<<<<<< HEAD
    let world          = World::new(&web::get_html_element_by_id("root").unwrap());
    let scene          = world.scene();
    let camera         = scene.camera().clone_ref();
    let navigator      = Navigator::new(&scene,&camera);
    let sprite_system  = ShapeSystem::new(&world,&shape());
    let sprite_system2 = ShapeSystem::new(&world,&mask());
    let sprite         = sprite_system.new_instance();
    let mask           = sprite_system2.new_instance();
=======
    let world         = World::new(&web::get_html_element_by_id("root").unwrap());
    let scene         = world.scene();
    let camera        = scene.camera().clone_ref();
    let navigator     = Navigator::new(scene,&camera);
    let sprite_system = ShapeSystem::new(&world,&shape());
    let sprite        = sprite_system.new_instance();
>>>>>>> b398ad9c
    sprite.size.set(Vector2::new(300.0, 300.0));
    sprite.mod_position(|t| *t = Vector3::new(50.0, 50.0, 0.0));

    mask.size.set(Vector2::new(300.0, 300.0));
    mask.mod_position(|t| *t = Vector3::new(50.0, 50.0, 0.0));

    world.add_child(&sprite_system);
    world.add_child(&mask);
    world.keep_alive_forever();

    world.scene().layers.mask.add_exclusive(&mask);
    let scene = world.scene().clone_ref();

    let mut i = 0;
    world.on_frame(move |_time| {
        i += 1;
        if (i == 10) {
            DEBUG!("{scene.layers.main:#?}")
        }
        let _keep_alive = &sprite;
        let _keep_alive = &mask;
        let _keep_alive = &navigator;
    }).forget();
}<|MERGE_RESOLUTION|>--- conflicted
+++ resolved
@@ -47,7 +47,6 @@
 pub fn entry_point_shape_system() {
     web::forward_panic_hook_to_console();
 
-<<<<<<< HEAD
     let world          = World::new(&web::get_html_element_by_id("root").unwrap());
     let scene          = world.scene();
     let camera         = scene.camera().clone_ref();
@@ -56,14 +55,7 @@
     let sprite_system2 = ShapeSystem::new(&world,&mask());
     let sprite         = sprite_system.new_instance();
     let mask           = sprite_system2.new_instance();
-=======
-    let world         = World::new(&web::get_html_element_by_id("root").unwrap());
-    let scene         = world.scene();
-    let camera        = scene.camera().clone_ref();
-    let navigator     = Navigator::new(scene,&camera);
-    let sprite_system = ShapeSystem::new(&world,&shape());
-    let sprite        = sprite_system.new_instance();
->>>>>>> b398ad9c
+
     sprite.size.set(Vector2::new(300.0, 300.0));
     sprite.mod_position(|t| *t = Vector3::new(50.0, 50.0, 0.0));
 
