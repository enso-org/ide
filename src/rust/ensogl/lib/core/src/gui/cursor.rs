//! Definition of the Cursor (known as well as mouse pointer) component.

use crate::prelude::*;

use crate::frp;
use crate::data::color;
use crate::display::scene::Scene;
use crate::display::shape::*;
use crate::display;
use crate::gui::component::Animation;
use crate::gui::component::Tween;
use crate::gui::component;



// =================
// === Constants ===
// =================

/// Default radius of the mouse cursor symbol.
pub const DEFAULT_RADIUS : f32 = 8.0;
const PADDING            : f32 = 2.0;
const SIDES_PADDING      : f32 = PADDING * 2.0;
const DEFAULT_COLOR      : color::Lcha = color::Lcha::new(0.7,0.0,0.0,0.5);
const TEXT_CURSOR_COLOR  : color::Lcha = color::Lcha::new(0.8,0.0,0.0,0.7);
const FADE_OUT_TIME      : f32 = 3000.0;

#[allow(non_snake_case)]
fn DEFAULT_SIZE() -> Vector2<f32> { Vector2(16.0,16.0) }



// ==================
// === StyleValue ===
// ==================

/// Defines a value of the cursor style.
#[derive(Debug,Clone,Eq,PartialEq)]
#[allow(missing_docs)]
pub struct StyleValue<T> {
    /// Defines the value of the style. In case it is set to `None`, the default value will be used.
    /// Please note that setting it to `None` has a different effect than not providing the value
    /// in the `Style` at all. If the value is provided it can override the existing values when
    /// used in a semigroup operation.
    pub value : Option<T>,

    /// Defines if the state transition should be used. Sometimes disabling animation is required.
    /// A good example is the implementation of a selection box. When drawing selection box with the
    /// mouse, the user wants to see it in real-time, without it growing over time.
    pub animate : bool,
}

impl<T:Default> Default for StyleValue<T> {
    fn default() -> Self {
        let value   = default();
        let animate = true;
        Self {value,animate}
    }
}

impl<T> StyleValue<T> {
    /// Constructor.
    pub fn new(value:T) -> Self {
        let value   = Some(value);
        let animate = true;
        Self {value,animate}
    }

    /// Constructor for a default value setter. Please note that this is not made a `Default` impl
    /// on purpose. This method creates a non-empty value setter which sets the target to its
    /// default value. Read `Style` docs to learn more.
    pub fn new_default() -> Self {
        let value   = None;
        let animate = true;
        Self {value,animate}
    }

    /// Constructor with disabled animation.
    pub fn new_no_animation(value:T) -> Self {
        let value   = Some(value);
        let animate = false;
        Self {value,animate}
    }
}



// =============
// === Style ===
// =============

macro_rules! define_style {( $( $(#$meta:tt)* $field:ident : $field_type:ty),* $(,)? ) => {
    /// Set of cursor style parameters. You can construct this object in FRP network, merge it using
    /// its `Semigroup` instance, and finally pass to the cursor to apply the style. Please note
    /// that cursor does not implement any complex style management (like pushing or popping a style
    /// from a style stack) on purpose, as it is stateful, while it is straightforward to implement
    /// it in FRP.
    #[derive(Debug,Clone,Default,PartialEq)]
    pub struct Style {
        $($(#$meta)? $field : Option<StyleValue<$field_type>>),*
    }

    impl Style {
        /// Create a new style with all fields set to default value. Please note that it is
        /// different than empty style, as this one overrides fields with default values when
        /// used in a semigroup operation.
        pub fn new_with_all_fields_default() -> Self {
            $(let $field = Some(StyleValue::new_default());)*
            Self {$($field),*}
        }

        /// Check whether the style is a default, empty one.
        pub fn is_default(&self) -> bool {
            $(self.$field.is_none())&&*
        }
    }

    impl PartialSemigroup<&Style> for Style {
        #[allow(clippy::clone_on_copy)]
        fn concat_mut(&mut self, other:&Self) {
            $(if self.$field . is_none() { self.$field = other.$field . clone() })*
        }
    }

    impl PartialSemigroup<Style> for Style {
        fn concat_mut(&mut self, other:Self) {
            self.concat_mut(&other)
        }
    }
};}

define_style! {
    /// Host defines an object which the cursor position is bound to. It is used to implement
    /// label selection. After setting the host to the label, cursor will not follow mouse anymore,
    /// it will inherit its position from the label instead.
    host   : display::object::Instance,
    size   : Vector2<f32>,
    offset : Vector2<f32>,
    color  : color::Lcha,
    radius : f32,
    press  : f32,
}


// === Smart Constructors ===

#[allow(missing_docs)]
impl Style {
    pub fn new_highlight<H,Color:Into<color::Lcha>>
    (host:H, size:Vector2<f32>, color:Option<Color>) -> Self
    where H:display::Object {
        let host  = Some(StyleValue::new(host.display_object().clone_ref()));
        let size  = Some(StyleValue::new(size));
        let color = color.map(|color|{
            let color = color.into();
            StyleValue::new(color)
        });
        Self {host,size,color,..default()}
    }

    pub fn new_color(color:color::Lcha) -> Self {
        let color = Some(StyleValue::new(color));
        Self {color,..default()}
    }

    pub fn new_color_no_animation(color:color::Lcha) -> Self {
        let color = Some(StyleValue::new_no_animation(color));
        Self {color,..default()}
    }

    pub fn new_press() -> Self {
        let press = Some(StyleValue::new(1.0));
        Self {press,..default()}
    }

    pub fn new_text_cursor() -> Self {
        let size  = Vector2::new(3.0,DEFAULT_SIZE().y);
        let size  = Some(StyleValue::new(size));
        let color = Some(StyleValue::new(TEXT_CURSOR_COLOR));
        Self {size,color,..default()}
    }
}


// === Setters ===

#[allow(missing_docs)]
impl Style {
    pub fn press(mut self) -> Self {
        self.press = Some(StyleValue::new(1.0));
        self
    }

    pub fn box_selection(mut self, size:Vector2<f32>) -> Self {
        let def_size = DEFAULT_SIZE();
        self.offset  = Some(StyleValue::new_no_animation(-size / 2.0));
        self.size    = Some(StyleValue::new_no_animation(size.abs() + def_size));
        self
    }
}


// === Getters ===

#[allow(missing_docs)]
impl Style {
    pub fn host_position(&self) -> Option<Vector3<f32>> {
        self.host.as_ref().and_then(|t| t.value.as_ref().map(|t| t.position()))
    }
}



// ==================
// === CursorView ===
// ==================

/// Canvas shape definition.
pub mod shape {
    use super::*;
    crate::define_shape_system! {
        ( press  : f32
        , radius : f32
        , color  : Vector4<f32>
        ) {
            let width  : Var<Pixels> = "input_size.x".into();
            let height : Var<Pixels> = "input_size.y".into();
            let press_side_shrink = 2.px();
            let press_diff        = press_side_shrink * &press;
            let radius            = 1.px() * radius - &press_diff;
            let sides_padding     = 1.px() * SIDES_PADDING;
            let width             = &width  - &press_diff * 2.0 - &sides_padding;
            let height            = &height - &press_diff * 2.0 - &sides_padding;
            let cursor            = Rect((width,height)).corners_radius(radius);
            let cursor            = cursor.fill("srgba(input_color)");
            cursor.into()
        }
    }
}



// ===========
// === Frp ===
// ===========

/// Cursor events.
#[derive(Clone,CloneRef,Debug)]
#[allow(missing_docs)]
pub struct Frp {
    pub network  : frp::Network,
    pub input    : FrpInputs,
    pub position : frp::Stream<Vector3>,
}

impl Deref for Frp {
    type Target = FrpInputs;
    fn deref(&self) -> &Self::Target {
        &self.input
    }
}

/// Cursor events.
#[derive(Clone,CloneRef,Debug)]
#[allow(missing_docs)]
pub struct FrpInputs {
    pub set_style : frp::Source<Style>,
}

impl FrpInputs {
    /// Constructor.
    pub fn new(network:&frp::Network) -> Self {
        frp::extend! { network
            def set_style = source();
        }
        Self {set_style}
    }
}



// ===================
// === CursorModel ===
// ===================

/// Internal data for `Cursor`.
#[derive(Clone,CloneRef,Debug)]
#[allow(missing_docs)]
pub struct CursorModel {
    pub logger : Logger,
    pub scene  : Scene,
    pub frp    : FrpInputs,
    pub view   : component::ShapeView<shape::Shape>,
    pub style  : Rc<RefCell<Style>>,
}

impl CursorModel {
    /// Constructor.
    pub fn new(scene:&Scene, network:&frp::Network) -> Self {
        let scene  = scene.clone_ref();
        let logger = Logger::new("cursor");
        let frp    = FrpInputs::new(network);
        let view   = component::ShapeView::<shape::Shape>::new(&logger,&scene);
        let style  = default();

        let shape_system = scene.shapes.shape_system(PhantomData::<shape::Shape>);
        shape_system.shape_system.set_pointer_events(false);
        scene.views.main.remove(&shape_system.shape_system.symbol);
        scene.views.cursor.add(&shape_system.shape_system.symbol);

        Self {logger,scene,frp,view,style}
    }
}



// ==============
// === Cursor ===
// ==============

/// Cursor (mouse pointer) definition.
#[derive(Clone,CloneRef,Debug,Shrinkwrap)]
#[allow(missing_docs)]
pub struct Cursor {
    #[shrinkwrap(main_field)]
    model   : Rc<CursorModel>,
    pub frp : Frp,
}

impl Cursor {
    /// Constructor.
    pub fn new(scene:&Scene) -> Self {
        let network = frp::Network::new();
        let model   = CursorModel::new(scene,&network);
        let input   = &model.frp;
        let mouse   = &scene.mouse.frp;

        // === Animations ===
        //
        // The following animators are used for smooth cursor transitions. There are two of them
        // with a non-obvious behavior, namely the `host_follow_weight` and `host_attached_weight`.
        // The mouse position is driven by three factors:
        //
        //   - Real-time cursor mode.
        //     Cursor follows the system mouse position.
        //
        //   - Host-follow mode.
        //     Cursor follows the host using dynamic inertia simulator. The `host_follow_weight`
        //     variable is a weight between real-time mode and this one.
        //
        //   - Host-attached mode.
        //     Cursor follows the host without any delay. The `host_attached_weight` variable is a
        //     weight between host-follow mode and this one. The host-attached mode is especially
        //     useful when panning the stage in such way, that cursor starts to be attached to a
        //     host during the movement. After it is fully attached, cursor moves with the same
        //     speed as the scene when panning.
        //
        let press                = Animation :: <f32>     :: new(&network);
        let radius               = Animation :: <f32>     :: new(&network);
        let size                 = Animation :: <Vector2> :: new(&network);
        let offset               = Animation :: <Vector2> :: new(&network);
        let color_lab            = Animation :: <Vector3> :: new(&network);
        let color_alpha          = Animation :: <f32>     :: new(&network);
        let inactive_fade        = Animation :: <f32>     :: new(&network);
        let host_position        = Animation :: <Vector3> :: new(&network);
        let host_follow_weight   = Animation :: <f32>     :: new(&network);
        let host_attached_weight = Tween     :: new(&network);

        host_attached_weight.set_duration(300.0);
        color_lab.set_target_value(DEFAULT_COLOR.opaque.into());
        color_alpha.set_target_value(DEFAULT_COLOR.alpha);
        radius.set_target_value(DEFAULT_RADIUS);
        size.set_target_value(DEFAULT_SIZE());

        let fade_out_spring = inactive_fade.simulator.spring() * 0.2;
        let fade_in_spring  = inactive_fade.simulator.spring();

        frp::extend! { network
            eval press.value  ((v) model.view.shape.press.set(*v));
            eval radius.value ((v) model.view.shape.radius.set(*v));
            eval size.value   ([model] (v) {
                let dim = Vector2(v.x+SIDES_PADDING,v.y+SIDES_PADDING);
                model.view.shape.sprite.size.set(dim);
            });

            alpha <- all_with(&color_alpha.value,&inactive_fade.value,|s,t| s*t);

            anim_color <- all_with(&color_lab.value,&alpha,
                |lab,alpha| color::Rgba::from(color::Laba::new(lab.x,lab.y,lab.z,*alpha))
            );

            eval input.set_style([host_attached_weight,size,offset,model] (new_style) {
                host_attached_weight.stop_and_rewind();
                if new_style.host.is_some() { host_attached_weight.start() }

                let def = 0.0;
                match &new_style.press {
                    None => press.set_target_value(def),
                    Some(t) => {
                        let value = t.value.unwrap_or(def);
                        press.set_target_value(value);
                        if !t.animate {
                            press.skip();
                        }
                    }
                }

                match &new_style.color {
                    None => {
                        color_lab.set_target_value(DEFAULT_COLOR.opaque.into());
                        color_alpha.set_target_value(DEFAULT_COLOR.alpha);
                    }
                    Some(t) => {
                        let value = t.value.unwrap_or(DEFAULT_COLOR);
                        let lab = color::Laba::from(value);
                        color_lab.set_target_value(Vector3::new(lab.lightness,lab.a,lab.b));
                        color_alpha.set_target_value(lab.alpha);
                        if !t.animate {
                            color_lab.skip();
                            color_alpha.skip();
                        }
                    }
                }

                match &new_style.size {
                    None => size.set_target_value(DEFAULT_SIZE()),
                    Some(t) => {
                        let value = t.value.unwrap_or_else(DEFAULT_SIZE);
                        size.set_target_value(Vector2(value.x,value.y));
                        if !t.animate { size.skip() }
                    }
                }

                match &new_style.offset {
                    None => offset.set_target_value(default()),
                    Some(t) => {
                        let value = t.value.unwrap_or_default();
                        offset.set_target_value(Vector2(value.x,value.y));
                        if !t.animate { offset.skip() }
                    }
                }

                match &new_style.radius {
                    None => radius.set_target_value(DEFAULT_RADIUS),
                    Some(t) => {
                        let value = t.value.unwrap_or(DEFAULT_RADIUS);
                        radius.set_target_value(value);
                        if !t.animate { radius.skip() }
                    }
                }

                *model.style.borrow_mut() = new_style.clone();
            });

            host_changed    <- any_(input.set_style,scene.frp.camera_changed);
            hosted_position <- host_changed.map(f_!(model.style.borrow().host_position()));
            is_not_hosted   <- hosted_position.map(|p| p.is_none());
            mouse_pos_rt    <- mouse.position.gate(&is_not_hosted);

            eval_ host_changed([model,host_position,host_follow_weight] {
                match model.style.borrow().host.as_ref().and_then(|t|t.value.as_ref()) {
                    None       => host_follow_weight.set_target_value(0.0),
                    Some(host) => {
                        host_follow_weight.set_target_value(1.0);
                        let m1       = model.scene.views.cursor.camera.inversed_view_matrix();
                        let m2       = model.scene.camera().view_matrix();
                        let position = host.global_position();
                        let position = Vector4::new(position.x,position.y,position.z,1.0);
                        let position = m2 * (m1 * position);
                        host_position.set_target_value(Vector3(position.x,position.y,position.z));
                    }
                }
            });

            host_attached <- host_changed.all_with3
                (&host_attached_weight.value,&host_position.value, f!((_,weight,pos_anim) {
                    host_position.target_value() * *weight + pos_anim * (1.0 - weight)
                })
            );

            position <- mouse.position.all_with4
                (&host_attached,&host_follow_weight.value,&offset.value,
                |pos_rt,pos_attached,weight,offset| {
                    let pos_rt = Vector2(pos_rt.x,pos_rt.y) + *offset;
                    let pos_rt = Vector3(pos_rt.x,pos_rt.y,0.0);
                    *pos_attached * *weight + pos_rt * (1.0 - weight)
                }
            );


            // === Fade-out when not active ===

<<<<<<< HEAD
            move_time            <- scene.frp.frame_time.sample(&mouse.position);
            time_since_last_move <- scene.frp.frame_time.map2(&move_time,|t,s|t-s);
            check_fade_time      <- time_since_last_move.gate(&is_not_hosted).gate(&mouse.ever_moved);
            eval check_fade_time ([inactive_fade](time) {
                if *time > FADE_OUT_TIME {
                    inactive_fade.simulator.set_spring(fade_out_spring);
=======
            action_event           <- any_(&mouse.position,&input.set_style);
            action_time            <- scene.frp.frame_time.sample(&action_event);
            time_since_last_action <- scene.frp.frame_time.map2(&action_time,|t,s|t-s);
            check_fade_time        <- time_since_last_action.gate(&mouse.ever_moved);
            _eval <- check_fade_time.map2(&input.set_style, f!([inactive_fade](time,style) {
                if *time > FADE_OUT_TIME && style.is_default() {
                    inactive_fade.set_spring(fade_out_spring);
>>>>>>> 6f05b6b0
                    inactive_fade.set_target_value(0.0)
                } else {
                    inactive_fade.simulator.set_spring(fade_in_spring);
                    inactive_fade.set_target_value(1.0)
                }
            }));


            // === Evals ===

            eval mouse_pos_rt ((t) host_position.set_target_value(Vector3(t.x,t.y,0.0)));
            eval anim_color   ((t) model.view.shape.color.set(t.into()));
            eval position     ((t) model.view.set_position(*t));
        }

        // Hide on init.
        inactive_fade.set_target_value(0.0);
        inactive_fade.skip();

        input.set_style.emit(Style::default());
        let input = input.clone_ref();
        let model = Rc::new(model);
        let frp   = Frp {network,input,position};
        Cursor {frp,model}
    }
}

impl display::Object for Cursor {
    fn display_object(&self) -> &display::object::Instance {
        &self.view.display_object
    }
}<|MERGE_RESOLUTION|>--- conflicted
+++ resolved
@@ -490,22 +490,13 @@
 
             // === Fade-out when not active ===
 
-<<<<<<< HEAD
-            move_time            <- scene.frp.frame_time.sample(&mouse.position);
-            time_since_last_move <- scene.frp.frame_time.map2(&move_time,|t,s|t-s);
-            check_fade_time      <- time_since_last_move.gate(&is_not_hosted).gate(&mouse.ever_moved);
-            eval check_fade_time ([inactive_fade](time) {
-                if *time > FADE_OUT_TIME {
-                    inactive_fade.simulator.set_spring(fade_out_spring);
-=======
             action_event           <- any_(&mouse.position,&input.set_style);
             action_time            <- scene.frp.frame_time.sample(&action_event);
             time_since_last_action <- scene.frp.frame_time.map2(&action_time,|t,s|t-s);
             check_fade_time        <- time_since_last_action.gate(&mouse.ever_moved);
             _eval <- check_fade_time.map2(&input.set_style, f!([inactive_fade](time,style) {
                 if *time > FADE_OUT_TIME && style.is_default() {
-                    inactive_fade.set_spring(fade_out_spring);
->>>>>>> 6f05b6b0
+                    inactive_fade.simulator.set_spring(fade_out_spring);
                     inactive_fade.set_target_value(0.0)
                 } else {
                     inactive_fade.simulator.set_spring(fade_in_spring);
