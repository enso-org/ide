mod events;

use crate::prelude::*;

use crate::animation::physics;
use crate::animation::easing::EndStatus;
use crate::control::callback;
use crate::display::camera::Camera2d;
use crate::display::object::traits::*;
use crate::display::Scene;

use events::NavigatorEvents;
use events::PanEvent;
use events::ZoomEvent;



// ======================
// === NavigatorModel ===
// ======================

type Simulator = physics::inertia::Simulator<Vector3,Box<dyn Fn(Vector3)>,Box<dyn Fn()>,
    Box<dyn Fn(EndStatus)>>;

/// Navigator enables camera navigation with mouse interactions.
#[derive(Debug)]
pub struct NavigatorModel {
    _events         : NavigatorEvents,
    simulator       : Simulator,
    resize_callback : callback::Handle,
    zoom_speed      : SharedSwitch<f32>,
    pan_speed       : SharedSwitch<f32>,
    /// Indicates whether events handled the navigator should be stopped from propagating further
    /// after being handled by the Navigator.
    disable_events  : Rc<Cell<bool>>,
}

impl NavigatorModel {
    pub fn new(scene:&Scene, camera:&Camera2d) -> Self {
        let zoom_speed             = Rc::new(Cell::new(Switch::On(10.0/1000.0)));
        let pan_speed              = Rc::new(Cell::new(Switch::On(1.0)));
        let min_zoom               = 10.0;
        let max_zoom               = 10000.0;
        let disable_events         = Rc::new(Cell::new(true));
        let (simulator,resize_callback,_events) = Self::start_navigator_events
            (scene,camera,min_zoom,max_zoom,Rc::clone(&zoom_speed),Rc::clone(&pan_speed),
             Rc::clone(&disable_events));
        Self {_events,simulator,resize_callback,zoom_speed,pan_speed,disable_events}
    }

    fn create_simulator(scene:&Scene, camera:&Camera2d) -> Simulator {
        let camera_ref = camera.clone_ref();
        let on_step    = Box::new(move |p:Vector3| camera_ref.set_position(p));
        let on_start   = Box::new(f!([scene]() scene.start_movement_mode()));
        let on_end     = Box::new(f!([scene](_) scene.end_movement_mode()));
        let simulator  = Simulator::new(on_step,on_start,on_end);
        // FIXME[WD]: This one is emitting camera position in next frame, which is not intended.
        //            Should be fixed when reworking navigator to use FRP events.
        simulator.set_value(camera.position());
        simulator.set_target_value(camera.position());
        simulator
    }

    fn start_navigator_events
    ( scene          : &Scene
    , camera         : &Camera2d
    , min_zoom       : f32
    , max_zoom       : f32
    , zoom_speed     : SharedSwitch<f32>
    , pan_speed      : SharedSwitch<f32>
    , disable_events : Rc<Cell<bool>>
<<<<<<< HEAD
    ) -> (Simulator,callback::Handle,NavigatorEvents) {
        let simulator        = Self::create_simulator(scene, &camera);
=======
    ) -> (physics::inertia::DynSimulator<Vector3>,callback::Handle,NavigatorEvents) {
        let simulator        = Self::create_simulator(camera);
>>>>>>> 674f3c8c
        let panning_callback = enclose!((scene,camera,mut simulator,pan_speed) move |pan: PanEvent| {
            let fovy_slope                  = camera.half_fovy_slope();
            let distance                    = camera.position().z;
            let distance_to_show_full_ui    = scene.shape().value().height / 2.0 / fovy_slope;
            let pan_speed                   = pan_speed.get().into_on().unwrap_or(0.0);
            let movement_scale_for_distance = distance / distance_to_show_full_ui;
            let diff = pan_speed * Vector3::new(pan.movement.x,pan.movement.y,0.0)*movement_scale_for_distance;
            simulator.update_target_value(|p| p - diff);
        });

        let resize_callback = camera.add_screen_update_callback(
            enclose!((mut simulator,camera) move |_:&Vector2<f32>| {
                let position = camera.position();
                simulator.set_value(position);
                simulator.set_target_value(position);
                simulator.set_velocity(default());
            })
        );

        let zoom_callback = enclose!((scene,camera,simulator) move |zoom:ZoomEvent| {
            let point       = zoom.focus;
            let normalized  = normalize_point2(point,scene.shape().value().into());
            let normalized  = normalized_to_range2(normalized, -1.0, 1.0);
            let half_height = 1.0;

            // Scale X and Y to compensate aspect and fov.
            let x              = -normalized.x * camera.screen().aspect();
            let y              = -normalized.y;
            let z              = half_height / camera.half_fovy_slope();
            let direction      = Vector3(x,y,z).normalize();
            let mut position   = simulator.target_value();
            let min_zoom       = camera.clipping().near + min_zoom;
            let zoom_amount    = zoom.amount * position.z;
            let direction      = direction   * zoom_amount;
            let max_zoom_limit = max_zoom - position.z;
            let min_zoom_limit = min_zoom - position.z;
            let too_far        = direction.z > max_zoom_limit;
            let too_close      = direction.z < min_zoom_limit;
            let zoom_factor    = if too_far   { max_zoom_limit / direction.z }
                            else if too_close { min_zoom_limit / direction.z }
                            else              { 1.0 };
            position          += direction * zoom_factor;
            simulator.set_target_value(position);
        });
        (simulator,resize_callback, NavigatorEvents::new(&scene.mouse.mouse_manager,
                                                         panning_callback,zoom_callback,
                                                         zoom_speed,pan_speed,disable_events))
    }

    pub fn enable(&self) {
        self.pan_speed.update(|switch| switch.switched(true));
        self.zoom_speed.update(|switch| switch.switched(true));
        self.disable_events.set(true);
    }

    pub fn disable(&self) {
        self.pan_speed.update(|switch| switch.switched(false));
        self.zoom_speed.update(|switch| switch.switched(false));
        self.disable_events.set(false);
    }
}



// =================
// === Navigator ===
// =================

/// Navigator enables camera navigation with mouse interactions.
#[derive(Clone,CloneRef,Debug,Shrinkwrap)]
pub struct Navigator {
    #[shrinkwrap(main_field)]
    model : Rc<NavigatorModel>,
}

impl Navigator {
    pub fn new(scene:&Scene, camera:&Camera2d) -> Self {
        let model = Rc::new(NavigatorModel::new(scene,camera));
        Navigator{model}
    }

}



// =============
// === Utils ===
// =============

type SharedSwitch<T> = Rc<Cell<Switch<T>>>;

/// Normalize a `point` in (0..dimension.x, 0..dimension.y) to (0..1, 0..1).
fn normalize_point2
(point:Vector2<f32>, dimension:Vector2<f32>) -> Vector2<f32> {
    Vector2::new(point.x / dimension.x, point.y / dimension.y)
}

/// Transforms a `point` normalized in (0..1, 0..1) to (a..b,a..b).
fn normalized_to_range2(point:Vector2<f32>, a:f32, b:f32) -> Vector2<f32> {
    let width = b - a;
    Vector2::new(point.x * width + a, point.y * width + a)
}<|MERGE_RESOLUTION|>--- conflicted
+++ resolved
@@ -69,13 +69,8 @@
     , zoom_speed     : SharedSwitch<f32>
     , pan_speed      : SharedSwitch<f32>
     , disable_events : Rc<Cell<bool>>
-<<<<<<< HEAD
     ) -> (Simulator,callback::Handle,NavigatorEvents) {
         let simulator        = Self::create_simulator(scene, &camera);
-=======
-    ) -> (physics::inertia::DynSimulator<Vector3>,callback::Handle,NavigatorEvents) {
-        let simulator        = Self::create_simulator(camera);
->>>>>>> 674f3c8c
         let panning_callback = enclose!((scene,camera,mut simulator,pan_speed) move |pan: PanEvent| {
             let fovy_slope                  = camera.half_fovy_slope();
             let distance                    = camera.position().z;
