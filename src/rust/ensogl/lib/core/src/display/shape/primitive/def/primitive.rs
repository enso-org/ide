//! This module defines all primitive Signed Distance Field (SDF) shapes such as circle or
//! rectangle. Learn more about SDFs: https://en.wikipedia.org/wiki/Signed_distance_function

#![allow(non_camel_case_types)]
#![allow(non_snake_case)]

use crate::prelude::*;

use inflector::Inflector;

use crate::display::shape::primitive::def::class::AnyShape;
use crate::display::shape::primitive::def::class::ShapeRef;
use crate::display::shape::primitive::shader::canvas::Canvas;
use crate::display::shape::primitive::shader::canvas;
use crate::display::shape::Var;
use crate::system::gpu::shader::glsl::Glsl;
use crate::system::gpu::shader::glsl::traits::*;



// ===========================
// === GlslShapeDefinition ===
// ===========================

/// Class of primitive SDF shapes.
pub trait GlslShapeDefinition {
    /// Gets the SDF definition for the given shape.
    fn glsl_shape_definition() -> String;
}



// ====================================
// === Prim Shape Definition Macros ===
// ====================================

/// Defines SDF shapes and appropriate shape wrappers.
///
/// SDF shapes are immutable. They keep their internal state behind an `Rc` barrier by using the
/// `ShapeRef` newtype. Their internal state is generated into the `mutable` module. The shape
/// definition syntax accepted by this macro is similar to both a struct and a function definition.
///
/// The body of the shape definition should be a valid GLSL function code. The function will be
/// provided with two parameters:
///   - The current position point as `vec2 position`.
///   - All input parameters bound to this shader from the material definition as `Env env`.
///
/// The result of this shader should be a new `BoundSdf` instance. For more information about
/// the types and available helper functions in GLSL, please refer to the GLSL definitions in
/// `src/display/shape/primitive/def/glsl/*.glsl` files.
///
/// This macro will also generate a `all_shapes_glsl_definitions` function which returns a GLSL code
/// containing all shapes definitions in one place.

macro_rules! define_sdf_shapes {
    ( $( $(#$meta:tt)* $name:ident $args:tt $body:tt )* ) => {

        /// Contains mutable shapes definitions.
        pub mod mutable {
            use super::*;
            $(_define_sdf_shape_mutable_part! {$name $args $body} )*
        }
        $(_define_sdf_shape_immutable_part! {$(#$meta)* $name $args $body} )*

        /// GLSL definition of all shapes.
        pub fn all_shapes_glsl_definitions() -> String {
            vec![$($name::glsl_shape_definition()),*].join("\n\n")
        }
    };
}

/// See the docs of `define_sdf_shapes`.
macro_rules! _define_sdf_shape_immutable_part {
    ( $(#$meta:tt)* $name:ident ( $($field:ident : $field_type:ty),* $(,)? ) $body:tt ) => {

        /// Smart shape type.
        $(#$meta)*
        pub type $name = ShapeRef<mutable::$name>;

        /// Smart shape constructor.
        $(#$meta)*
        pub fn $name <$($field:Into<Var<$field_type>>),*> ( $($field : $field),* ) -> $name {
            ShapeRef::new(mutable::$name::new($($field),*))
        }

        impl canvas::Draw for $name {
            fn draw(&self, canvas:&mut Canvas) -> canvas::Shape {
                let args = vec!["position".to_string(), $(self.$field.glsl().into()),* ].join(",");
                let code = format!("{}({})",self.glsl_name,args);
                canvas.define_shape(self.id(),&code)
            }
        }

        impl GlslShapeDefinition for $name {
            fn glsl_shape_definition() -> String {
                let name = stringify!($name).to_snake_case();
                let body = stringify!($body);
                let args = vec!["vec2 position".to_string(), $(
                    format!("{} {}", <$field_type>::glsl_prim_type(), stringify!($field))
                ),*].join(", ");
                iformat!("BoundSdf {name} ({args}) {body}")
            }
        }

        impl AsOwned for $name { type Owned = $name; }

        impl From<$name> for AnyShape {
            fn from(t:$name) -> Self {
                Self::new(t)
            }
        }

        impl From<&$name> for AnyShape {
            fn from(t:&$name) -> Self {
                Self::new(t.clone())
            }
        }

        impl $name {$(
            /// Field accessor.
            pub fn $field(&self) -> &Var<$field_type> {
                &self.unwrap().$field
            }
        )*}
    }
}

/// See the docs of `define_sdf_shapes`.
macro_rules! _define_sdf_shape_mutable_part {
    ( $name:ident ( $($field:ident : $field_type:ty),* $(,)? ) { $($code:tt)* } ) => {

        /// The shape definition.
        #[allow(missing_docs)]
        #[derive(Debug,Clone)]
        pub struct $name {
            pub glsl_name : Glsl,
            $(pub $field  : Var<$field_type>),*
        }

        impl $name {
            /// Constructor.
            #[allow(clippy::new_without_default)]
            pub fn new <$($field:Into<Var<$field_type>>),*> ( $($field : $field),* ) -> Self {
                let glsl_name = stringify!($name).to_snake_case().into();
                $(let $field = $field.into();)*
                Self {glsl_name,$($field),*}
            }
        }
    };
}



// ===================
// === Prim Shapes ===
// ===================

define_sdf_shapes! {

    // === Infinite ===

    Plane () {
        return bound_sdf(FLOAT_MIN,bounding_box(0.0,0.0));
    }

    HalfPlane () {
        return bound_sdf(position.y, bounding_box(0.0,0.0));
    }

    /// Cuts the provided angle from a plane. The angle faces upwards, so the angle of PI is equal
    /// to the upper half-plane. Negative values and values over 2*PI will cause the shape to flip
    /// vertically. In case you want a more consistent behavior, use the slightly less efficient
    /// `PlaneAngle` instead.
    BottomHalfPlane () {
        return bound_sdf(-position.y, bounding_box(0.0,0.0));
    }

    /// Cuts the provided angle from a plane. The angle faces upwards, so the angle of PI is equal
    /// to the upper half-plane. Negative angle values are displayed the same was as positive ones.
    /// In case the angle is bigger than 2*PI, the overlapping part of the angle would be treated as
    /// angle subtraction, so 3*PI is upper half-plane, and angle of 4*PI gives the same result as
    /// the angle of 0. In case you do not need such behavior, you can use slightly more efficient
    /// `PlaneAngleFast` instead.
    PlaneAngle (angle:Radians) {
        float pi_2       = 2.0 * PI;
        float angle_norm = value(angle) / pi_2;
              angle_norm = 1.0 - abs(mod(angle_norm,2.0)-1.0);
        float angle_rad  = angle_norm * pi_2;
        float off        = angle_norm - 0.5; // Fixes artifacts with 0 and 360 degrees.
        float distance   = abs(position).x*cos(angle_rad/2.0) - position.y*sin(angle_rad/2.0) - off;
        return bound_sdf(distance,bounding_box(0.0,0.0));
    }

    PlaneAngleFast (angle:Radians) {
        float v_angle  = value(angle);
        float off      = 0.5; // Fixes artifacts with 0 degrees.
        float distance = abs(position).x*cos(v_angle/2.0) - position.y*sin(v_angle/2.0) + off;
        return bound_sdf(distance,bounding_box(0.0,0.0));
    }

    Line (width:f32) {
        return bound_sdf(abs(position.y)-width, bounding_box(0.0,width));
    }


    // === RoundedLineSegment ===

    /// A line segment from the origin to `target` with rounded endpoints.
    Segment (target:Vector2<Pixels>, width:Pixels) {
        // The implementation of this shape was adapted from here:
        // https://iquilezles.org/www/articles/distfunctions2d/distfunctions2d.htm

        float half_width = width / 2.0;

        // A value between 0.0 and 1.0 indicating the position of the point on the line segment that
        // is closest to `position`. 0.0 stands for the origin and 1.0 for `target`.
        float projection   = clamp(dot(position,target)/dot(target,target),0.0,1.0);
        vec2 closest_point = projection * target;

        float left         = min(target.x,0.0) - half_width;
        float right        = max(target.x,0.0) + half_width;
        float bottom       = min(target.y,0.0) - half_width;
        float top          = max(target.y,0.0) + half_width;
        BoundingBox bounds = bounding_box(left,right,bottom,top);

        float distance = length(position - closest_point) - half_width;
        return bound_sdf(distance,bounds);
    }


    // === Ellipse ===

    Circle (radius:Pixels) {
        return bound_sdf(length(position)-radius, bounding_box(radius,radius));
    }

    Ellipse (x_radius:f32, y_radius:f32) {
        // The implementation of this shape was adapted from here:
        // https://iquilezles.org/www/articles/distfunctions2d/distfunctions2d.htm

        vec2 ab  = vec2(x_radius,y_radius);
        position = abs(position);
        if (position.x > position.y) {
            position = position.yx;
            ab       = ab.yx;
        }
        float l  = ab.y * ab.y - ab.x * ab.x;
        float m  = ab.x * position.x / l;
        float m2 = m * m;
        float n  = ab.y * position.y / l;
        float n2 = n * n;
        float c  = (m2 + n2 - 1.0) / 3.0;
        float c3 = c * c * c;
        float q  = c3 + m2 * n2 * 2.0;
        float d  = c3 + m2 * n2;
        float g  = m + m * n2;
        float co;
        if (d < 0.0) {
            float h  = acos(q / c3) / 3.0;
            float s  = cos(h);
            float t  = sin(h) * sqrt(3.0);
            float rx = sqrt(-c * (s + t + 2.0) + m2);
            float ry = sqrt(-c * (s - t + 2.0) + m2);
            co = (ry + sign(l) * rx + abs(g) / (rx * ry) - m) / 2.0;
        } else {
            float h  = 2.0 * m * n * sqrt(d);
            float s  = sign(q + h) * pow(abs(q + h), 1.0 / 3.0);
            float u  = sign(q - h) * pow(abs(q - h), 1.0 / 3.0);
            float rx = -s - u - c * 4.0 + 2.0 * m2;
            float ry = (s - u) * sqrt(3.0);
            float rm = sqrt(rx * rx + ry * ry);
            co       = (ry / sqrt(rm - rx) + 2.0 * g / rm - m) / 2.0;
        }
        vec2 r             = ab * vec2(co, sqrt(1.0 - co * co));
        float dist         = length(r - position) * sign(position.y - r.y);
        BoundingBox bounds = bounding_box(2.0 * x_radius,2.0 * y_radius);
        return bound_sdf(dist,bounds);
    }


    // === Rectangle ===

    Rect (size:Vector2<Pixels>) {
        vec2  dir  = abs(position) - size/2.0;
        float dist = max(min(dir,0.0)) + length(max(dir,0.0));
        return bound_sdf(dist,bounding_box(size));
    }

    RoundedRectByCorner
    ( size        : Vector2<Pixels>
    , top_left    : Pixels
    , top_right   : Pixels
    , bottom_left : Pixels
    , bottom_right: Pixels ) {
        float top_weight    = clamp(size.x / (top_left    + top_right)   , 0.0, 1.0);
        float bottom_weight = clamp(size.x / (bottom_left + bottom_right), 0.0, 1.0);
        float left_weight   = clamp(size.y / (top_left    + bottom_left) , 0.0, 1.0);
        float right_weight  = clamp(size.y / (top_right   + bottom_right), 0.0, 1.0);

        float tl = min(top_weight    , left_weight)  * top_left;
        float tr = min(top_weight    , right_weight) * top_right;
        float bl = min(bottom_weight , left_weight)  * bottom_left;
        float br = min(bottom_weight , right_weight) * bottom_right;

        size /= 2.0;

        bool is_top_left     = position.x <  -size.x + tl && position.y >  size.y - tl;
        bool is_top_right    = position.x >   size.x - tr && position.y >  size.y - tr;
        bool is_bottom_left  = position.x <  -size.x + bl && position.y < -size.y + bl;
        bool is_bottom_right = position.x >   size.x - br && position.y < -size.y + br;

        float dist;
        if      (is_top_left)     {dist = length(position - vec2(-size.x + tl,  size.y - tl)) - tl;}
        else if (is_top_right)    {dist = length(position - vec2( size.x - tr,  size.y - tr)) - tr;}
        else if (is_bottom_left)  {dist = length(position - vec2(-size.x + bl, -size.y + bl)) - bl;}
        else if (is_bottom_right) {dist = length(position - vec2( size.x - br, -size.y + br)) - br;}
        else {
            vec2 dir = abs(position) - size;
            dist = min(max(dir.x,dir.y),0.0) + length(max(dir,0.0));
        }
        return bound_sdf(dist,bounding_box(size));
    }


    // === Triangle ===

    Triangle (width:f32, height:f32) {
        vec2  norm  = normalize(vec2(height,width/2.0));
        float pos_y = -position.y - height/2.0;
        float dist  = max(abs(position).x*norm.x + position.y*norm.y - height/2.0*norm.y, pos_y);
        return bound_sdf(dist,bounding_box(width,height/2.0));
    }


    // === Uneven Capsule ===

    /// An upright capsule shape with ends of independent width. In other words, the convex hull of
    /// two circles where the radius of both circles can be chosen independently. The origin is at
    /// the center of the lower circle.
    ///
    /// # Arguments
    /// * `radius_top`    - Radius of the top circle.
    /// * `radius_bottom` - Radius of the bottom circle.
    /// * `inner_height`  - Distance between the centers of the two circles.
    UnevenCapsule (radius_top:Pixels, radius_bottom:Pixels, inner_height:Pixels) {
        position.x = abs(position.x);
        float b    = (radius_bottom-radius_top) / inner_height;
        float a    = sqrt(1.0-b*b);
        float k    = dot(position,vec2(-b,a));
        float dist;
        if (k < 0.0) {
            dist = length(position) - radius_bottom;
        } else if (k > a * inner_height) {
            dist = length(position-vec2(0.0,inner_height)) - radius_top;
        } else {
            dist = dot(position,vec2(a,b)) - radius_bottom;
        }

        float max_radius   = max(radius_top,radius_bottom);
        float min_x        = -max_radius;
        float max_x        = max_radius;
        float min_y        = -radius_bottom;
        float max_y        = inner_height + radius_top;
        BoundingBox bounds = bounding_box(min_x,max_x,min_y,max_y);

        return bound_sdf(dist,bounds);
    }

<<<<<<< HEAD

=======
>>>>>>> 8e6a2dc3
    // === Five Star ===

    /// A five-pointed star.
    ///
    /// # Arguments
    /// * `radius` - Distance of the outer points to the center.
    /// * `ratio`  - Distance of the inner points to the center, relative to `radius`.
    FiveStar (radius:Pixels, ratio:f32) {
        // The implementation of this shape was adapted from here:
        // https://iquilezles.org/www/articles/distfunctions2d/distfunctions2d.htm
        
        const vec2 k1      = vec2(0.809016994375,-0.587785252292);
        const vec2 k2      = vec2(-k1.x,k1.y);
        position.x         = abs(position.x);
        position          -= 2.0 * max(dot(k1,position),0.0) * k1;
        position          -= 2.0 * max(dot(k2,position),0.0) * k2;
        position.x         = abs(position.x);
        position.y        -= radius;
        vec2 ba            = ratio * vec2(-k1.y,k1.x) - vec2(0,1);
        float h            = clamp(dot(position,ba)/dot(ba,ba),0.0,radius);
        float dist         = length(position-ba*h) * sign(position.y*ba.x-position.x*ba.y);
        BoundingBox bounds = bounding_box(2.0*radius,2.0*radius);
        return bound_sdf(dist,bounds);
    }
<<<<<<< HEAD


    // === Arc ===

    RoundedArc (radius:Pixels, angle:Radians, width:Pixels) {
        // The implementation of this shape was adapted from here:
        // https://iquilezles.org/www/articles/distfunctions2d/distfunctions2d.htm

        position.x = abs(position.x);
        vec2 scb   = vec2(sin(value(angle)/2.0),cos(value(angle)/2.0));
        float ra   = radius;
        float rb   = width / 2.0;
        float k    = (scb.y*position.x>scb.x*position.y) ? dot(position,scb) : length(position);
        float dist = sqrt(max(0.0,dot(position,position) + ra * ra - 2.0 * ra * k)) - rb;

        BoundingBox bounds = bounding_box(2.0*radius+width,2.0*radius+width);
        return bound_sdf(dist,bounds);
    }
=======
>>>>>>> 8e6a2dc3
}



// ==============================
// === Prim Shapes Operations ===
// ==============================

impl Plane {
    /// Cuts angle from the plane.
    pub fn cut_angle<T:Into<Var<Radians>>>(&self, t:T) -> PlaneAngle {
        PlaneAngle(t)
    }

    /// Cuts angle from the plane.
    pub fn cut_angle_fast<T:Into<Var<Radians>>>(&self, t:T) -> PlaneAngleFast {
        PlaneAngleFast(t)
    }
}

impl Rect {
    /// Sets the radius of all the corners.
    pub fn corners_radius<T>(&self, radius:T) -> RoundedRectByCorner
    where T : Into<Var<Pixels>> {
        let radius       = radius.into();
        let top_left     = radius.clone();
        let top_right    = radius.clone();
        let bottom_left  = radius.clone();
        let bottom_right = radius;
        RoundedRectByCorner(self.size(),top_left,top_right,bottom_left,bottom_right)
    }

    /// Sets the radiuses of each of the corners.
    pub fn corners_radiuses<T1,T2,T3,T4>
    (&self, top_left:T1, top_right:T2, bottom_left:T3, bottom_right:T4) -> RoundedRectByCorner
    where T1 : Into<Var<Pixels>> ,
          T2 : Into<Var<Pixels>> ,
          T3 : Into<Var<Pixels>> ,
          T4 : Into<Var<Pixels>> {
        RoundedRectByCorner(self.size(),top_left,top_right,bottom_left,bottom_right)
    }

    /// Sets the radiuses of the left corners.
    pub fn left_corners_radius<T>(&self, radius:T) -> RoundedRectByCorner
    where T : Into<Var<Pixels>> {
        let radius       = radius.into();
        let top_left     = radius.clone();
        let bottom_left  = radius;
        let top_right    = 0.pixels();
        let bottom_right = 0.pixels();
        RoundedRectByCorner(self.size(),top_left,top_right,bottom_left,bottom_right)
    }

    /// Sets the radiuses of the right corners.
    pub fn right_corners_radius<T>(&self, radius:T) -> RoundedRectByCorner
        where T : Into<Var<Pixels>> {
        let radius       = radius.into();
        let top_left     = 0.pixels();
        let bottom_left  = 0.pixels();
        let top_right    = radius.clone();
        let bottom_right = radius;
        RoundedRectByCorner(self.size(),top_left,top_right,bottom_left,bottom_right)
    }
}<|MERGE_RESOLUTION|>--- conflicted
+++ resolved
@@ -366,10 +366,7 @@
         return bound_sdf(dist,bounds);
     }
 
-<<<<<<< HEAD
-
-=======
->>>>>>> 8e6a2dc3
+  
     // === Five Star ===
 
     /// A five-pointed star.
@@ -394,7 +391,6 @@
         BoundingBox bounds = bounding_box(2.0*radius,2.0*radius);
         return bound_sdf(dist,bounds);
     }
-<<<<<<< HEAD
 
 
     // === Arc ===
@@ -413,8 +409,6 @@
         BoundingBox bounds = bounding_box(2.0*radius+width,2.0*radius+width);
         return bound_sdf(dist,bounds);
     }
-=======
->>>>>>> 8e6a2dc3
 }
 
 
