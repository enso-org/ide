//! Builtin themes definition and compile-time generated theme paths (allowing catching improper
//! theme usage during IDE compilation time).

#![warn(missing_docs)]
#![warn(trivial_casts)]
#![warn(trivial_numeric_casts)]
#![warn(unused_import_braces)]
#![warn(unused_qualifications)]
#![warn(unsafe_code)]
#![warn(missing_copy_implementations)]
#![warn(missing_debug_implementations)]

use ensogl_core::prelude::ImString;



// ==============
// === Macros ===
// ==============

/// `_define_theme_wrapper_and_literals` helper.
macro_rules! _define_theme_literals {
    ($id:tt $theme:ident [$($path:ident)*]) => {};
    ($id:tt $theme:ident [$($path:ident)*]
        $qual:ident . $($var:ident).+ = $($e:expr),* $(;$($rest:tt)*)?) => {
            _define_theme_literals!{
                $id $theme [$($path)*] $qual { $($var).+ = $($e),* } $($($rest)*)?
            }
    };
    ($id:tt $theme:ident [$($path:ident)*] $var:ident = $($e:expr),* $(;$($rest:tt)*)?) => {
        $theme.set(stringify!($($path.)*$var), _select_theme_expr!{$id $($e),*});
        _define_theme_literals!{$id $theme [$($path)*] $($($rest)*)?}
    };
    ($id:tt $theme:ident [$($path:ident)*] $path_segment:ident {$($t:tt)*} $($rest:tt)*) => {
        _define_theme_literals!{$id $theme [$($path)* $path_segment] $($t)*}
        _define_theme_literals!{$id $theme [$($path)*] $($rest)*}
    };
}

/// `_define_theme_wrapper_and_literals` helper.
macro_rules! _define_theme_modules {
    ([$($path:ident)*]) => {};
    ([$($path:ident)*]
        $qual:ident . $($var:ident).+ = $($e:expr),* $(;$($rest:tt)*)?) => {
            _define_theme_modules!{
                [$($path)*] $qual {$($var).+ = $($e),*} $($($rest)*)?
            }
    };
    ([$($path:ident)*] $var:ident = $($e:expr),* $(;$($rest:tt)*)?) => {
        pub const $var : StaticPath = StaticPath::new(stringify!($($path.)*$var));
        _define_theme_modules!{[$($path)*] $($($rest)*)?}
    };
    ([$($path:ident)*] $path_segment:ident {$($t:tt)*} $($rest:tt)*) => {
        pub mod $path_segment {
            use ensogl_core::display::style::StaticPath;
            pub const HERE : StaticPath = StaticPath::new(stringify!($($path.)*$path_segment));
            _define_theme_modules!{[$($path)* $path_segment] $($t)*}
        }
        _define_theme_modules!{[$($path)*] $($rest)*}
    };
}

/// Select the theme expression by its number.
macro_rules! _select_theme_expr {
    (0 $e0:expr                                         $(,$rest:tt)*) => { $e0 };
    (1 $e0:expr, $e1:expr                               $(,$rest:tt)*) => { $e1 };
    (2 $e0:expr, $e1:expr, $e2:expr                     $(,$rest:tt)*) => { $e2 };
    (3 $e0:expr, $e1:expr, $e2:expr, $e3:expr           $(,$rest:tt)*) => { $e3 };
    (4 $e0:expr, $e1:expr, $e2:expr, $e3:expr, $e4:expr $(,$rest:tt)*) => { $e4 };
}

/// Helper for defining multiple themes as the same time.
macro_rules! _define_themes_wrappers_and_literals {
    ([$($name:ident : $id:tt),*] $body:tt) => {
        /// Builtin themes.
        pub mod builtin {
            use super::*;
            $(_define_theme_wrapper_and_literals! {$name $id $body})*
        }
    }
}

/// Generates code for `StyleManager` from given cascade style definition. It generates module equal
/// to the theme name and there will be function `setup` which creates a theme definition in `app`.
macro_rules! _define_theme_wrapper_and_literals {
    ($name:ident $id:tt {$($t:tt)*}) => {
        #[allow(missing_docs)]
        #[allow(non_snake_case)]
        #[allow(unused_imports)]
        pub mod $name {
            use super::*;
            use ensogl_core::application::Application;
            use ensogl_core::data::color::Lcha;
            use ensogl_core::data::color::Rgb;
            use ensogl_core::data::color::Rgba;
            use ensogl_core::display::style::theme;

            /// Registers the theme in the application.
            pub fn register(theme_manager:impl AsRef<theme::Manager>) {
                let $name = theme::Theme::new();
                _define_theme_literals!{$id $name [] $($t)*}
                theme_manager.as_ref().register(stringify!($name),$name);
            }

            /// Enables the current theme.
            pub fn enable(theme_manager:impl AsRef<theme::Manager>) {
                theme_manager.as_ref().set_enabled(&[stringify!($name)]);
            }
        }
    };
}

/// Used to define default theme. This one aside from generating code for `StyleManager` also creates
/// nested public modules that makes accessing values much better than with bare string literals.
/// It adds the `var` module with string constants, so now, instead of having to get data by string
/// literal - like `style.get("foo.bar.baz",fallback)`, you can do
/// `style.get(theme::foo::bar::baz,fallback)`.
macro_rules! define_themes {
    ($ids:tt $($t:tt)*) => {
        _define_themes_wrappers_and_literals!{$ids { $($t)* }}

        #[allow(non_upper_case_globals)]
        #[allow(missing_docs)]
        #[allow(non_snake_case)]
        pub mod vars {
            use ensogl_core::display::style::StaticPath;
            _define_theme_modules!{[] $($t)*}
        }
        pub use vars::*;
    };
}



// =============
// === Theme ===
// =============

/// Enum holding available themes for ease of access.
#[allow(missing_docs)]
#[derive(Clone,Debug)]
pub enum Theme {
    Light,
    Dark,
    Other(ImString),
}

impl Default for Theme {
    fn default() -> Self { Theme::Light }
}



// ===========================
// === Light & Dark Themes ===
// ===========================

define_themes! { [light:0, dark:1]
    application {
        // Original RGB values (for reference after fixing color-conversion issues)
        // light: rgb(249,250,251), old-dark: Lcha(0.13,0.014,0.18,1.0), dark: rgb(32,34,36)
        background = Rgba(0.976,0.98,0.984,1.0) , Rgba(0.125,0.133,0.141,1.0);
        tooltip {
            hide_delay_duration_ms = 150.0, 150.0;
            show_delay_duration_ms = 150.0, 150.0;
        }
        searcher {
            action_list_gap = 10.0, 10.0;
<<<<<<< HEAD
            icons {
                favorites = Rgba(0.98,0.584,0.122,1.0)  , Rgba(0.98,0.584,0.122,1.0);
                io        = Rgba(0.475,0.494,0.145,1.0) , Rgba(0.475,0.494,0.145,1.0);
                preparation {
                    strong = Rgba(0.243,0.545,0.161,1.0) , Rgba(0.243,0.545,0.161,1.0);
                    weak   = Rgba(0.69,0.816,0.663,1.0)  , Rgba(0.69,0.816,0.663,1.0);
                }
                join {
                    strong = Rgba(0.239,0.573,0.808,1.0) , Rgba(0.239,0.573,0.808,1.0);
                    weak   = Rgba(0.612,0.784,0.902,1.0) , Rgba(0.612,0.784,0.902,1.0);
                }
            }
        }
        file_browser {
            background           = graph_editor::node::background , graph_editor::node::background;
            toolbar_border_color = Rgba(0.808,0.808,0.808,1.0)    , Rgba(0.808,0.808,0.808,1.0);
=======
            padding = 5.0, 5.0;
            selection {
                padding {
                    horizontal = 2.0, 2.0;
                    vertical   = 2.0, 2.0
                }
            }
>>>>>>> 3031f4a6
        }

        window_control_buttons {
            radius  = 6.5, 6.5;
            spacing = application::window_control_buttons::radius, application::window_control_buttons::radius;
            padding {
                left   = 13.0, 13.0;
                top    = 13.0, 13.0;
                right  = 13.0, 13.0;
                bottom = 13.0, 13.0;
            }

            close {
                normal {
                    background_color = Rgb::new(1.0, 0.33, 0.33),  Rgb::new(1.0, 0.33, 0.33);
                    icon_color       = Rgba::new(0.0,0.0,0.0,0.0), Rgba::new(0.0,0.0,0.0,0.0);
                }
                hovered {
                    background_color = application::window_control_buttons::close::normal::background_color, application::window_control_buttons::close::normal::background_color;
                    icon_color       = Rgba::new(0.385,0.0,0.0,1.0), Rgba::new(0.385,0.0,0.0,1.0);
                }
                pressed {
                    background_color = Rgb::new(1.0, 0.5, 0.5),     Rgb::new(1.0, 0.5, 0.5);
                    icon_color       = Rgb::new(0.549,0.098,0.063), Rgb::new(0.549,0.098,0.063);
                }
            }

            fullscreen {
                normal {
                    background_color = Rgb::new(0.18, 0.75, 0.25), Rgb::new(0.18, 0.75, 0.25);
                    icon_color       = Rgba::new(0.0,0.,0.0,0.0),  Rgba::new(0.0,0.0,0.0,0.0);
                }
                hovered {
                    background_color = application::window_control_buttons::fullscreen::normal::background_color, application::window_control_buttons::fullscreen::normal::background_color;
                    icon_color       = Rgba::new(0.0,0.37,0.0,1.0), Rgba::new(0.0,0.37,0.0,1.0);
                }
                pressed {
                    background_color = Rgb::new(0.3, 0.96, 0.39), Rgb::new(0.3, 0.96, 0.39);
                    icon_color       = Rgb::new(0.0,0.38,0.0),    Rgb::new(0.0,0.38,0.0);
                }
            }
        }

        documentation {
            background = graph_editor::node::background, graph_editor::node::background;
        }
        status_bar {
            text = text, text;
            background = graph_editor::node::background , graph_editor::node::background;
            background {
                corner_radius = 14.0 , 14.0;
                shadow = shadow , shadow;
                shadow {
                    size     = shadow::size     , shadow::size;
                    spread   = shadow::spread   , shadow::spread;
                    fading   = shadow::fading   , shadow::fading;
                    exponent = shadow::exponent , shadow::exponent;
                    offset_x = shadow::offset_x , shadow::offset_x;
                    offset_y = shadow::offset_y , shadow::offset_y;
                }
            }
        }
    }
    project {
        default_gap_between_nodes = 60.0, 60.0;
    }
    code {
        syntax {
            base      = Lcha(0.09,0.0,0.0,1.0) , Lcha(1.0,0.0,0.0,0.7);
            disabled  = Lcha(0.7,0.0,0.0,1.0) , Lcha(1.0,0.0,0.0,0.2);
            expected  = Lcha(0.7,0.0,0.0,1.0) , Lcha(1.0,0.0,0.0,0.3);
            selection = Lcha(0.7,0.0,0.125,0.7) , Lcha(0.7,0.0,0.125,0.7);
            profiling {
                base      = Lcha(1.0,0.0,0.0,0.9) , Lcha(0.0,0.0,0.0,0.7);
                disabled  = Lcha(1.0,0.0,0.0,0.5) , Lcha(0.0,0.0,0.0,0.2);
                expected  = Lcha(1.0,0.0,0.0,0.5) , Lcha(0.0,0.0,0.0,0.3);
                selection = Lcha(1.0,0.0,0.0,1.0) , Lcha(0.0,0.0,0.0,1.0);
            }
        }
        types {
            hue_steps     = 512.0 , 512.0;
            hue_shift     = 0.0, 0.0;
            lightness     = 0.72 , 0.7;
            chroma        = 0.7 , 0.4;
            any           = code::syntax::base , code::syntax::base;
            any.selection = Lcha(0.8,0.0,0.0,1.0) , Lcha(0.5,0.0,0.0,1.0);
            selected      = graph_editor::node::background , graph_editor::node::background;
            overriden {
                Builtins {
                    Main {
                        Unresolved_Symbol {
                            hue       = 0.68, 0.0;
                            lightness = 0.09, 0.7;
                            chroma    = 0.0, 0.4;
                        }
                        Integer.hue = 0.68 , 0.68;
                        Number.hue = 0.68 , 0.68;
                        Text.hue = 0.22 , 0.217;
                    }
                }
            }
        }
    }
    graph_editor {
        node {
            // Original RGB values (for reference after fixing color-conversion issues)
            // light: rgb(253,254,255), old-dark: Lcha(0.2,0.014,0.18,1.0), dark: rgb(47,48,50)
            background         = Rgba(0.992,0.996,1.0,1.0), Rgba(0.182,0.188,0.196,1.0);
            background.skipped = graph_editor::node::background , graph_editor::node::background;
            selection          = selection, selection;
            selection {
                size = 3.0 , 3.0;
                offset = 5.0 , 5.0;
            }
            text           = Rgba(0.078,0.067,0.137,0.85) , Lcha(1.0,0.0,0.0,0.7);
            text {
                missing_arg    = Rgba(0.078,0.067,0.137,0.25) , Lcha(1.0,0.0,0.0,0.3);
                variant.dimmed = Lcha(0.7,0.0,0.0,0.7) , Lcha(0.25,0.014,0.18,1.0);
                selection      = Lcha(0.7,0.0,0.125,0.7) , Lcha(0.7,0.0,0.125,0.7);
            }
            actions {
                button {
                    non_toggled = Lcha(0.0,0.0,0.0,0.3)  , Lcha(0.4,0.0,0.0,1.0);
                    toggled     = Lcha(0.0,0.0,0.0,0.7)  , Lcha(1.0,0.0,0.0,0.7);
                    hovered     = Lcha(0.0,0.0,0.0,0.45) , Lcha(1.0,0.0,0.0,0.7);
                }
            }
            vcs {
                unchanged = Lcha::transparent(), Lcha::transparent();
                added     = Lcha::green(0.8,1.0), Lcha::green(0.8,1.0);
                edited    = Lcha::yellow(0.9,1.0), Lcha::yellow(0.9,1.0);
            }
            error {
                dataflow     = Rgba(1.0,0.655,0.141,1.0), Rgba(1.0,0.655,0.141,1.0);
                panic        = Rgba(1.0,0.341,0.125,1.0), Rgba(1.0,0.341,0.125,1.0);
                width        = 4.0  , 4.0;
                repeat_x     = 20.0 , 20.0;
                repeat_y     = 20.0 , 20.0;
                stripe_width = 10.0 , 10.0;
                stripe_angle = 45.0 , 45.0;
            }
            profiling {
                lightness    = code::types::lightness , code::types::lightness;
                chroma       = code::types::chroma    , code::types::chroma;
                min_time_hue = 0.38                   , 0.38;
                max_time_hue = 0.07                   , 0.07;
            }
            type_label {
                offset_y = -23.0, -23.0;
            }
        }
        visualization {
            background = graph_editor::node::background , graph_editor::node::background;
            text           = Lcha(0.0,0.0,0.0,0.7)   , Lcha(1.0,0.0,0.0,0.7);
            text.selection = Lcha(0.7,0.0,0.125,0.7) , Lcha(0.7,0.0,0.125,0.7);
            error {
                dataflow.text = Rgba(1.0,0.655,0.141,1.0), Rgba(1.0,0.655,0.141,1.0);
                panic.text    = Rgba(1.0,0.341,0.125,1.0), Rgba(1.0,0.341,0.125,1.0);
            }
            action_bar {
                // Original RGB values (for reference after fixing color-conversion issues)
                // rgb(237 240 243)
                background = Rgba(0.929,0.941,0.953,1.0) , Lcha(1.0,0.0,0.0,0.1);
                icon       = Lcha(0.0,0.0,0.0,0.7) , Lcha(1.0,0.0,0.0,0.7);
                text       = Lcha(0.0,0.0,0.0,0.7) , Lcha(1.0,0.0,0.0,0.7);
            }
            // Original RGB values (for reference after fixing color-conversion issues)
            // ... , rgb(35 41 47)
            selection = Rgba(0.306,0.647,0.992,0.14) , Rgba(0.137,0.16,0.184,1.0);
            selection {
                size = 8.0 , 8.0;
                offset = 0.0 , 0.0;
            }
        }
        breadcrumbs {
            full        = Lcha(0.0,0.0,0.0,0.7) , Lcha(1.0,0.0,0.0,0.7);
            transparent = Lcha(0.0,0.0,0.0,0.4) , Lcha(1.0,0.0,0.0,0.4);
            selected    = Lcha(0.0,0.0,0.0,0.7) , Lcha(1.0,0.0,0.0,0.7);
            hover       = Lcha(0.0,0.0,0.0,0.7) , Lcha(1.0,0.0,0.0,0.7);
            deselected  {
                left  = Lcha(0.0,0.0,0.0,0.5) , Lcha(1.0,0.0,0.0,0.5);
                right = Lcha(0.0,0.0,0.0,0.2) , Lcha(1.0,0.0,0.0,0.2);
            }
            background = application::background , application::background;
            background {
                corner_radius = 8.0 , 8.0;
                shadow = shadow , shadow;
                shadow {
                    size     = shadow::size     , shadow::size;
                    spread   = shadow::spread   , shadow::spread;
                    fading   = shadow::fading   , shadow::fading;
                    exponent = shadow::exponent , shadow::exponent;
                    offset_x = shadow::offset_x , shadow::offset_x;
                    offset_y = shadow::offset_y , shadow::offset_y;
                }
            }
        }
        edge {
            split {
                lightness_factor = 1.2 , 0.2;
                chroma_factor    = 0.8 , 1.0;
            }
        }
        profiling_button {
            non_toggled     = graph_editor::node::actions::button::non_toggled
                ,graph_editor::node::actions::button::non_toggled;
            toggled         = Lcha(0.7,0.5,0.12,1.0) , Lcha(0.7,0.5,0.12,1.0);
            hovered         = graph_editor::node::actions::button::hovered
                ,graph_editor::node::actions::button::hovered;
            toggled_hovered = Lcha(0.55,0.5,0.12,1.0) , Lcha(0.85,0.5,0.12,1.0);
        }
        prompt {
            background = application::background, application::background;
            background {
                corner_radius = 14.0, 14.0;
                padding       = 14.0, 14.0;
            }
            text       = Rgba(0.078,0.067,0.137,0.85) , Lcha(1.0,0.0,0.0,0.7);
            text {
                size = 20.0, 20.0;
            }
        }
    }
    widget {
        list_view {
            background = graph_editor::node::background , graph_editor::node::background;
            highlight  = Rgba(0.906,0.914,0.922,1.0) , Lcha(1.0,0.0,0.0,0.15); // rgb(231,233,235)
            text = Lcha(0.0,0.0,0.0,0.7) , Lcha(1.0,0.0,0.0,0.7);
            text {
                highlight = selection, Rgba(0.275,0.549,0.839,1.0); // ... , rgb(70 140 214)
                selection = Lcha(0.7,0.0,0.125,0.7) , Lcha(0.7,0.0,0.125,0.7);
            }
        }
    }
    colors {
        dimming {
            lightness_factor = 1.1 , 1.1;
            chroma_factor    = 0.2 , 0.2;
        }
    }
    component {
        label {
            background = graph_editor::node::background , graph_editor::node::background;
            text       = Lcha(0.0,0.0,0.0,0.7) , Lcha(1.0,0.0,0.0,0.7);
            text {
                offset = 00.0, 00.0;
                size   = 12.0, 12.0;
            }
            padding_outer   = 20.0, 20.0;
            padding_inner_x = 10.0, 10.0;
            padding_inner_y = 2.0, 2.0;
            height          = 30.0, 30.0;
        }
        slider {
            background = graph_editor::node::background , graph_editor::node::background;
            handle {
                color = Lcha(0.3,0.0,0.0,1.0), Lcha(0.7,0.0,0.0,1.0);
            }
            track {
                color       = Lcha(0.7,0.0,0.0,1.0), Lcha(0.3,0.0,0.0,1.0);
                hover_color = Lcha(0.6,0.0,0.0,1.0), Lcha(0.4,0.0,0.0,1.0);
            }
            overflow {
                color = Lcha(0.0,0.0,0.0,1.0), Lcha(1.0,0.0,0.0,1.0);
                scale = 1.0, 1.0;
            }
        }
    }


    // === Generics ===

    accent = Rgba(0.306,0.647,0.992,1.0) , Lcha(0.72,0.54,0.22,1.0); // rgb(78,165,253)
    selection = Rgba(0.306,0.647,0.992,1.0) , Rgba(0.204,0.337,0.486,1.0); // rgb(78,165,253), rgb(52 86 124)
    shadow = Rgba(0.09,0.055,0.125,0.09) , Lcha(0.0,0.0,0.0,0.20); // rgba(23,14,32,0.09)
    shadow {
        size     = 25.0 , 25.0;
        spread   = -5.0 , -5.0;
        fading   = Rgba(0.09,0.055,0.125,0.0) , Lcha(0.0,0.0,0.0,0.0);
        exponent = 3.0 , 3.0;
        offset_x = 0.0 , 0.0;
        offset_y = -5.0 , -5.0;
        html {
            alpha  = 0.10  , 0.30;
            blur   = 10.0 , 10.0;
            spread = -2.0 , -2.0;
        }
    }
    text = Rgba(0.078,0.067,0.137,0.85) , Lcha(1.0,0.0,0.0,0.7);
    text {
        size   = 12.0, 12.0;
    }
}<|MERGE_RESOLUTION|>--- conflicted
+++ resolved
@@ -166,7 +166,13 @@
         }
         searcher {
             action_list_gap = 10.0, 10.0;
-<<<<<<< HEAD
+            padding         = 5.0, 5.0;
+            selection {
+                padding {
+                    horizontal = 2.0, 2.0;
+                    vertical   = 2.0, 2.0
+                }
+            }
             icons {
                 favorites = Rgba(0.98,0.584,0.122,1.0)  , Rgba(0.98,0.584,0.122,1.0);
                 io        = Rgba(0.475,0.494,0.145,1.0) , Rgba(0.475,0.494,0.145,1.0);
@@ -179,19 +185,6 @@
                     weak   = Rgba(0.612,0.784,0.902,1.0) , Rgba(0.612,0.784,0.902,1.0);
                 }
             }
-        }
-        file_browser {
-            background           = graph_editor::node::background , graph_editor::node::background;
-            toolbar_border_color = Rgba(0.808,0.808,0.808,1.0)    , Rgba(0.808,0.808,0.808,1.0);
-=======
-            padding = 5.0, 5.0;
-            selection {
-                padding {
-                    horizontal = 2.0, 2.0;
-                    vertical   = 2.0, 2.0
-                }
-            }
->>>>>>> 3031f4a6
         }
 
         window_control_buttons {
