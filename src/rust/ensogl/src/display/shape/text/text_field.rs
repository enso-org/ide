#![allow(missing_docs)] // TODO: Fixme

//! A module defining TextField. TextField is a ensogl component displaying editable block of text.

pub mod content;
pub mod cursor;
pub mod frp;
pub mod render;
pub mod word_occurrence;

use crate::prelude::*;

use crate::display;
use crate::display::object::traits::*;
use crate::display::shape::text::text_field::content::location::TextLocationChange;
use crate::display::shape::text::text_field::content::TextFieldContent;
use crate::display::shape::text::text_field::cursor::Cursors;
use crate::display::shape::text::text_field::cursor::Cursor;
use crate::display::shape::text::text_field::cursor::CursorId;
use crate::display::shape::text::text_field::cursor::Step;
use crate::display::shape::text::text_field::cursor::CursorNavigation;
use crate::display::shape::text::text_field::frp::TextFieldFrp;
use crate::display::shape::text::text_field::word_occurrence::WordOccurrences;
use crate::display::shape::text::glyph::font::FontHandle;
use crate::display::shape::text::glyph::font::FontRegistry;
use crate::display::shape::text::text_field::render::TextFieldSprites;
use crate::display::shape::text::text_field::render::assignment::GlyphLinesAssignmentUpdate;
use crate::display::world::World;

use data::text::TextChange;
use data::text::TextLocation;

use nalgebra::Vector2;
use nalgebra::Vector3;
use nalgebra::Vector4;
use crate::system::web::text_input::KeyboardBinding;



// =====================
// === Focus Manager ===
// =====================

#[derive(Clone,CloneRef,Debug)]
pub struct FocusManager {
    binding    : Rc<RefCell<KeyboardBinding>>,
    focused_on : Rc<CloneCell<Option<WeakTextField>>>,
}

impl FocusManager {
    pub fn new_with_js_handlers() -> Self {
        FocusManager {
            binding    : Rc::new(RefCell::new(KeyboardBinding::create())),
            focused_on : default()
        }
    }

    pub fn set_focus_on(&self, text_field:&TextField) {
        let current = self.focused_on.get().and_then(|ptr| ptr.upgrade());
        let already_focused = current.as_ref().map_or(false, |ptr| (ptr.identity_equals(text_field)));
        if !already_focused {
            current.for_each(|current| current.on_defocus());
            let tf_ref = text_field.rc.borrow();
            let frp    = &tf_ref.frp.as_ref().unwrap().keyboard;
            frp.bind_frp_to_js_text_input_actions(&mut self.binding.borrow_mut());
            self.focused_on.set(Some(text_field.downgrade()))
        }

    }
}



// =====================
// === TextComponent ===
// =====================

/// A display properties of TextField.
#[derive(Debug)]
pub struct TextFieldProperties {
    /// FontHandle used for rendering text.
    pub font: FontHandle,
    /// Text size being a line height in pixels.
    pub text_size: f32,
    /// Base color of displayed text.
    //TODO: base_color should use definitions in core/data/color
    pub base_color: Vector4<f32>,
    /// Size of this component.
    pub size: Vector2<f32>,
}

impl TextFieldProperties {
    const DEFAULT_FONT_FACE:&'static str = "DejaVuSansMono";

    /// A default set of properties.
    pub fn default(fonts:&mut FontRegistry) -> Self {
        TextFieldProperties {
            font      : fonts.get_or_load_embedded_font(Self::DEFAULT_FONT_FACE).unwrap(),
            text_size : 16.0,
            base_color: Vector4::new(1.0, 1.0, 1.0, 1.0),
            size      : Vector2::new(100.0,100.0),
        }
    }
}

// TODO: All measurements in text field should use the `math/topology/unit` units.


shared! { TextField

    /// Component rendering text
    ///
    /// This component is under heavy construction, so the api may easily changed in few future
    /// commits.
    #[derive(Derivative)]
    #[derivative(Debug)]
    pub struct TextFieldData {
        properties       : TextFieldProperties,
        content          : TextFieldContent,
        cursors          : Cursors,
        rendered         : TextFieldSprites,
        display_object   : display::object::Node,
        frp              : Option<TextFieldFrp>,
        word_occurrences : Option<WordOccurrences>,
        #[derivative(Debug="ignore")]
        text_change_callback : Option<Box<dyn FnMut(&TextChange)>>,
        focus_manager        : FocusManager,
        // TODO[ao] this should be infered from focus_manager, but it requires much refactoring.
        focused              : bool,
    }

    impl {
        /// Display object getter.
        pub fn display_object(&self) -> display::object::Node {
            self.display_object.clone()
        }

        /// Set position of this TextField.
        pub fn set_position(&mut self, position:Vector3<f32>) {
            self.display_object.set_position(position);
        }

        /// Get position of this TextField.
        pub fn position(&self) -> Vector3<f32> {
            self.display_object.position()
        }

        /// Get size.
        pub fn size(&self) -> Vector2<f32> {
            self.properties.size
        }

        /// Scroll text by given offset in pixels.
        pub fn scroll(&mut self, offset:Vector2<f32>) {
            let scroll_position = self.scroll_position();
            let offset_y        = offset.y.min(scroll_position.y);
            let padding_lines   = 2;
            let lines           = self.content.lines().len() + padding_lines;
            let text_height     = self.content.line_height * lines as f32;
            let view_height     = self.size().y;
            let height          = (text_height - view_height).max(0.0);
            let offset_y        = offset_y.max(scroll_position.y - height);
            let offset          = Vector2::new(offset.x, offset_y);

            if offset.x != 0.0 || offset.y != 0.0 {
                let position_change = -Vector3::new(offset.x,offset.y,0.0);
                self.rendered.display_object.mod_position(|pos| *pos += position_change);
                let mut update = self.assignment_update();
                if offset.x != 0.0 {
                    update.update_after_x_scroll(offset.x);
                }
                if offset.y != 0.0 {
                    update.update_line_assignment();
                }
                self.rendered.update_glyphs(&mut self.content);
            }
        }

        /// Get current scroll position.
        pub fn scroll_position(&self) -> Vector2<f32> {
            self.rendered.display_object.position().xy()
        }

        /// Clear word occurrences.
        pub fn clear_word_occurrences(&mut self) {
            self.word_occurrences = None;
        }

        /// Finish multicursor mode, removing any additional cursors.
        pub fn finish_multicursor_mode(&mut self) {
            self.cursors.finish_multicursor_mode();
            self.rendered.update_cursor_sprites(&self.cursors,&mut self.content,self.focused);
            self.clear_word_occurrences();
        }

        /// Removes all cursors except one which is set and given point.
        pub fn set_cursor(&mut self, point:Vector2<f32>) {
            self.clear_word_occurrences();
            self.cursors.finish_multicursor_mode();
            self.jump_cursor(point,false);
        }

        /// Add cursor at point on the screen.
        pub fn add_cursor(&mut self, point:Vector2<f32>) {
            self.cursors.add_cursor(TextLocation::at_document_begin());
            self.jump_cursor(point,false);
        }

        /// Jump active cursor to point on the screen.
        pub fn jump_cursor(&mut self, point:Vector2<f32>, selecting:bool) {
            let point_on_text   = self.relative_position(point);
            let text_field_size = self.size();
            let content         = &mut self.content;
            let mut navigation      = CursorNavigation{selecting,content,text_field_size};
            self.cursors.jump_cursor(&mut navigation,point_on_text);
            self.rendered.update_cursor_sprites(&self.cursors, &mut self.content,self.focused);
        }

        /// Processes PageUp and PageDown, scrolling the page accordingly.
        fn scroll_page(&mut self, step:Step) {
            let page_height     = self.size().y;
            let scrolling       = match step {
                Step::PageUp   =>  page_height,
                Step::PageDown => -page_height,
                _              => 0.0
            };

            self.scroll(Vector2::new(0.0,scrolling));
        }

        /// Adjust the view to make the last cursor visible.
        fn adjust_view(&mut self) {
            let last_cursor      = self.cursors.last_cursor();
            let scroll_y         = self.scroll_position().y;
            let view_size        = self.size();
            let current_line     = last_cursor.current_line(&mut self.content);
            let current_line_pos = current_line.y_position();
            let next_line_pos    = current_line_pos + current_line.height;
            let y_scrolling      = (scroll_y - next_line_pos + view_size.y).min(0.0);
            let y_scrolling      = (scroll_y - current_line_pos).max(y_scrolling);
            let scrolling        = Vector2::new(0.0,y_scrolling);
            self.scroll(scrolling);
        }

        /// Move all cursors by given step.
        pub fn navigate_cursors(&mut self, step:Step, selecting:bool) {
            if !selecting {
                self.clear_word_occurrences()
            }
            let text_field_size = self.size();
            let content         = &mut self.content;
            let mut navigation  = CursorNavigation{content,selecting,text_field_size};
            self.cursors.navigate_all_cursors(&mut navigation,step);
<<<<<<< HEAD
            self.scroll_page(step);
            self.adjust_view();
            self.rendered.update_cursor_sprites(&self.cursors, &mut self.content);
=======
            self.rendered.update_cursor_sprites(&self.cursors, &mut self.content,self.focused);
>>>>>>> b1a5b34b
        }

        /// Discards all current content and replaces it with new one.
        /// Whenever possible, tries to maintain cursor positions.
        pub fn set_content(&mut self, text:&str) {
            self.clear_word_occurrences();
            self.content.set_content(text);
            self.cursors.recalculate_positions(&self.content);
            self.assignment_update().update_after_text_edit();
            self.rendered.update_glyphs(&mut self.content);
            self.rendered.update_cursor_sprites(&self.cursors, &mut self.content,self.focused);
        }

        /// Clear content.
        pub fn clear_content(&mut self) {
            self.set_content("");
        }

        /// Obtains the whole text content as a single String.
        pub fn get_content(&self) -> String {
            let mut line_strings = self.content.lines().iter().map(|l| l.to_string());
            line_strings.join("\n")
        }

        /// Get the selected text.
        pub fn get_selected_text(&self) -> String {
            self.cursors.get_selected_text(&self.content)
        }

        /// Text field has a selected text.
        pub fn has_selection(&self) -> bool {
            self.cursors.cursors.iter().any(|cursor| cursor.has_selection())
        }

        /// Transforms `absolute_position` to relative position from TextField's content origin.
        pub fn relative_position(&self, absolute_position:Vector2<f32>) -> Vector2<f32> {
            absolute_position - self.rendered.display_object.global_position().xy()
        }

        /// Block selects a text from active cursor's position to screen `position`.
        pub fn block_selection(&mut self, position:Vector2<f32>) {
            let point_on_text = self.relative_position(position);
            self.cursors.block_selection(&mut self.content, point_on_text);
            self.rendered.update_cursor_sprites(&self.cursors, &mut self.content,self.focused);
        }

        /// Selects the current word, if the cursor is inside a word, or select a next word if a
        /// word is already selected. For definition of word check `word_occurrence` module doc.
        pub fn select_next_word_occurrence(&mut self) {
            let not_multicursors = self.cursors.cursors.len() == 1;
            if self.word_occurrences.is_none() && not_multicursors {
                let cursor            = self.cursors.last_cursor();
                self.word_occurrences = WordOccurrences::new(&self.content,&cursor);
            }

            let has_selection             = self.has_selection();
            if let Some(word_occurrences) = &mut self.word_occurrences {
                if let Some(word) = word_occurrences.select_next() {
                    if has_selection {
                        self.cursors.add_cursor(TextLocation::at_document_begin());
                    }

                    let cursor = self.cursors.last_cursor_mut();
                    cursor.select_range(&word);
                    let focused = self.focused;
                    self.rendered.update_cursor_sprites(&self.cursors,&mut self.content,focused);
                }
            }
        }

        /// Check if given point on screen is inside this TextField.
        pub fn is_inside(&self, point:Vector2<f32>) -> bool {
            let position = self.display_object.global_position();
            let size     = self.properties.size;
            let x_range  = position.x ..= (position.x + size.x);
            let y_range  = (position.y - size.y) ..= position.y;
            x_range.contains(&point.x) && y_range.contains(&point.y)
        }

        /// Set text edit callback.
        ///
        /// This callback will be called once per `write` function call and all functions using it.
        /// That's include all edits being an effect of keyboard or mouse event.
        pub fn set_text_edit_callback<Callback:FnMut(&TextChange) + 'static>
        (&mut self, callback:Callback) {
            self.text_change_callback = Some(Box::new(callback))
        }

        fn on_defocus(&mut self) {
            self.focused = false;
            self.rendered.update_cursor_sprites(&self.cursors,&mut self.content,self.focused);
        }
    }
}


// === Public ===

impl TextField {
    /// Create new empty TextField
    pub fn new(world:&World, properties:TextFieldProperties) -> Self {
        Self::new_with_content(world,"",properties)
    }

    /// Create new TextField with predefined content.
    pub fn new_with_content(world:&World, initial_content:&str, properties:TextFieldProperties)
    -> Self {
        let data = TextFieldData::new(world,initial_content,properties);
        let rc   = Rc::new(RefCell::new(data));
        let this = Self {rc};
        let frp  = TextFieldFrp::new(world,this.downgrade());
        this.with_borrowed(move |mut data| { data.frp = Some(frp); });
        this
    }

    pub fn set_focus(&self) {
        let focus_manager = self.with_borrowed(|data| data.focus_manager.clone_ref());
        focus_manager.set_focus_on(&self);
        self.with_borrowed(|data| data.focused = true);
    }
}


// === Editing text ===

impl TextField {
    /// Edit text.
    ///
    /// All the currently selected text will be removed, and the given string will be inserted
    /// by each cursor.
    pub fn write(&self, text:&str) {
        let trimmed    = text.trim_end_matches('\n');
        let cursor_ids = self.with_borrowed(|this| this.cursors.sorted_cursor_indices());
        // When we insert (e.g. paste) many lines in multicursor mode, under some circumnstances
        // we insert one line per cursor, instead of having all cursors inserting the whole
        // content. Such situation we call here Line Per Cursor Edit.
        let is_line_per_cursor_edit = trimmed.contains('\n') && cursor_ids.len() > 1;

        if is_line_per_cursor_edit {
            let cursor_with_line = cursor_ids.iter().cloned().zip(trimmed.split('\n'));
            self.write_per_cursor(cursor_with_line);
        } else {
            let cursor_with_line = cursor_ids.iter().map(|cursor_id| (*cursor_id,text));
            self.write_per_cursor(cursor_with_line);
        };
        self.with_borrowed(|this| {
            this.clear_word_occurrences();
            // TODO[ao] updates should be done only in one place and only once per frame
            // see https://github.com/luna/ide/issues/178
            this.assignment_update().update_after_text_edit();
            this.adjust_view();
            this.rendered.update_glyphs(&mut this.content);
            this.rendered.update_cursor_sprites(&this.cursors, &mut this.content, this.focused);
        });
    }

    /// Remove all text selected by all cursors.
    pub fn remove_selection(&self) {
        self.write("");
    }

    /// Do delete operation on text.
    ///
    /// For cursors with selection it will just remove the selected text. For the rest, it will
    /// remove all content covered by `step`.
    pub fn do_delete_operation(&self, step:Step) {
        let text_field_size = self.size();
        self.with_borrowed(|this| {
            let content           = &mut this.content;
            let selecting         = true;
            let mut navigation    = CursorNavigation{selecting,content,text_field_size};
            let without_selection = |c:&Cursor| !c.has_selection();
            this.cursors.navigate_cursors(&mut navigation,step,without_selection);
        });
        self.remove_selection();
    }
}


// === Private ===

impl TextField {

    fn write_per_cursor<'a,It>(&self, text_per_cursor:It)
        where It : Iterator<Item=(CursorId,&'a str)> {
        let mut location_change = TextLocationChange::default();
        let mut opt_callback    = self.with_borrowed(|this| std::mem::take(&mut this.text_change_callback));
        for (cursor_id,to_insert) in text_per_cursor {
            let notification = self.with_borrowed(|this| {
                this.apply_one_cursor_change(&mut location_change,cursor_id,to_insert)
            });
            if let Some(callback) = opt_callback.as_mut() {
                callback(&notification);
            }
        }
        self.with_borrowed(|this| {
            if this.text_change_callback.is_none() {
                this.text_change_callback = opt_callback
            }
        });
    }
}

impl TextFieldData {
    fn new(world:&World, initial_content:&str, properties:TextFieldProperties) -> Self {
        let logger               = Logger::new("TextField");
        let display_object       = display::object::Node::new(logger);
        let content              = TextFieldContent::new(initial_content,&properties);
        let cursors              = Cursors::default();
        let rendered             = TextFieldSprites::new(world,&properties);
        let frp                  = None;
        let word_occurrences     = None;
        let text_change_callback = None;
        let focus_manager        = world.text_field_focus_manager().clone_ref();
        let focused              = false;
        display_object.add_child(&rendered.display_object);

        Self {properties,content,cursors,rendered,display_object,frp,word_occurrences,
              text_change_callback,focus_manager,focused}.initialize()
    }

    fn initialize(mut self) -> Self {
        self.assignment_update().update_line_assignment();
        self.rendered.update_glyphs(&mut self.content);
        self.rendered.update_cursor_sprites(&self.cursors,&mut self.content,self.focused);
        self
    }

    fn assignment_update(&mut self) -> GlyphLinesAssignmentUpdate {
        GlyphLinesAssignmentUpdate {
            content       : &mut self.content,
            assignment    : &mut self.rendered.assignment,
            scroll_offset : -self.rendered.display_object.position().xy(),
            view_size     : self.properties.size,
        }
    }

    /// Applies change for one cursor, updating its position, and returns struct which should be
    /// passed to `text_change_callback`.
    fn apply_one_cursor_change
    (&mut self, location_change:&mut TextLocationChange, cursor_id:CursorId, to_insert:&str)
    -> TextChange {
        let CursorId(id)   = cursor_id;
        let cursor         = &mut self.cursors.cursors[id];
        let replaced       = location_change.apply_to_range(cursor.selection_range());
        let replaced_chars = self.content.convert_location_range_to_char_index(&replaced);
        let change         = content::Change::replace(replaced,to_insert);
        location_change.add_change(&change);
        *cursor = Cursor::new(change.inserted_text_range().end);
        self.content.apply_change(change);
        TextChange::replace(replaced_chars, to_insert.to_string())
    }
}

// === Display Object ===

//impl From<&TextField> for display::object::Node {
//    fn from(text_fields: &TextField) -> Self {
//        text_fields.rc.borrow().display_object.clone_ref()
//    }
//}<|MERGE_RESOLUTION|>--- conflicted
+++ resolved
@@ -26,14 +26,13 @@
 use crate::display::shape::text::text_field::render::TextFieldSprites;
 use crate::display::shape::text::text_field::render::assignment::GlyphLinesAssignmentUpdate;
 use crate::display::world::World;
+use crate::system::web::text_input::KeyboardBinding;
 
 use data::text::TextChange;
 use data::text::TextLocation;
-
 use nalgebra::Vector2;
 use nalgebra::Vector3;
 use nalgebra::Vector4;
-use crate::system::web::text_input::KeyboardBinding;
 
 
 
@@ -104,7 +103,6 @@
 }
 
 // TODO: All measurements in text field should use the `math/topology/unit` units.
-
 
 shared! { TextField
 
@@ -251,13 +249,9 @@
             let content         = &mut self.content;
             let mut navigation  = CursorNavigation{content,selecting,text_field_size};
             self.cursors.navigate_all_cursors(&mut navigation,step);
-<<<<<<< HEAD
             self.scroll_page(step);
             self.adjust_view();
-            self.rendered.update_cursor_sprites(&self.cursors, &mut self.content);
-=======
             self.rendered.update_cursor_sprites(&self.cursors, &mut self.content,self.focused);
->>>>>>> b1a5b34b
         }
 
         /// Discards all current content and replaces it with new one.
