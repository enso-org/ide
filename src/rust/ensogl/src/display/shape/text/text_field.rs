--- conflicted
+++ resolved
@@ -150,16 +150,6 @@
 
         /// Scroll text by given offset in pixels.
         pub fn scroll(&mut self, offset:Vector2<f32>) {
-<<<<<<< HEAD
-            let position_change = -Vector3::new(offset.x,offset.y,0.0);
-            self.rendered.mod_position(|pos| *pos += position_change);
-            let mut update = self.assignment_update();
-            if offset.x != 0.0 {
-                update.update_after_x_scroll(offset.x);
-            }
-            if offset.y != 0.0 {
-                update.update_line_assignment();
-=======
             let scroll_position = self.scroll_position();
             let padding_lines   = 2;
             let lines           = self.content.lines().len() + padding_lines;
@@ -179,7 +169,6 @@
                     update.update_line_assignment();
                 }
                 self.rendered.update_glyphs(&mut self.content);
->>>>>>> 7718d6a3
             }
         }
 
