#![allow(missing_docs)]

use crate::prelude::*;

use crate::data::dirty::traits::*;
use crate::data::dirty;
use crate::debug::stats::Stats;
use crate::display::camera::Camera2d;
use crate::display::symbol::Symbol;
use crate::system::gpu::data::uniform::Uniform;
use crate::system::gpu::data::uniform::UniformScope;
use crate::system::gpu::shader::Context;

use data::opt_vec::OptVec;
use nalgebra::Matrix4;



// =============
// === Types ===
// =============

pub type SymbolId    = usize;
pub type SymbolDirty = dirty::SharedSet<SymbolId,Box<dyn Fn()>>;



// ======================
// === SymbolRegistry ===
// ======================

// === Definition ===

/// Registry for all the created symbols. The `z_zoom_1` value describes the z-axis distance at
/// which the `zoom` value is `1.0`.
#[derive(Clone,CloneRef,Debug)]
pub struct SymbolRegistry {
    symbols         : Rc<RefCell<OptVec<Symbol>>>,
    symbol_dirty    : SymbolDirty,
    logger          : Logger,
    view_projection : Uniform<Matrix4<f32>>,
    z_zoom_1        : Uniform<f32>,
    variables       : UniformScope,
    context         : Context,
    stats           : Stats,
}

impl SymbolRegistry {
    /// Constructor.
<<<<<<< HEAD
    pub fn mk<OnMut:Fn()+'static,Log:AnyLogger>
    (variables:&UniformScope, stats:&Stats, context:&Context, logger:&Log, on_mut:OnMut) -> Self {
        let logger          = Logger::sub(logger,"symbol_registry");
=======
    pub fn mk<OnMut:Fn()+'static>
    (variables:&UniformScope, stats:&Stats, context:&Context, logger:&Logger, on_mut:OnMut)
    -> Self {
        let logger = logger.sub("symbol_registry");
>>>>>>> 63ad62cf
        logger.info("Initializing.");
        let symbol_logger   = Logger::sub(&logger,"symbol_dirty");
        let symbol_dirty    = SymbolDirty::new(symbol_logger,Box::new(on_mut));
        let symbols         = default();
        let variables       = variables.clone();
        let view_projection = variables.add_or_panic("view_projection", Matrix4::<f32>::identity());
        let z_zoom_1        = variables.add_or_panic("z_zoom_1"       , 1.0);
        let context         = context.clone();
        let stats           = stats.clone_ref();
        Self {symbols,symbol_dirty,logger,view_projection,z_zoom_1,variables,context,stats}
    }

    /// Creates a new `Symbol` instance and returns its id.
    pub fn new_get_id(&self) -> SymbolId {
        let symbol_dirty = self.symbol_dirty.clone();
        let variables    = &self.variables;
        let logger       = &self.logger;
        let context      = &self.context;
        let stats        = &self.stats;
        self.symbols.borrow_mut().insert_with_ix(|ix| {
            let on_mut = move || {symbol_dirty.set(ix)};
            let logger = Logger::sub(logger,format!("symbol{}",ix));
            let id     = ix as i32;
            Symbol::new(logger,context,stats,id,variables,on_mut)
        })
    }

    /// Creates a new `Symbol` instance.
    #[allow(clippy::new_ret_no_self)]
    pub fn new(&self) -> Symbol {
        let ix = self.new_get_id();
        self.index(ix)
    }

    /// Get symbol by its index.
    pub fn index(&self, ix:usize) -> Symbol {
        self.symbols.borrow()[ix].clone_ref()
    }

    /// Check dirty flags and update the state accordingly.
    pub fn update(&self) {
        group!(self.logger, "Updating.", {
            for id in self.symbol_dirty.take().iter() {
                self.symbols.borrow()[*id].update()
            }
            self.symbol_dirty.unset_all();
        })
    }

    /// Updates the view-projection matrix after camera movement.
    pub fn set_camera(&self, camera:&Camera2d) {
        self.view_projection.set(camera.view_projection_matrix());
        self.z_zoom_1.set(camera.z_zoom_1());
    }

    /// Rasterize all symbols.
    pub fn render_all(&self) {
        for symbol in &*self.symbols.borrow() {
            symbol.render()
        }
    }

    /// Rasterize selected symbols.
    pub fn render_by_ids(&self,ids:&[SymbolId]) {
        let symbols = self.symbols.borrow();
        for id in ids {
            symbols[*id].render();
        }
    }
}<|MERGE_RESOLUTION|>--- conflicted
+++ resolved
@@ -47,16 +47,10 @@
 
 impl SymbolRegistry {
     /// Constructor.
-<<<<<<< HEAD
     pub fn mk<OnMut:Fn()+'static,Log:AnyLogger>
-    (variables:&UniformScope, stats:&Stats, context:&Context, logger:&Log, on_mut:OnMut) -> Self {
-        let logger          = Logger::sub(logger,"symbol_registry");
-=======
-    pub fn mk<OnMut:Fn()+'static>
-    (variables:&UniformScope, stats:&Stats, context:&Context, logger:&Logger, on_mut:OnMut)
+    (variables:&UniformScope, stats:&Stats, context:&Context, logger:&Log, on_mut:OnMut)
     -> Self {
-        let logger = logger.sub("symbol_registry");
->>>>>>> 63ad62cf
+		let logger          = Logger::sub(logger,"symbol_registry");
         logger.info("Initializing.");
         let symbol_logger   = Logger::sub(&logger,"symbol_dirty");
         let symbol_dirty    = SymbolDirty::new(symbol_logger,Box::new(on_mut));
