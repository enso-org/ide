--- conflicted
+++ resolved
@@ -16,19 +16,12 @@
 ide                  = { version = "0.1.0"  , path = "../../ide"             }
 graph-editor         = { version = "0.1.0"  , path = "../graph-editor"       }
 
-<<<<<<< HEAD
 enso-prelude         = { version = "0.1.0"  , path = "../prelude" }
 wasm-bindgen         = { version = "=0.2.60" , features = ["nightly"] }
 nalgebra             = { version = "0.19.0" }
 js-sys               = { version = "0.3.28" }
-=======
-enso-prelude         = { version = "0.1.0"  , path = "../prelude"     }
-wasm-bindgen         = { version = "=0.2.58" , features = ["nightly"] }
-nalgebra             = { version = "0.19.0"                           }
-js-sys               = { version = "0.3.28"                           }
 
 im-rc = "14.3.0"
->>>>>>> b1a5b34b
 
 [dependencies.web-sys]
 version = "0.3.4"
