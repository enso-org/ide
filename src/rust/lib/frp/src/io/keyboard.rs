--- conflicted
+++ resolved
@@ -301,26 +301,19 @@
         frp::extend! { network
             eval source.down ((key) model.press(key));
             eval source.up   ((key) model.release(key));
-<<<<<<< HEAD
             down             <- source.down.map(|t|t.clone());
             is_meta_down     <- any(&source.down,&source.up).map(f_!(model.is_meta_down()));
             meta_release     <= source.down.gate(&is_meta_down).map(
                 f_!(model.release_meta_dependent())
             );
-            up               <- any(&source.up,&meta_release);
+            defocus_release  <= source.window_defocused.map(f_!(model.release_all()));
+            up               <- any3(&source.up,&meta_release,&defocus_release);
             change           <- any(&down,&up).constant(());
             is_control_down  <- change.map(f_!(model.is_control_down()));
             is_alt_down      <- change.map(f_!(model.is_alt_down()));
             is_modifier_down <- all_with3(&is_meta_down,&is_control_down,&is_alt_down,
                 |m,c,a| *m || *c || *a
             );
-=======
-            down            <- source.down.map(|t|t.clone());
-            meta_down       <- source.down.map(f_!(model.is_meta_down()));
-            meta_release    <= source.down.gate(&meta_down).map(f_!(model.release_meta_dependent()));
-            defocus_release <= source.window_defocused.map(f_!(model.release_all()));
-            up              <- any3(&source.up,&meta_release,&defocus_release);
->>>>>>> fbe7c248
         }
         Keyboard {network,model,source,down,up,is_meta_down,is_control_down,is_alt_down
             ,is_modifier_down}
