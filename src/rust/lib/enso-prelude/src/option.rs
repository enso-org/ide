//! This module defines utilities for working with the `Option` type.

/// Adds mapping methods to the `Option` type.
pub trait OptionOps {
    type Item;
<<<<<<< HEAD
    fn map_ref      <U,F> (&self, f:F) -> Option<U> where F : FnOnce(&Self::Item) -> U;
    fn for_each     <U,F> ( self, f:F)              where F : FnOnce(Self::Item)  -> U;
    fn for_each_ref <U,F> (&self, f:F)              where F : FnOnce(&Self::Item) -> U;
    /// Returns true if option contains Some with value matching given predicate.
    fn contains_if  <F>   (&self, f:F) -> bool      where F : FnOnce(&Self::Item) -> bool;
=======
    fn map_none     <F>     (self  , f:F) -> Self      where F : FnOnce();
    fn map_ref      <U,F>   (&self , f:F) -> Option<U> where F : FnOnce(&Self::Item) -> U;
    fn for_each     <U,F>   (self  , f:F)              where F : FnOnce(Self::Item)  -> U;
    fn for_each_ref <U,F>   (&self , f:F)              where F : FnOnce(&Self::Item) -> U;
    fn zip          <U>     (self  , other:Option<U>)      -> Option<(Self::Item,U)>;
    fn zip_with     <U,F,R> (self  , other:Option<U>, f:F) -> Option<R>
        where F:FnOnce(Self::Item,U) -> R;
>>>>>>> 9b5d4df0
}

impl<T> OptionOps for Option<T> {
    type Item = T;

    fn map_ref<U,F>(&self, f:F) -> Option<U> where F : FnOnce(&Self::Item) -> U {
        self.as_ref().map(f)
    }

    fn for_each<U,F>(self, f:F) where F : FnOnce(Self::Item) -> U {
        if let Some(x) = self { f(x); }
    }

    fn for_each_ref<U,F>(&self, f:F) where F : FnOnce(&Self::Item) -> U {
        if let Some(x) = self { f(x); }
    }

<<<<<<< HEAD
    fn contains_if<F>(&self, f:F) -> bool where F : FnOnce(&Self::Item) -> bool {
        self.as_ref().map_or(false,f)
=======
    fn zip<U>(self, other:Option<U>) -> Option<(T,U)> {
        self.zip_with(other, |a,b| (a,b))
    }

    fn zip_with<U,F,R>(self, other:Option<U>, f:F) -> Option<R>
    where F:FnOnce(T,U) -> R {
        Some(f(self?,other?))
    }

    fn map_none<F>(self, f:F) -> Self
    where F:FnOnce(), T:Sized {
        if self.is_none() { f() }
        self
>>>>>>> 9b5d4df0
    }
}<|MERGE_RESOLUTION|>--- conflicted
+++ resolved
@@ -3,13 +3,6 @@
 /// Adds mapping methods to the `Option` type.
 pub trait OptionOps {
     type Item;
-<<<<<<< HEAD
-    fn map_ref      <U,F> (&self, f:F) -> Option<U> where F : FnOnce(&Self::Item) -> U;
-    fn for_each     <U,F> ( self, f:F)              where F : FnOnce(Self::Item)  -> U;
-    fn for_each_ref <U,F> (&self, f:F)              where F : FnOnce(&Self::Item) -> U;
-    /// Returns true if option contains Some with value matching given predicate.
-    fn contains_if  <F>   (&self, f:F) -> bool      where F : FnOnce(&Self::Item) -> bool;
-=======
     fn map_none     <F>     (self  , f:F) -> Self      where F : FnOnce();
     fn map_ref      <U,F>   (&self , f:F) -> Option<U> where F : FnOnce(&Self::Item) -> U;
     fn for_each     <U,F>   (self  , f:F)              where F : FnOnce(Self::Item)  -> U;
@@ -17,7 +10,8 @@
     fn zip          <U>     (self  , other:Option<U>)      -> Option<(Self::Item,U)>;
     fn zip_with     <U,F,R> (self  , other:Option<U>, f:F) -> Option<R>
         where F:FnOnce(Self::Item,U) -> R;
->>>>>>> 9b5d4df0
+    /// Returns true if option contains Some with value matching given predicate.
+    fn contains_if  <F>   (&self, f:F) -> bool      where F : FnOnce(&Self::Item) -> bool;
 }
 
 impl<T> OptionOps for Option<T> {
@@ -35,10 +29,6 @@
         if let Some(x) = self { f(x); }
     }
 
-<<<<<<< HEAD
-    fn contains_if<F>(&self, f:F) -> bool where F : FnOnce(&Self::Item) -> bool {
-        self.as_ref().map_or(false,f)
-=======
     fn zip<U>(self, other:Option<U>) -> Option<(T,U)> {
         self.zip_with(other, |a,b| (a,b))
     }
@@ -52,6 +42,9 @@
     where F:FnOnce(), T:Sized {
         if self.is_none() { f() }
         self
->>>>>>> 9b5d4df0
+    }
+
+    fn contains_if<F>(&self, f:F) -> bool where F : FnOnce(&Self::Item) -> bool {
+        self.as_ref().map_or(false,f)
     }
 }