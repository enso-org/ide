//! This module provides helpers for platform specific logic.

// ================
// === Platform ===
// ================

/// This enumeration lists all the supported platforms.
#[derive(Debug,Clone,Copy,PartialEq)]
pub enum Platform {
    Android,
    IOS,
    Linux,
    MacOS,
    Windows,

    Unknown
}
pub use Platform::*;

/// Queries which platform we are on.
#[cfg(target_arch = "wasm32")]
pub fn current() -> Platform {
    use super::window;
    let window    = window();
    let navigator = window.navigator();
    let platform  = navigator.platform().unwrap_or_else(|_| "Unknown".into()).to_lowercase();
    let agent     = navigator.user_agent().unwrap_or_else(|_| "Unknown".into()).to_lowercase();

    if platform.find("mac").is_some() {
        Platform::MacOS
    } else if platform.find("win").is_some() {
        Platform::Windows
    } else if platform.find("ipad").is_some() || platform.find("iphone").is_some() {
        Platform::IOS
    } else if platform.find("android").is_some() || agent.find("android").is_some() {
        Platform::Android
    } else if platform.find("linux").is_some() {
        Platform::Linux
    } else {
        Platform::Unknown
    }
}

/// Queries which platform we are on.
#[cfg(not(target_arch="wasm32"))]
pub fn current() -> Platform {
    target_os()
}



// =================
// === Target OS ===
// =================

#[cfg(target_os="android")] fn target_os() -> Platform { Android }
#[cfg(target_os="ios")]     fn target_os() -> Platform { IOS }
#[cfg(target_os="linux")]   fn target_os() -> Platform { Linux }
#[cfg(target_os="macos")]   fn target_os() -> Platform { MacOS }
#[cfg(target_os="windows")] fn target_os() -> Platform { Windows }

#[cfg(not(any(
<<<<<<< HEAD
    target_arch="wasm32",
    target_os="android",
    target_os="ios",
    target_os="linux",
    target_os="macos",
    target_os="windows"
=======
    target_arch = "wasm32",
    target_os   = "android",
    target_os   = "ios",
    target_os   = "linux",
    target_os   = "macos",
    target_os   = "windows"
>>>>>>> 4cf7d17a
)))] fn target_os() -> Platform { Unknown }



// =============
// === Tests ===
// =============

#[cfg(all(test,any(target_os="linux",target_os="windows",target_os="macos")))]
mod test {
    use super::*;

    use wasm_bindgen_test::wasm_bindgen_test;
    use wasm_bindgen_test::wasm_bindgen_test_configure;

    wasm_bindgen_test_configure!(run_in_browser);

    #[wasm_bindgen_test]
    fn platform() {
        assert_eq!(current(),target_os())
    }
}<|MERGE_RESOLUTION|>--- conflicted
+++ resolved
@@ -60,21 +60,12 @@
 #[cfg(target_os="windows")] fn target_os() -> Platform { Windows }
 
 #[cfg(not(any(
-<<<<<<< HEAD
-    target_arch="wasm32",
-    target_os="android",
-    target_os="ios",
-    target_os="linux",
-    target_os="macos",
-    target_os="windows"
-=======
     target_arch = "wasm32",
     target_os   = "android",
     target_os   = "ios",
     target_os   = "linux",
     target_os   = "macos",
     target_os   = "windows"
->>>>>>> 4cf7d17a
 )))] fn target_os() -> Platform { Unknown }
 
 
