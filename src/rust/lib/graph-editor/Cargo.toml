--- conflicted
+++ resolved
@@ -5,27 +5,17 @@
 edition = "2018"
 
 [dependencies]
-<<<<<<< HEAD
 ast          = { version = "0.1.0"   , path = "../../ide/ast/impl"  }
-span-tree    = { version = "0.1.0"   , path = "../../ide/span-tree"  }
-shapely      = { version = "0.1.0"   , path = "../shapely/impl"  }
-ensogl       = { version = "0.1.0"   , path = "../../ensogl"     }
-enso-prelude = { version = "0.1.0"   , path = "../prelude"       }
-logger       = { version = "0.1.0"   , path = "../logger"        }
-enso-frp     = { version = "0.1.0"   , path = "../frp"           }
-wasm-bindgen = { version = "=0.2.58" , features = ["nightly"]    }
-=======
-enso-frp     = { version = "0.1.0"   , path = "../frp"              }
+span-tree    = { version = "0.1.0"   , path = "../../ide/span-tree" }
+shapely      = { version = "0.1.0"   , path = "../shapely/impl"     }
 ensogl       = { version = "0.1.0"   , path = "../../ensogl"        }
 enso-prelude = { version = "0.1.0"   , path = "../prelude"          }
 logger       = { version = "0.1.0"   , path = "../logger"           }
-shapely      = { version = "0.1.0"   , path = "../shapely/impl"     }
-span-tree    = { version = "0.1.0"   , path = "../../ide/span-tree" }
+enso-frp     = { version = "0.1.0"   , path = "../frp"              }
+
 wasm-bindgen = { version = "=0.2.58" , features = ["nightly"]       }
->>>>>>> c8e7075e
-
-nalgebra     = { version = "0.19.0"                              }
-serde_json   = { version = "1.0"                                 }
+nalgebra     = { version = "0.19.0"                                 }
+serde_json   = { version = "1.0"                                    }
 
 [dependencies.web-sys]
 version = "0.3.4"
