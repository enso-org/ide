--- conflicted
+++ resolved
@@ -35,6 +35,7 @@
 
 use crate::component::cursor;
 use crate::component::node;
+use crate::component::visualization::MockDataGenerator3D;
 use crate::component::visualization::Visualization;
 use crate::component::visualization;
 
@@ -1535,13 +1536,7 @@
         }
     }));
 
-<<<<<<< HEAD
     // === Vis Cycling ===
-
-    let cycle_count = Rc::new(Cell::new(0));
-    def _cycle_visualization = inputs.cycle_visualization.map(f!([scene,nodes,visualization_registry,logger](node_id) {
-=======
-    // === Vis Update Data ===
 
     // TODO remove this once real data is available.
     let sample_data_generator = MockDataGenerator3D::default();
@@ -1562,7 +1557,6 @@
 
      let cycle_count = Rc::new(Cell::new(0));
      def _cycle_visualization = inputs.cycle_visualization.map(f!([scene,nodes,visualization_registry,logger](node_id) {
->>>>>>> 795d85c2
         let visualizations = visualization_registry.valid_sources(&"[[Float,Float,Float]]".into());
         cycle_count.set(cycle_count.get() % visualizations.len());
         let vis  = &visualizations[cycle_count.get()];
