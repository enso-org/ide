#![allow(missing_docs)]

//! NOTE
//! This file is under a heavy development. It contains commented lines of code and some code may
//! be of poor quality. Expect drastic changes.

#![feature(associated_type_defaults)]
#![feature(clamp)]
#![feature(drain_filter)]
#![feature(overlapping_marker_traits)]
#![feature(specialization)]
#![feature(trait_alias)]
#![feature(type_alias_impl_trait)]
#![feature(unboxed_closures)]
#![feature(weak_into_raw)]
#![feature(fn_traits)]

#![warn(trivial_casts)]
#![warn(trivial_numeric_casts)]
#![warn(unused_import_braces)]
#![warn(unused_qualifications)]
#![warn(unsafe_code)]
#![warn(missing_copy_implementations)]
#![warn(missing_debug_implementations)]

#![recursion_limit="1024"]


#[warn(missing_docs)]
pub mod component;

/// Common types and functions usable in all modules of this crate.
pub mod prelude {
    pub use ensogl::prelude::*;
}

use ensogl::application;
use ensogl::prelude::*;
use ensogl::traits::*;
use ensogl::application::shortcut;

use crate::component::cursor::Cursor;
use crate::component::node;
use crate::component::node::Node as NodeView;
use crate::component::connection::Connection as EdgeView;
use enso_frp as frp;
use enso_frp::io::keyboard;
use enso_frp::Position;
use ensogl::display::object::Id;
use ensogl::display::world::*;
use ensogl::display;
use ensogl::system::web::StyleSetter;
use ensogl::system::web;
use nalgebra::Vector2;
use ensogl::display::Scene;
use crate::component::visualization::Visualization;
use crate::component::visualization;
use crate::component::visualization::example::js::constructor_sample_js_bubble_chart;
use crate::component::visualization::MockDataGenerator3D;
use crate::component::visualization::example::native;



// =====================
// === SharedHashSet ===
// =====================

#[derive(Derivative,CloneRef)]
#[derivative(Debug(bound="T:Eq+Hash+Debug, S:std::hash::BuildHasher"))]
pub struct SharedHashSet<T,S=std::collections::hash_map::RandomState> {
    pub raw : Rc<RefCell<HashSet<T,S>>>
}

impl<T,S> Clone for SharedHashSet<T,S> {
    fn clone(&self) -> Self {
        let raw = self.raw.clone();
        Self {raw}
    }
}

impl<T,S> Default for SharedHashSet<T,S>
    where T:Eq+Hash, S:Default+std::hash::BuildHasher {
    fn default() -> Self {
        let raw = default();
        Self {raw}
    }
}

impl<T,S> SharedHashSet<T,S>
where T:Eq+Hash, S:Default+std::hash::BuildHasher {
    pub fn new() -> Self {
        default()
    }

    pub fn mem_take(&self) -> HashSet<T,S> {
        mem::take(&mut *self.raw.borrow_mut())
    }
}

impl<T,S> SharedHashSet<T,S>
where T:Eq+Hash, S:std::hash::BuildHasher {
    pub fn insert(&self, t:T) -> bool {
        self.raw.borrow_mut().insert(t)
    }

    pub fn remove(&self, t:&T) -> bool {
        self.raw.borrow_mut().remove(t)
    }

    pub fn contains(&self, value:&T) -> bool {
        self.raw.borrow().contains(value)
    }
}

impl<T,S> SharedHashSet<T,S> {
    pub fn clear(&self) {
        self.raw.borrow_mut().clear()
    }

    pub fn for_each<F>(&self, f:F)
    where F:FnMut(&T) {
        self.raw.borrow_mut().iter().for_each(f)
    }

    pub fn replace_with(&self, t:HashSet<T,S>) {
        *self.raw.borrow_mut() = t;
    }

    pub fn keys(&self) -> Vec<T>
    where T:Clone {
        self.raw.borrow().iter().cloned().collect_vec()
    }
}



// =====================
// === SharedHashMap ===
// =====================

#[derive(Derivative,CloneRef)]
#[derivative(Debug(bound="K:Eq+Hash+Debug, V:Debug, S:std::hash::BuildHasher"))]
pub struct SharedHashMap<K,V,S=std::collections::hash_map::RandomState> {
    pub raw : Rc<RefCell<HashMap<K,V,S>>>
}

impl<K,V,S> Clone for SharedHashMap<K,V,S> {
    fn clone(&self) -> Self {
        let raw = self.raw.clone();
        Self {raw}
    }
}

impl<K,V,S> Default for SharedHashMap<K,V,S>
where K:Eq+Hash, S:Default+std::hash::BuildHasher {
    fn default() -> Self {
        let raw = default();
        Self {raw}
    }
}

impl<K,V,S> SharedHashMap<K,V,S>
where K:Eq+Hash, S:Default+std::hash::BuildHasher {
    pub fn new() -> Self {
        default()
    }

    pub fn mem_take(&self) -> HashMap<K,V,S> {
        mem::take(&mut *self.raw.borrow_mut())
    }
}

impl<K,V,S> SharedHashMap<K,V,S>
where K:Eq+Hash, S:std::hash::BuildHasher {
    pub fn insert(&self, k:K, v:V) -> Option<V> {
        self.raw.borrow_mut().insert(k,v)
    }

    pub fn get_cloned(&self, k:&K) -> Option<V>
    where V:Clone {
        self.raw.borrow().get(k).cloned()
    }

    pub fn get_cloned_ref(&self, k:&K) -> Option<V>
    where V:CloneRef {
        self.raw.borrow().get(k).map(|t| t.clone_ref())
    }

    pub fn remove(&self, k:&K) -> Option<V> {
        self.raw.borrow_mut().remove(k)
    }
}

impl<K,V,S> SharedHashMap<K,V,S> {
    pub fn clear(&self) {
        self.raw.borrow_mut().clear()
    }

    pub fn for_each<F>(&self, f:F)
    where F:FnMut((&K,&V)) {
        self.raw.borrow_mut().iter().for_each(f)
    }

    pub fn keys(&self) -> Vec<K>
    where K:Clone {
        self.raw.borrow().keys().cloned().collect_vec()
    }
}








#[derive(Debug,Clone,CloneRef)]
pub struct Frp {
    pub inputs  : FrpInputs,
    pub outputs : FrpOutputs,
    pub status  : FrpStatus,
    pub node_release : frp::Stream<NodeId>
}

impl Deref for Frp {
    type Target = FrpInputs;
    fn deref(&self) -> &FrpInputs {
        &self.inputs
    }
}


ensogl::def_status_api! { FrpStatus
    /// Checks whether this graph editor instance is active.
    is_active,
    /// Checks whether this graph editor instance is empty.
    is_empty,
}

ensogl::def_command_api! { Commands
    /// Add a new node and place it in the origin of the workspace.
    add_node,
    /// Add a new node and place it at the mouse cursor position.
    add_node_at_cursor,
    /// Remove all selected nodes from the graph.
    remove_selected_nodes,
    /// Remove all nodes from the graph.
    remove_all_nodes,
    /// Toggle the visibility of the selected visualisations
    toggle_visualization_visibility,


    /// Enable nodes multi selection mode. It works like inverse mode for single node selection and like merge mode for multi node selection mode.
    enable_node_multi_select,
    /// Disable nodes multi selection mode. It works like inverse mode for single node selection and like merge mode for multi node selection mode.
    disable_node_multi_select,
    /// Toggle nodes multi selection mode. It works like inverse mode for single node selection and like merge mode for multi node selection mode.
    toggle_node_multi_select,


    /// Enable nodes merge selection mode.
    enable_node_merge_select,
    /// Disable nodes merge selection mode.
    disable_node_merge_select,
    /// Toggles nodes merge selection mode.
    toggle_node_merge_select,


    /// Enable nodes subtract selection mode.
    enable_node_subtract_select,
    /// Disable nodes subtract selection mode.
    disable_node_subtract_select,
    /// Toggle nodes subtract selection mode.
    toggle_node_subtract_select,


    /// Enable nodes inverse selection mode.
    enable_node_inverse_select,
    /// Disable nodes inverse selection mode.
    disable_node_inverse_select,
    /// Toggle nodes inverse selection mode.
    toggle_node_inverse_select,



    /// Set the data for the selected nodes. // TODO only has dummy functionality at the moment.
    debug_set_data_for_selected_node,

    /// Cycle the visualization for the selected nodes. TODO only has dummy functionality at the moment.
    debug_cycle_visualisation_for_selected_node,
}

impl Commands {
    pub fn new(network:&frp::Network) -> Self {
        frp::extend! { network
            def add_node                         = source();
            def add_node_at_cursor               = source();
            def remove_selected_nodes            = source();
            def remove_all_nodes                 = source();
            def toggle_visualization_visibility  = source();

            def enable_node_multi_select         = source();
            def disable_node_multi_select        = source();
            def toggle_node_multi_select         = source();


            def enable_node_merge_select         = source();
            def disable_node_merge_select        = source();
            def toggle_node_merge_select         = source();

            def enable_node_subtract_select      = source();
            def disable_node_subtract_select     = source();
            def toggle_node_subtract_select      = source();

            def enable_node_inverse_select       = source();
            def disable_node_inverse_select      = source();
            def toggle_node_inverse_select       = source();

            def debug_set_data_for_selected_node            = source();
            def debug_cycle_visualisation_for_selected_node = source();

        }
        Self {add_node,add_node_at_cursor,remove_selected_nodes,remove_all_nodes
             ,toggle_visualization_visibility
             ,enable_node_multi_select,disable_node_multi_select,toggle_node_multi_select
             ,enable_node_merge_select,disable_node_merge_select,toggle_node_merge_select
             ,enable_node_subtract_select,disable_node_subtract_select,toggle_node_subtract_select
             ,enable_node_inverse_select,disable_node_inverse_select,toggle_node_inverse_select
             ,debug_set_data_for_selected_node,debug_cycle_visualisation_for_selected_node}
    }
}



// =================
// === FrpInputs ===
// =================

#[derive(Debug,Clone,CloneRef,Shrinkwrap)]
pub struct FrpInputs {
    #[shrinkwrap(main_field)]
    commands                           : Commands,
    pub connect_detached_edges_to_node : frp::Source<EdgeTarget>,
    pub connect_edge_source            : frp::Source<(EdgeId,EdgeTarget)>,
    pub connect_edge_target            : frp::Source<(EdgeId,EdgeTarget)>,
    pub connect_nodes                  : frp::Source<(EdgeTarget,EdgeTarget)>,
    pub deselect_all_nodes             : frp::Source,
    pub press_node_input               : frp::Source<EdgeTarget>,
    pub remove_all_node_edges          : frp::Source<NodeId>,
    pub remove_all_node_input_edges    : frp::Source<NodeId>,
    pub remove_all_node_output_edges   : frp::Source<NodeId>,
    pub remove_edge                    : frp::Source<EdgeId>,
    pub select_node                    : frp::Source<NodeId>,
<<<<<<< HEAD
    pub remove_node                    : frp::Source<NodeId>,
    pub set_node_expression            : frp::Source<(NodeId,Expression)>,
=======
    pub set_node_expression            : frp::Source<(NodeId,node::Expression)>,
>>>>>>> 08f0db81
    pub set_node_position              : frp::Source<(NodeId,Position)>,
    pub set_visualization_data         : frp::Source<NodeId>,
    pub translate_selected_nodes       : frp::Source<Position>,
    pub cycle_visualization            : frp::Source<NodeId>,
    pub set_visualization              : frp::Source<(NodeId,Option<Visualization>)>,
}

impl FrpInputs {
    pub fn new(network:&frp::Network) -> Self {
        frp::extend! { network
            def connect_detached_edges_to_node = source();
            def connect_edge_source            = source();
            def connect_edge_target            = source();
            def connect_nodes                  = source();
            def deselect_all_nodes             = source();
            def press_node_input               = source();
            def remove_all_node_edges          = source();
            def remove_all_node_input_edges    = source();
            def remove_all_node_output_edges   = source();
            def remove_edge                    = source();
            def select_node                    = source();
            def remove_node                    = source();
            def set_node_expression            = source();
            def set_node_position              = source();
            def set_visualization_data         = source();
            def translate_selected_nodes       = source();
            def cycle_visualization            = source();
            def set_visualization              = source();
        }
        let commands = Commands::new(&network);
        Self {commands,remove_edge,press_node_input,remove_all_node_edges
             ,remove_all_node_input_edges,remove_all_node_output_edges,set_visualization_data
             ,connect_detached_edges_to_node,connect_edge_source,connect_edge_target
             ,set_node_position,select_node,remove_node,translate_selected_nodes,set_node_expression
             ,connect_nodes,deselect_all_nodes,cycle_visualization,set_visualization}
    }
}

impl application::command::FrpNetworkProvider for GraphEditor {
    fn network(&self) -> &frp::Network {
        &self.model.network
    }
}

impl application::command::CommandApi for GraphEditor {
    fn command_api_docs() -> Vec<application::command::EndpointDocs> {
        Commands::command_api_docs()
    }

    fn command_api(&self) -> Vec<application::command::CommandEndpoint> {
        self.frp.inputs.commands.command_api()
    }
}

impl application::command::StatusApi for GraphEditor {
    fn status_api_docs() -> Vec<application::command::EndpointDocs> {
        FrpStatus::status_api_docs()
    }

    fn status_api(&self) -> Vec<application::command::StatusEndpoint> {
        self.frp.status.status_api()
    }
}



// ==================
// === FrpOutputs ===
// ==================

macro_rules! generate_frp_outputs {
    ($( $field:ident : $field_ty:ty ),* $(,)?) => {
        #[derive(Debug,Clone,CloneRef)]
        pub struct UnsealedFrpOutputs {
            network : frp::Network,
            $($field : frp::Merge<$field_ty>),*
        }

        #[derive(Debug,Clone,CloneRef)]
        pub struct FrpOutputs {
            network : frp::Network,
            $(pub $field : frp::Sampler<$field_ty>),*
        }

        #[allow(clippy::new_without_default)]
        impl UnsealedFrpOutputs {
            pub fn new() -> Self {
                frp::new_network! { TRACE_ALL network
                    $(def $field = gather();)*
                }
                Self {network, $($field),*}
            }

            pub fn seal(&self) -> FrpOutputs {
                let network = self.network.clone_ref();
                frp::extend! { network
                    $(def $field = self.$field.sampler();)*
                }
                FrpOutputs {network, $($field),*}
            }
        }
    };
}


generate_frp_outputs! {
    node_added          : NodeId,
    node_removed        : NodeId,
    node_selected       : NodeId,
    node_deselected     : NodeId,
    node_position_set   : (NodeId,Position),
    node_expression_set : (NodeId,node::Expression),

    edge_added          : EdgeId,
    edge_removed        : EdgeId,
    edge_source_set     : (EdgeId,EdgeTarget),
    edge_target_set     : (EdgeId,EdgeTarget),

    connection_added    : EdgeId,
    connection_removed  : EdgeId,
}




// ============
// === Node ===
// ============

#[derive(Clone,CloneRef,Debug)]
pub struct Node {
    pub view      : NodeView,
    pub in_edges  : SharedHashSet<EdgeId>,
    pub out_edges : SharedHashSet<EdgeId>,
}

#[derive(Clone,CloneRef,Copy,Debug,Default,Display,Eq,From,Hash,Into,PartialEq)]
pub struct NodeId(pub Id);

impl Node {
    pub fn new(view:NodeView) -> Self {
        let in_edges  = default();
        let out_edges = default();
        Self {view,in_edges,out_edges}
    }

    pub fn id(&self) -> NodeId {
        self.view.id().into()
    }
}

impl display::Object for Node {
    fn display_object(&self) -> &display::object::Instance {
        &self.view.display_object()
    }
}



// ============
// === Edge ===
// ============

#[derive(Clone,CloneRef,Debug)]
pub struct Edge {
    pub view : EdgeView,
    source   : Rc<RefCell<Option<EdgeTarget>>>,
    target   : Rc<RefCell<Option<EdgeTarget>>>,
}

#[derive(Clone,CloneRef,Copy,Debug,Default,Display,Eq,From,Hash,Into,PartialEq)]
pub struct EdgeId(pub Id);

impl Edge {
    pub fn new(view:EdgeView) -> Self {
        let source = default();
        let target = default();
        Self {view,source,target}
    }

    pub fn id(&self) -> EdgeId {
        self.view.id().into()
    }

    pub fn target(&self) -> Option<EdgeTarget> {
        self.target.borrow().as_ref().map(|t| t.clone_ref())
    }

    pub fn source(&self) -> Option<EdgeTarget> {
        self.source.borrow().as_ref().map(|t| t.clone_ref())
    }

    pub fn has_source(&self) -> bool {
        self.source.borrow().is_some()
    }

    pub fn has_target(&self) -> bool {
        self.target.borrow().is_some()
    }

    pub fn set_source(&self, source:EdgeTarget) {
        *self.source.borrow_mut() = Some(source)
    }

    pub fn set_target(&self, target:EdgeTarget) {
        *self.target.borrow_mut() = Some(target)
    }

    pub fn take_source(&self) -> Option<EdgeTarget> {
        mem::take(&mut *self.source.borrow_mut())
    }

    pub fn take_target(&self) -> Option<EdgeTarget> {
        mem::take(&mut *self.target.borrow_mut())
    }
}

impl display::Object for Edge {
    fn display_object(&self) -> &display::object::Instance {
        &self.view.display_object()
    }
}


// ==================
// === EdgeTarget ===
// ==================

#[derive(Clone,CloneRef,Debug,Default)]
pub struct EdgeTarget {
    pub node_id : NodeId,
    pub port    : Rc<span_tree::Crumbs>,
}

impl EdgeTarget {
    pub fn new(node_id:NodeId, port:span_tree::Crumbs) -> Self {
        let port = Rc::new(port);
        Self {node_id,port}
    }
}



// =============
// === Nodes ===
// =============

#[derive(Debug,Clone,CloneRef)]
pub struct Nodes {
    pub logger   : Logger,
    pub all      : SharedHashMap<NodeId,Node>,
    pub selected : SharedHashSet<NodeId>,
}

impl Deref for Nodes {
    type Target = SharedHashMap<NodeId,Node>;
    fn deref(&self) -> &Self::Target {
        &self.all
    }
}

impl Nodes {
    pub fn new(logger:&Logger) -> Self {
        let logger   = logger.sub("nodes");
        let all      = default();
        let selected = default();
        Self {logger,all,selected}
    }
}





#[derive(Debug,Clone,CloneRef,Default)]
pub struct Edges {
    pub logger          : Logger,
    pub all             : SharedHashMap<EdgeId,Edge>,
    pub detached_source : SharedHashSet<EdgeId>,
    pub detached_target : SharedHashSet<EdgeId>,
}

impl Deref for Edges {
    type Target = SharedHashMap<EdgeId,Edge>;
    fn deref(&self) -> &Self::Target {
        &self.all
    }
}

impl Edges {
    pub fn new(logger:&Logger) -> Self {
        let logger   = logger.sub("edges");
        let all      = default();
        let detached_source = default();
        let detached_target = default();
        Self {logger,all,detached_source,detached_target}
    }

    pub fn insert(&self, edge:Edge) {
        self.all.insert(edge.id(),edge);
    }
}






#[derive(Debug,CloneRef,Derivative)]
#[derivative(Clone(bound=""))]
pub struct TouchNetwork<T:frp::Data> {
    pub down     : frp::Source<T>,
    pub up       : frp::Stream<T>,
    pub is_down  : frp::Stream<bool>,
    pub selected : frp::Stream<T>
}

impl<T:frp::Data> TouchNetwork<T> {
    pub fn new(network:&frp::Network, mouse:&frp::io::Mouse) -> Self {
        frp::extend! { network
            def down          = source::<T> ();
            def down_bool     = down.map(|_| true);
            def up_bool       = mouse.release.map(|_| false);
            def is_down       = down_bool.merge(&up_bool);
            def was_down      = is_down.previous();
            def mouse_up      = mouse.release.gate(&was_down);
            def pos_on_down   = mouse.position.sample(&down);
            def pos_on_up     = mouse.position.sample(&mouse_up);
            def should_select = pos_on_up.map3(&pos_on_down,&mouse.distance,Self::check);
            def up            = down.sample(&mouse_up);
            def selected      = up.gate(&should_select);
        }
        Self {down,up,is_down,selected}
    }

    #[allow(clippy::trivially_copy_pass_by_ref)]
    fn check(end:&Position, start:&Position, diff:&f32) -> bool {
        (end-start).length() <= diff * 2.0
    }
}

#[derive(Debug,Clone,CloneRef)]
pub struct TouchState {
    pub nodes      : TouchNetwork::<NodeId>,
    pub background : TouchNetwork::<()>,
}

impl TouchState {
    pub fn new(network:&frp::Network, mouse:&frp::io::Mouse) -> Self {
        let nodes = TouchNetwork::<NodeId>::new(&network,mouse);
        let background    = TouchNetwork::<()>::new(&network,mouse);
        Self {nodes,background}
    }
}



pub fn is_sub_crumb_of(src:&[span_tree::Crumb], tgt:&[span_tree::Crumb]) -> bool {
    if src.len() < tgt.len() { return false }
    for (s,t) in src.iter().zip(tgt.iter()) {
        if s != t { return false }
    }
    true
}

pub fn crumbs_overlap(src:&[span_tree::Crumb], tgt:&[span_tree::Crumb]) -> bool {
    is_sub_crumb_of(src,tgt) || is_sub_crumb_of(tgt,src)
}




// ===================================
// === GraphEditorModelWithNetwork ===
// ===================================

#[derive(Debug,Clone,CloneRef)]
pub struct GraphEditorModelWithNetwork {
    pub model   : GraphEditorModel,
    pub network : frp::Network,
}

impl Deref for GraphEditorModelWithNetwork {
    type Target = GraphEditorModel;
    fn deref(&self) -> &Self::Target {
        &self.model
    }
}

impl GraphEditorModelWithNetwork {
    pub fn new<S:Into<Scene>>(scene:S, cursor:Cursor) -> Self {
        let network = frp::Network::new();
        let model   = GraphEditorModel::new(scene,cursor,&network);
        Self {model,network}
    }

    fn new_node(&self, outputs:&UnsealedFrpOutputs) -> NodeId {
        let view = NodeView::new(&self.scene);
        let node = Node::new(view);
        let node_id = node.id();
        self.add_child(&node);


        let cursor = &self.cursor;
        let touch  = &self.touch_state;
        let model  = &self.model;

        frp::new_bridge_network! { [self.network, node.view.main_area.events.network]
            def _node_on_down_tagged = node.view.drag_area.events.mouse_down.map(f_!(
                touch.nodes.down.emit(node_id)
            ));
            def _cursor_mode = node.view.ports.frp.cursor_mode.map(f!((mode)
                cursor.frp.set_mode.emit(mode)
            ));
            def edge_id = node.view.frp.output_ports.mouse_down.map(f_!([model] {
                if let Some(node) = model.nodes.get_cloned_ref(&node_id) {
                    let view = EdgeView::new(&model.scene);
                    model.add_child(&view);
                    let edge = Edge::new(view);
                    let edge_id = edge.id();
                    model.edges.insert(edge);
                    model.edges.detached_target.insert(edge_id);
                    node.out_edges.insert(edge_id);
                    edge_id
                } else { default() }
            }));

            outputs.edge_added.attach(&edge_id);
            def new_edge_source = edge_id.map(move |id| (*id,EdgeTarget::new(node_id,default())));
            outputs.edge_source_set.attach(&new_edge_source);


            def _press_node_input = node.view.ports.frp.press.map(f!((crumbs)
                model.frp.press_node_input.emit(EdgeTarget::new(node_id,crumbs.clone()))
            ));
        }

        let chart = constructor_sample_js_bubble_chart();
        let dom_layer    = model.scene.dom.layers.front.clone_ref();
        chart.set_dom_layer(&dom_layer);

        let vis = Visualization::new(chart);
        node.view.frp.set_visualization.emit(Some(vis));


        self.nodes.insert(node_id,node);


        node_id
    }


    pub fn get_node_position(&self, node_id:NodeId) -> Option<Vector3<f32>> {
        self.nodes.get_cloned_ref(&node_id).map(|node| node.position())
    }
}



// ========================
// === GraphEditorModel ===
// ========================

#[derive(Debug,Clone,CloneRef)]
pub struct GraphEditorModel {
    pub logger         : Logger,
    pub display_object : display::object::Instance,
    pub scene          : Scene,
    pub cursor         : Cursor,
    pub nodes          : Nodes,
    pub edges          : Edges,
    touch_state        : TouchState,
    frp                : FrpInputs,
}

// === Public ===

impl GraphEditorModel {
    pub fn new<S:Into<Scene>>(scene:S, cursor:Cursor, network:&frp::Network) -> Self {
        let scene          = scene.into();
        let logger         = Logger::new("GraphEditor");
        let display_object = display::object::Instance::new(logger.clone());
        let nodes          = Nodes::new(&logger);
        let edges          = default();
        let frp            = FrpInputs::new(network);
        let touch_state    = TouchState::new(network,&scene.mouse.frp);
        Self {logger,display_object,scene,cursor,nodes,edges,touch_state,frp }
    }

    fn new_edge(&self) -> EdgeId {
        let edge = Edge::new(EdgeView::new(&self.scene));
        self.add_child(&edge);
        self.edges.insert(edge.clone_ref());
        edge.id()
    }

    pub fn all_nodes(&self) -> Vec<NodeId> {
        self.nodes.all.keys()
    }

    pub fn selected_nodes(&self) -> Vec<NodeId> {
        self.nodes.selected.keys()
    }
}


// === Selection ===

impl GraphEditorModel {
    fn select_node(&self, node_id:impl Into<NodeId>) {
        let node_id = node_id.into();
        if let Some(node) = self.nodes.get_cloned_ref(&node_id) {
            self.nodes.selected.insert(node_id);
            node.view.frp.select.emit(());
        }
    }

    fn deselect_node(&self, node_id:impl Into<NodeId>) {
        let node_id = node_id.into();
        if let Some(node) = self.nodes.get_cloned_ref(&node_id) {
            self.nodes.selected.remove(&node_id);
            node.view.frp.deselect.emit(());
        }
    }
}


// === Remove ===

impl GraphEditorModel {
    fn remove_edge<E:Into<EdgeId>>(&self, edge_id:E) {
        let edge_id = edge_id.into();
        if let Some(edge) = self.edges.remove(&edge_id) {
            if let Some(source) = edge.take_source() {
                if let Some(source_node) = self.nodes.get_cloned_ref(&source.node_id) {
                    source_node.out_edges.remove(&edge_id);
                }
            }

            if let Some(target) = edge.take_target() {
                if let Some(target_node) = self.nodes.get_cloned_ref(&target.node_id) {
                    target_node.in_edges.remove(&edge_id);
                }
            }
        }
    }

    /// Warning! This function does not remove connected edges. It needs to be handled by the
    /// implementation.
    fn remove_node(&self, node_id:impl Into<NodeId>) {
        let node_id = node_id.into();
        self.nodes.remove(&node_id);
        self.nodes.selected.remove(&node_id);
    }

    fn node_in_edges(&self, node_id:impl Into<NodeId>) -> Vec<EdgeId> {
        let node_id = node_id.into();
        self.nodes.get_cloned_ref(&node_id).map(|node| {
            node.in_edges.keys()
        }).unwrap_or_default()
    }

    fn node_out_edges(&self, node_id:impl Into<NodeId>) -> Vec<EdgeId> {
        let node_id = node_id.into();
        self.nodes.get_cloned_ref(&node_id).map(|node| {
            node.out_edges.keys()
        }).unwrap_or_default()
    }

    fn node_in_and_out_edges(&self, node_id:impl Into<NodeId>) -> Vec<EdgeId> {
        let node_id = node_id.into();
        let mut edges = self.node_in_edges(node_id);
        edges.extend(&self.node_out_edges(node_id));
        edges
    }

    fn set_node_expression(&self, node_id:impl Into<NodeId>, expr:impl Into<node::Expression>) {
        let node_id = node_id.into();
        let expr    = expr.into();
        if let Some(node) = self.nodes.get_cloned_ref(&node_id) {
            node.view.frp.set_expression.emit(expr);
        }
        for edge_id in self.node_out_edges(node_id) {
            self.refresh_edge_source_width(edge_id);
        }
    }

    fn is_connection(&self, edge_id:impl Into<EdgeId>) -> bool {
        let edge_id = edge_id.into();
        match self.edges.get_cloned_ref(&edge_id) {
            None    => false,
            Some(e) => e.has_source() && e.has_target()
        }
    }
}


// === Connect ===

impl GraphEditorModel {
    fn connect_edge_source(&self, edge_id:EdgeId, target:&EdgeTarget) {
        if let Some(edge) = self.edges.get_cloned_ref(&edge_id) {
            if let Some(node) = self.nodes.get_cloned_ref(&target.node_id) {
                node.out_edges.insert(edge_id);
                edge.set_source(target.clone());
                // FIXME: both lines require edge to refresh. Let's make it more efficient.
                self.refresh_edge_position(edge_id);
                self.refresh_edge_source_width(edge_id);
            }
        }
    }

    fn connect_edge_target(&self, edge_id:EdgeId, target:&EdgeTarget) {
        if let Some(edge) = self.edges.get_cloned_ref(&edge_id) {
            if let Some(node) = self.nodes.get_cloned_ref(&target.node_id) {
                node.in_edges.insert(edge_id);
                edge.set_target(target.clone());
                self.refresh_edge_position(edge_id);
            };
        }
    }

    fn overlapping_edges(&self, target:&EdgeTarget) -> Vec<EdgeId> {
        let mut overlapping = vec![];
        if let Some(node) = self.nodes.get_cloned_ref(&target.node_id) {
            for edge_id in node.in_edges.raw.borrow().clone().into_iter() {
                if let Some(edge) = self.edges.get_cloned_ref(&edge_id) {
                    if let Some(edge_target) = edge.target() {
                        if crumbs_overlap(&edge_target.port,&target.port) {
                            overlapping.push(edge_id);
                        }
                    }
                }
            }
        }
        overlapping
    }
}


// === Position ===

impl GraphEditorModel {
    pub fn set_node_position(&self, node_id:impl Into<NodeId>, position:impl Into<Position>) {
        let node_id  = node_id.into();
        let position = position.into();
        if let Some(node) = self.nodes.get_cloned_ref(&node_id) {
            node.view.mod_position(|t| {
                t.x = position.x;
                t.y = position.y;
            });
            for edge_id in self.node_in_and_out_edges(node_id) {
                self.refresh_edge_position(edge_id);
            }
        }
    }

    pub fn node_pos_mod
    (&self, node_id:impl Into<NodeId>, pos_diff:impl Into<Position>) -> (NodeId,Position) {
        let node_id      = node_id.into();
        let pos_diff     = pos_diff.into();
        let new_position = if let Some(node) = self.nodes.get_cloned_ref(&node_id) {
            let node_pos = node.position();
            frp::Position::new(node_pos.x + pos_diff.x, node_pos.y + pos_diff.y)
        } else {
            default()
        };
        (node_id,new_position)
    }

    pub fn refresh_edge_position(&self, edge_id:EdgeId) {
        self.refresh_edge_source_position(edge_id);
        self.refresh_edge_target_position(edge_id);
    }

    pub fn refresh_edge_source_width(&self, edge_id:EdgeId) {
        if let Some(edge) = self.edges.get_cloned_ref(&edge_id) {
            if let Some(edge_source) = edge.source() {
                if let Some(node) = self.nodes.get_cloned_ref(&edge_source.node_id) {
                    edge.view.events.source_width.emit(node.view.width());
                }
            }
        };
    }

    pub fn refresh_edge_source_position(&self, edge_id:EdgeId) {
        if let Some(edge) = self.edges.get_cloned_ref(&edge_id) {
            if let Some(edge_source) = edge.source() {
                if let Some(node) = self.nodes.get_cloned_ref(&edge_source.node_id) {
                    edge.mod_position(|p| {
                        p.x = node.position().x + node.view.width()/2.0;
                        p.y = node.position().y + node::NODE_HEIGHT/2.0;
                    });
                }
            }
        };
    }

    pub fn refresh_edge_target_position(&self, edge_id:EdgeId) {
        if let Some(edge) = self.edges.get_cloned_ref(&edge_id) {
            if let Some(edge_target) = edge.target() {
                if let Some(node) = self.nodes.get_cloned_ref(&edge_target.node_id) {
                    let offset = node.view.ports.get_port_offset(&edge_target.port).unwrap_or_else(|| Vector2::new(0.0,0.0));
                    let node_position = node.view.position();
                    let pos = frp::Position::new(node_position.x + offset.x, node_position.y + offset.y);
                    edge.view.events.target_position.emit(pos);
                }
            }
        };
    }
}

impl display::Object for GraphEditorModel {
    fn display_object(&self) -> &display::object::Instance {
        &self.display_object
    }
}






// ===================
// === GraphEditor ===
// ===================

#[derive(Debug,Clone,CloneRef)]
pub struct GraphEditor {
    pub model : GraphEditorModelWithNetwork,
    pub frp   : Frp,
}

impl Deref for GraphEditor {
    type Target = GraphEditorModelWithNetwork;
    fn deref(&self) -> &Self::Target {
        &self.model
    }
}

impl GraphEditor {
    pub fn add_node(&self) -> NodeId {
        self.frp.add_node.emit(());
        self.frp.outputs.node_added.value()
    }
}

impl application::command::Provider for GraphEditor {
    fn label() -> &'static str {
        "GraphEditor"
    }
}

impl application::shortcut::DefaultShortcutProvider for GraphEditor {
    fn default_shortcuts() -> Vec<application::shortcut::Shortcut> {
        use keyboard::Key;
        vec! [ Self::self_shortcut(shortcut::Action::press   (&[Key::Character("n".into())]) , "add_node_at_cursor")
             , Self::self_shortcut(shortcut::Action::press   (&[Key::Backspace])             , "remove_selected_nodes")
             , Self::self_shortcut(shortcut::Action::press   (&[Key::Character(" ".into())]) , "toggle_visualization_visibility")
             , Self::self_shortcut(shortcut::Action::press   (&[Key::Meta])                  , "toggle_node_multi_select")
             , Self::self_shortcut(shortcut::Action::release (&[Key::Meta])                  , "toggle_node_multi_select")
             , Self::self_shortcut(shortcut::Action::press   (&[Key::Control])               , "toggle_node_multi_select")
             , Self::self_shortcut(shortcut::Action::release (&[Key::Control])               , "toggle_node_multi_select")
             , Self::self_shortcut(shortcut::Action::press   (&[Key::Shift])                 , "toggle_node_merge_select")
             , Self::self_shortcut(shortcut::Action::release (&[Key::Shift])                 , "toggle_node_merge_select")
             , Self::self_shortcut(shortcut::Action::press   (&[Key::Alt])                   , "toggle_node_subtract_select")
             , Self::self_shortcut(shortcut::Action::release (&[Key::Alt])                   , "toggle_node_subtract_select")
             , Self::self_shortcut(shortcut::Action::press   (&[Key::Shift,Key::Alt])        , "toggle_node_inverse_select")
             , Self::self_shortcut(shortcut::Action::release (&[Key::Shift,Key::Alt])        , "toggle_node_inverse_select")
             , Self::self_shortcut(shortcut::Action::press   (&[Key::Character("d".into())]) , "debug_set_data_for_selected_node")
             , Self::self_shortcut(shortcut::Action::press   (&[Key::Character("f".into())]) , "debug_cycle_visualisation_for_selected_node")
        ]
    }
}

impl application::View for GraphEditor {
    fn new(world: &World) -> Self {
        new_graph_editor(world)
    }
}

fn enable_disable_toggle
(network:&frp::Network, enable:&frp::Source, disable:&frp::Source, toggle:&frp::Source)
-> frp::Stream<bool> {
    // FIXME: the clone_refs bellow should not be needed.
    let enable  = enable.clone_ref();
    let disable = disable.clone_ref();
    let toggle  = toggle.clone_ref();
    frp::extend! { network
        out        <- gather();
        on_toggle  <- toggle.map2(&out,|_,t| !t);
        on_enable  <- enable.constant(true);
        on_disable <- disable.constant(false);
        out        <+ on_toggle;
        out        <+ on_enable;
        out        <+ on_disable;
    }
    out.into()
}

#[derive(Clone,Copy,Debug,Eq,PartialEq)]
pub enum SelectionMode {
    Normal,Multi,Merge,Subtract,Inverse
}

impl SelectionMode {
    pub fn single_should_select(self, was_selected:bool) -> bool {
        match self {
            Self::Normal  => true,
            Self::Merge   => true,
            Self::Multi   => !was_selected,
            Self::Inverse => !was_selected,
            _             => false
        }
    }

    pub fn single_should_deselect(self, was_selected:bool) -> bool {
        match self {
            Self::Subtract => true,
            Self::Multi    => was_selected,
            Self::Inverse  => was_selected,
            _              => false
        }
    }
}

impl Default for SelectionMode {
    fn default() -> Self {
        Self::Normal
    }
}

#[allow(unused_parens)]
fn new_graph_editor(world:&World) -> GraphEditor {
    let scene  = world.scene();
    let cursor = Cursor::new(world.scene());
    web::body().set_style_or_panic("cursor","none");
    world.add_child(&cursor);

    let model   = GraphEditorModelWithNetwork::new(scene,cursor.clone_ref());
    let network = &model.network;
    let nodes   = &model.nodes;
    let edges   = &model.edges;
    let inputs  = &model.frp;
    let mouse   = &scene.mouse.frp;
    let touch   = &model.touch_state;

    let outputs = UnsealedFrpOutputs::new();
    let sealed_outputs = outputs.seal(); // Done here to keep right eval order.


    // === Selection Target Redirection ===
    frp::extend! { network
    def mouse_down_target  = mouse.press.map(f_!(model.scene.mouse.target.get()));
    eval mouse_down_target([touch,model](target) {
        match target {
            display::scene::Target::Background  => touch.background.down.emit(()),
            display::scene::Target::Symbol {..} => {
                if let Some(target) = model.scene.shapes.get_mouse_target(*target) {
                    target.mouse_down().emit(());
                }
            }
        }
    });
    }


    // === Cursor Selection ===
    frp::extend! { network

    def mouse_on_down_position = mouse.position.sample(&mouse.press);
    def selection_zero         = source::<Position>();
    def selection_size_down    = mouse.position.map2(&mouse_on_down_position,|m,n|{m-n});
    def selection_size_if_down = selection_size_down.gate(&touch.background.is_down);
    def selection_size_on_down = selection_zero.sample(&mouse.press);
    def selection_size         = selection_size_if_down.merge(&selection_size_on_down);

    eval selection_size ((p) cursor.set_selection_size(Vector2::new(p.x,p.y)));

    eval_ mouse.press   (cursor.frp.press.emit(()));
    eval_ mouse.release (cursor.frp.release.emit(()));
    }


    // === Node Select ===
    frp::extend! { network

    def deselect_all_nodes = gather_();

    let multi_select_flag = enable_disable_toggle
        ( network
        , &inputs.enable_node_multi_select
        , &inputs.disable_node_multi_select
        , &inputs.toggle_node_multi_select
        );

    let merge_select_flag = enable_disable_toggle
        ( network
        , &inputs.enable_node_merge_select
        , &inputs.disable_node_merge_select
        , &inputs.toggle_node_merge_select
        );

    let subtract_select_flag = enable_disable_toggle
        ( network
        , &inputs.enable_node_subtract_select
        , &inputs.disable_node_subtract_select
        , &inputs.toggle_node_subtract_select
        );

    let inverse_select_flag = enable_disable_toggle
        ( network
        , &inputs.enable_node_inverse_select
        , &inputs.disable_node_inverse_select
        , &inputs.toggle_node_inverse_select
        );

    selection_mode <- zip_with4
        (&multi_select_flag,&merge_select_flag,&subtract_select_flag,&inverse_select_flag,
        |multi,merge,subtract,inverse| {
            if      *multi    { SelectionMode::Multi }
            else if *merge    { SelectionMode::Merge }
            else if *subtract { SelectionMode::Subtract }
            else if *inverse  { SelectionMode::Inverse }
            else              { SelectionMode::Normal }
        }
    );

    let node_pressed = touch.nodes.selected.clone_ref();

    node_was_selected <- node_pressed.map(f!((id) model.nodes.selected.contains(id)));

    should_select <- node_pressed.map3(&selection_mode,&node_was_selected,
        |_,mode,was_selected| mode.single_should_select(*was_selected)
    );

    should_deselect <- node_pressed.map3(&selection_mode,&node_was_selected,
        |_,mode,was_selected| mode.single_should_deselect(*was_selected)
    );

    keep_selection          <- selection_mode.map(|t| *t != SelectionMode::Normal);
    deselect_on_select      <- node_pressed.gate_not(&keep_selection);
    deselect_all_nodes      <+ deselect_on_select;
    deselect_all_nodes      <+ inputs.deselect_all_nodes;

    deselect_on_bg_press    <- touch.background.selected.gate_not(&keep_selection);
    deselect_all_nodes      <+ deselect_on_bg_press;
    all_nodes_to_deselect   <= deselect_all_nodes.map(f_!(model.nodes.selected.mem_take()));
    outputs.node_deselected <+ all_nodes_to_deselect;

    node_selected           <- node_pressed.gate(&should_select);
    node_deselected         <- node_pressed.gate(&should_deselect);
    outputs.node_selected   <+ node_selected;
    outputs.node_deselected <+ node_deselected;
    }


    // === Node Connect ===
    frp::extend! { network

    outputs.edge_source_set <+ inputs.connect_edge_source;
    outputs.edge_target_set <+ inputs.connect_edge_target;

    let endpoints            = inputs.connect_nodes.clone_ref();
    edge                    <- endpoints . map(f_!(model.new_edge()));
    new_edge_source         <- endpoints . _0() . map2(&edge, |t,id| (*id,t.clone()));
    new_edge_target         <- endpoints . _1() . map2(&edge, |t,id| (*id,t.clone()));
    outputs.edge_added      <+ edge;
    outputs.edge_source_set <+ new_edge_source;
    outputs.edge_target_set <+ new_edge_target;

    new_node_input          <- [inputs.press_node_input, inputs.connect_detached_edges_to_node];
    detached_targets        <= new_node_input.map(f_!(model.edges.detached_target.mem_take()));
    new_edge_target         <- new_node_input.map2(&detached_targets, |t,id| (*id,t.clone()));
    outputs.edge_target_set <+ new_edge_target;

    overlapping_edges       <= outputs.edge_target_set._1().map(f!((t) model.overlapping_edges(t)));
    outputs.edge_removed    <+ overlapping_edges;
    }


    // === Add Node ===
    frp::extend! { network

    let add_node_at_cursor = inputs.add_node_at_cursor.clone_ref();
    add_node           <- [inputs.add_node, add_node_at_cursor];
    new_node           <- add_node.map(f_!([model,outputs] model.new_node(&outputs)));
    outputs.node_added <+ new_node;

    node_with_position <- add_node_at_cursor.map3(&new_node,&mouse.position,|_,id,pos| (*id,*pos));
    outputs.node_position_set <+ node_with_position;
    }


    // === Remove Node ===
    frp::extend! { network

    all_nodes       <= inputs.remove_all_nodes      . map(f_!(model.all_nodes()));
    selected_nodes  <= inputs.remove_selected_nodes . map(f_!(model.selected_nodes()));
    nodes_to_remove <- [all_nodes, selected_nodes];
    eval nodes_to_remove ((node_id) inputs.remove_all_node_edges.emit(node_id));

    outputs.node_removed <+ nodes_to_remove;
    }


    // === Remove Edge ===
    frp::extend! { network

    rm_input_edges       <- [inputs.remove_all_node_edges, inputs.remove_all_node_input_edges];
    rm_output_edges      <- [inputs.remove_all_node_edges, inputs.remove_all_node_output_edges];
    input_edges_to_rm    <= rm_input_edges  . map(f!((node_id) model.node_in_edges(node_id)));
    output_edges_to_rm   <= rm_output_edges . map(f!((node_id) model.node_out_edges(node_id)));
    edges_to_rm          <- [inputs.remove_edge, input_edges_to_rm, output_edges_to_rm];
    outputs.edge_removed <+ edges_to_rm;
    }


    // === Set NodeView Expression ===
    frp::extend! { network

    outputs.node_expression_set <+ inputs.set_node_expression;


    // === Move Nodes ===

    node_drag         <- mouse.translation.gate(&touch.nodes.is_down);
    was_selected      <- touch.nodes.down.map(f!((id) model.nodes.selected.contains(id)));
    tx_sel_nodes      <- [node_drag, inputs.translate_selected_nodes];
    non_selected_drag <- tx_sel_nodes.map2(&touch.nodes.down,|_,id|*id).gate_not(&was_selected);
    selected_drag     <= tx_sel_nodes.map(f_!(model.nodes.selected.keys())).gate(&was_selected);
    nodes_to_drag     <- [non_selected_drag,selected_drag];
    nodes_new_pos     <- nodes_to_drag.map2(&tx_sel_nodes,f!((id,tx) model.node_pos_mod(id,tx)));
    outputs.node_position_set <+ nodes_new_pos;


    // === Set Node Position ===

    outputs.node_position_set <+ inputs.set_node_position;
    eval outputs.node_position_set (((id,pos)) model.set_node_position(id,pos));


    // === Move Edges ===

    def _move_connections = cursor.frp.position.map(f!([edges](position) {
        edges.detached_target.for_each(|id| {
            if let Some(edge) = edges.get_cloned_ref(id) {
                edge.view.events.target_position.emit(position)
            }
        })
    }));




    // === Vis Cycling ===

    def _cycle_vis= inputs.debug_cycle_visualisation_for_selected_node.map(f!([inputs,nodes](_) {
        nodes.selected.for_each(|node| inputs.cycle_visualization.emit(node));
    }));


    // === Vis Set ===

    def _update_vis_data = inputs.set_visualization.map(f!([nodes]((node_id,vis)) {
        if let Some(node) = nodes.get_cloned_ref(node_id) {
            node.view.visualization_container.frp.set_visualization.emit(vis)
        }
    }));

    // TODO remove this once real data is available.
    let dummy_switch  = Rc::new(Cell::new(false));
    let sample_data_generator = MockDataGenerator3D::default();
    def _set_dumy_data = inputs.debug_set_data_for_selected_node.map(f!([nodes](_) {
        nodes.selected.for_each(|node_id| {
            let data          = Rc::new(sample_data_generator.generate_data());
            let content       = Rc::new(serde_json::to_value(data).unwrap());
            let data          = visualization::Data::JSON{ content };
            if let Some(node) = nodes.get_cloned(node_id) {
                node.view.visualization_container.frp.set_data.emit(Some(data));
            }
        })
    }));

     def _set_dumy_data = inputs.cycle_visualization.map(f!([scene,nodes](node_id) {
        // TODO remove dummy cycling once we have the visualization registry.
        let dc = dummy_switch.get();
        dummy_switch.set(!dc);
        let vis = if dc {
            Visualization::new(native::BubbleChart::new(&scene))
        } else {
            let chart     = constructor_sample_js_bubble_chart();
            let dom_layer = scene.dom.layers.front.clone_ref();
            chart.set_dom_layer(&dom_layer);
            Visualization::new(chart)
        };
        if let Some(node) = nodes.get_cloned_ref(node_id) {
            node.view.visualization_container.frp.set_visualization.emit(Some(vis));
        }
    }));

    def _toggle_selected = inputs.toggle_visualization_visibility.map(f!([nodes](_) {
        nodes.selected.for_each(|node_id| {
            if let Some(node) = nodes.get_cloned_ref(node_id) {
                node.view.visualization_container.frp.toggle_visibility.emit(());
            }
        });
    }));



    // === OUTPUTS REBIND ===

    eval outputs.edge_source_set     (((id,tgt)) model.connect_edge_source(*id,tgt));
    eval outputs.edge_target_set     (((id,tgt)) model.connect_edge_target(*id,tgt));
    eval outputs.node_selected       ((id) model.select_node(id));
    eval outputs.node_deselected     ((id) model.deselect_node(id));
    eval outputs.edge_removed        ((id) model.remove_edge(id));
    eval outputs.node_removed        ((id) model.remove_node(id));
    eval outputs.node_expression_set (((id,expr)) model.set_node_expression(id,expr));



    // === Connection discovery ===

    edge_endpoint_set          <- [outputs.edge_source_set,outputs.edge_target_set]._0();
    both_endpoints_set         <- edge_endpoint_set.map(f!((id) model.is_connection(id)));
    new_connection             <- edge_endpoint_set.gate(&both_endpoints_set);
    outputs.connection_added   <+ new_connection;
    outputs.connection_removed <+ outputs.edge_removed;



    // === Status ===

    def is_active_src = source::<bool>();
    def is_empty_src  = source::<bool>();
    def is_active = is_active_src.sampler();
    def is_empty  = is_empty_src.sampler();

    // === Remove implementation ===
    outputs.node_removed <+ inputs.remove_node;

    }

    // FIXME This is a temporary solution. Should be replaced by a real thing once layout
    //       management is implemented.
    is_active_src.emit(true);

    let status = FrpStatus {is_active,is_empty};

    let node_release = touch.nodes.up.clone_ref();


    let inputs = inputs.clone_ref();
    let outputs = sealed_outputs;
    let frp = Frp {inputs,outputs,status,node_release};

    GraphEditor {model,frp}
}




impl display::Object for GraphEditor {
    fn display_object(&self) -> &display::object::Instance {
        &self.display_object
    }
}<|MERGE_RESOLUTION|>--- conflicted
+++ resolved
@@ -351,12 +351,8 @@
     pub remove_all_node_output_edges   : frp::Source<NodeId>,
     pub remove_edge                    : frp::Source<EdgeId>,
     pub select_node                    : frp::Source<NodeId>,
-<<<<<<< HEAD
     pub remove_node                    : frp::Source<NodeId>,
-    pub set_node_expression            : frp::Source<(NodeId,Expression)>,
-=======
     pub set_node_expression            : frp::Source<(NodeId,node::Expression)>,
->>>>>>> 08f0db81
     pub set_node_position              : frp::Source<(NodeId,Position)>,
     pub set_visualization_data         : frp::Source<NodeId>,
     pub translate_selected_nodes       : frp::Source<Position>,
