--- conflicted
+++ resolved
@@ -24,21 +24,13 @@
 pub mod class;
 pub mod container;
 pub mod data;
-<<<<<<< HEAD
-pub mod factory;
-=======
 pub mod js;
->>>>>>> 2bae7ab4
 pub mod registry;
 pub mod renderer;
 
 pub use class::*;
 pub use container::*;
 pub use data::*;
-<<<<<<< HEAD
-pub use factory::*;
-=======
 pub use js::*;
->>>>>>> 2bae7ab4
 pub use registry::*;
 pub use renderer::*;