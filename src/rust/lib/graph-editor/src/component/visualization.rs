--- conflicted
+++ resolved
@@ -1,281 +1,5 @@
 //! This module defines the visualization widgets and related functionality.
 //!
-<<<<<<< HEAD
-//! At the core of this functionality is the `Visualisation` that takes in data and renders an
-//! output visualisation which is displayed in a `Container`. The `Container` provides generic UI
-//! elements that facilitate generic interactions, for example, visualisation selection. The
-//! `Container` also provides the FRP API that allows internal interaction with the
-//! `Visualisation`. Data for a visualisation has to be provided wrapped in the `Data` struct.
-
-use crate::prelude::*;
-
-use crate::frp;
-
-use ensogl::display::DomSymbol;
-use ensogl::display;
-use ensogl::system::web;
-use serde_json;
-use web::StyleSetter;
-use ensogl::display::object::traits::*;
-
-
-
-// ============================================
-// === Wrapper for Visualisation Input Data ===
-// ============================================
-
-/// Wrapper for data that can be consumed by a visualisation.
-// TODO replace with better typed data wrapper.
-#[derive(Clone,CloneRef,Debug)]
-#[allow(missing_docs)]
-pub enum Data {
-    JSON { content : Rc<serde_json::Value> },
-    Binary,
-}
-
-impl Data {
-    /// Render the data as JSON.
-    pub fn as_json(&self) -> String {
-        match &self {
-            Data::JSON { content } => content.to_string(),
-            _ => "{}".to_string(),
-        }
-    }
-}
-
-
-
-// =============================================
-// === Internal Visualisation Representation ===
-// =============================================
-
-/// Inner representation of a visualisation.
-#[derive(Clone,CloneRef,Debug)]
-#[allow(missing_docs)]
-pub struct Visualization {
-    content : DomSymbol
-}
-
-impl display::Object  for Visualization {
-    fn display_object(&self) -> &display::object::Instance {
-        &self.content.display_object()
-    }
-}
-
-impl Visualization {
-    /// Update the visualisation with the given data.
-    // TODO remove dummy functionality and use an actual visualisation
-    pub fn set_data(&self, data:Data){
-        self.content.dom().set_inner_html(
-            &format!(r#"
-<svg>
-  <circle style="fill: #69b3a2" stroke="black" cx=50 cy=50 r={}></circle>
-</svg>
-"#, data.as_json()));
-     }
-}
-
-impl From<DomSymbol> for Visualization {
-    fn from(symbol:DomSymbol) -> Self {
-        Visualization { content : symbol }
-    }
-}
-
-
-// =========================
-// === Visualization FRP ===
-// =========================
-
-/// Visualization events.
-#[derive(Clone,CloneRef,Debug)]
-#[allow(missing_docs)]
-pub struct ContainerFrp {
-    pub network           : frp::Network,
-    pub set_visibility    : frp::Source<bool>,
-    pub toggle_visibility : frp::Source,
-    pub set_visualization : frp::Source<Option<Visualization>>,
-    pub set_data          : frp::Source<Option<Data>>,
-}
-
-impl Default for ContainerFrp {
-    fn default() -> Self {
-        frp::new_network! { visualization_events
-            def set_visibility    = source();
-            def toggle_visibility = source();
-            def set_visualization = source();
-            def set_data          = source();
-        };
-        let network = visualization_events;
-        Self {network,set_visibility,set_visualization,toggle_visibility,set_data }
-    }
-}
-
-
-
-// ================================
-// === Visualizations Container ===
-// ================================
-
-/// Container that wraps a `Visualization` for rendering and interaction in the GUI.
-///
-/// The API to interact with the visualisation is exposed through the `ContainerFrp`.
-#[derive(Clone,CloneRef,Debug,Shrinkwrap)]
-#[allow(missing_docs)]
-pub struct Container {
-    // The internals are split into two structs: `ContainerData` and `ContainerFrp`. The
-    // `ContainerData` contains the actual data and logic for the `Container`. The `ContainerFrp`
-    // contains the FRP api and network. This split is required to avoid creating cycles in the FRP
-    // network: the FRP network holds `Rc`s to the `ContainerData` and thus must not live in the
-    // same struct.
-
-    #[shrinkwrap(main_field)]
-        data : Rc<ContainerData>,
-    pub frp  : Rc<ContainerFrp>,
-}
-
-/// Internal data of a `Container`.
-#[derive(Debug,Clone)]
-#[allow(missing_docs)]
-pub struct ContainerData {
-    logger         : Logger,
-    display_object : display::object::Instance,
-    size           : Cell<Vector2<f32>>,
-    visualization  : RefCell<Option<Visualization>>,
-}
-
-impl ContainerData {
-    /// Set whether the visualisation should be visible or not.
-    pub fn set_visibility(&self, visibility:bool) {
-        if let Some(vis) = self.visualization.borrow().as_ref() {
-            if visibility { self.add_child(&vis) } else { vis.unset_parent() }
-        }
-    }
-
-    /// Indicates whether the visualisation is visible.
-    pub fn is_visible(&self) -> bool {
-        self.visualization.borrow().as_ref().map(|t| t.has_parent()).unwrap_or(false)
-    }
-
-    /// Toggle visibility.
-    pub fn toggle_visibility(&self) {
-        self.set_visibility(!self.is_visible())
-    }
-
-    /// Update the data in the inner visualisation.
-    pub fn set_data(&self, data:Data) {
-        self.visualization.borrow().for_each_ref(|vis| vis.set_data(data));
-    }
-
-    /// Set the visualization shown in this container..
-    pub fn set_visualisation(&self, visualization:Visualization) {
-        let size = self.size.get();
-        visualization.content.set_size(size);
-        self.display_object.add_child(&visualization);
-        self.visualization.replace(Some(visualization));
-        self.set_visibility(false);
-    }
-}
-
-impl display::Object for ContainerData {
-    fn display_object(&self) -> &display::object::Instance {
-        &self.display_object
-    }
-}
-
-
-impl Container {
-    /// Constructor.
-    pub fn new() -> Self {
-        let logger         = Logger::new("visualization_container");
-        let visualization  = default();
-        let size           = Cell::new(Vector2::new(100.0, 100.0));
-        let display_object = display::object::Instance::new(&logger);
-        let data           = ContainerData {logger,visualization,size,display_object};
-        let data           = Rc::new(data);
-        let frp            = default();
-        Self {data, frp} . init_frp()
-    }
-
-    fn init_frp(self) -> Self {
-        let frp     = &self.frp;
-        let network = &self.frp.network;
-
-        frp::extend! { network
-
-            let container_data = &self.data;
-
-            def _set_visibility = frp.set_visibility.map(f!((is_visible)
-                container_data.set_visibility(*is_visible)
-            ));
-
-            def _toggle_visibility = frp.toggle_visibility.map(f_!(
-                container_data.toggle_visibility()
-            ));
-
-            def _set_visualization = frp.set_visualization.map(f!([container_data](visualisation) {
-                if let Some(visualisation) = visualisation.as_ref() {
-                    container_data.set_visualisation(visualisation.clone_ref());
-                }
-            }));
-
-            def _set_data = frp.set_data.map(f!([container_data](data) {
-                if let Some(data) = data.as_ref() {
-                     container_data.set_data(data.clone_ref());
-                }
-            }));
-        }
-        self
-    }
-}
-
-impl Default for Container {
-    fn default() -> Self {
-        Container::new()
-    }
-}
-
-impl display::Object for Container {
-    fn display_object(&self) -> &display::object::Instance {
-        &self.data.display_object
-    }
-}
-
-
-
-// =================
-// === Mock Data ===
-// =================
-
-/// Dummy content for testing.
-// FIXME[mm] remove this when actual content is available.
-pub(crate) fn default_content() -> DomSymbol {
-    let div = web::create_div();
-    div.set_style_or_panic("width","100px");
-    div.set_style_or_panic("height","100px");
-
-    let content = web::create_element("div");
-    content.set_inner_html(
-        r#"<svg>
-  <circle style="fill: #69b3a2" stroke="black" cx=50 cy=50 r=20></circle>
-</svg>
-"#);
-    content.set_attribute("width","100%").unwrap();
-    content.set_attribute("height","100%").unwrap();
-
-    div.append_child(&content).unwrap();
-
-    let r          = 102_u8;
-    let g          = 153_u8;
-    let b          = 194_u8;
-    let color      = iformat!("rgb({r},{g},{b})");
-    div.set_style_or_panic("background-color",color);
-
-    let symbol = DomSymbol::new(&div);
-    symbol.dom().set_attribute("id","vis").unwrap();
-    symbol.dom().style().set_property("overflow","hidden").unwrap();
-    symbol
-}
-=======
 //! The overall architecture of visualizations consists of three parts:
 //!
 //! 1. The `DataRenderer` trait provides the functionality to render the actual visualization view
@@ -302,5 +26,4 @@
 pub use class::*;
 pub use data::*;
 pub use container::*;
-pub use renderer::*;
->>>>>>> b395c7f6
+pub use renderer::*;