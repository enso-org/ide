/// Build script that downloads and extracts the project manager from CI.
/// The project manager will be available at `paths.dist.bin` after running this script.

// @ts-ignore
import { http } from 'follow-redirects'
import * as os from 'os'
import * as fss from 'fs'
import * as path from 'path'
// @ts-ignore
import * as tar from 'tar'
// @ts-ignore
import * as unzipper from 'unzipper'
import * as url from 'url'
// @ts-ignore
import * as paths from './../../../../../build/paths'
import { IncomingMessage } from 'http'
const fs = fss.promises

const distPath = paths.dist.bin
const buildInfoPath = paths.dist.buildInfo

// =============
// === Utils ===
// =============

async function get_build_config() {
    let exists = fss.existsSync(buildInfoPath)
    if (exists) {
        let configFile = await fs.readFile(buildInfoPath)
        return JSON.parse(configFile.toString())
    } else {
        throw `Could not find build file at "${buildInfoPath}".`
    }
}

// =======================
// === Project Manager ===
// =======================

<<<<<<< HEAD
interface BuildInfo { version: string, target: string }

function get_project_manager_url({ version, target }: BuildInfo): string {
    console.log('webpack target ' + target)
=======
async function get_project_manager_url(): Promise<string> {
    const config = await get_build_config()
    const target_platform = config.target
    console.log('webpack target ' + target_platform)
    // This constant MUST be synchronized with `ENGINE` constant in src/js/lib/client/tasks/signArchives.js.
    // Also it is usually a good idea to synchronize it with `ENGINE_VERSION_FOR_NEW_PROJECTS` in
    // src/rust/ide/src/controller/project.rs. See also https://github.com/enso-org/ide/issues/1359
    const version = '0.2.27'
>>>>>>> 6d8581fe
    let base_url: string = 'https://github.com/enso-org/'
    base_url += 'enso/releases/download/'
    base_url += `enso-${version}/enso-project-manager-${version}`
    let postfix
    if (target === 'linux') {
        postfix = `linux-amd64.tar.gz`
    } else if (target === 'macos') {
        postfix = `macos-amd64.tar.gz`
    } else if (target === 'win') {
        postfix = `windows-amd64.zip`
    } else {
        throw 'UnsupportedPlatform: ' + target
    }
    return `${base_url}-${postfix}`
}

function project_manager_path() {
    return paths.get_project_manager_path(distPath)
}

function make_project_manager_binary_executable() {
    const bin_path = project_manager_path()
    if (os.platform() != 'win32') {
        fss.chmodSync(bin_path, '744')
    }
}

async function decompress_project_manager(source_file_path: fss.PathLike, target_folder: string) {
    await fs.mkdir(target_folder, { recursive: true })
    await fs.rm(path.join(target_folder, 'enso'), { recursive: true, force: true })
    let decompressor
    if (source_file_path.toString().endsWith('.zip')) {
        decompressor = unzipper.Extract({ path: target_folder })
    } else {
        decompressor = tar.x({
            C: target_folder,
        })
    }
    fss.createReadStream(source_file_path)
        .pipe(decompressor)
        .on('finish', make_project_manager_binary_executable)
}

class DownloadProgressIndicator {
    private progress_bytes: number
    private progress_truncated: string

    constructor() {
        this.progress_bytes = 0
        this.progress_truncated = '0.0'
    }

    /**
     * Indicate that progress has been made. Will emit a console log for each tenth of an MB that
     * has been progressed.
     */
    add_progress_bytes(count: number): void {
        this.progress_bytes += count
        /// Update truncated progress
        const progress_new = `${Math.trunc(this.progress_bytes / 10e4) / 10}`
        if (progress_new != this.progress_truncated) {
            this.progress_truncated = progress_new
            console.log(this.formatted_message())
        }
    }

    formatted_message(): string {
        return `Download progress: ${this.progress_truncated}MB.`
    }
}

// TODO: Consider adding to common library for re-use in other parts of the build system.
async function download_project_manager(file_url: string, overwrite: boolean): Promise<void> {
    const parse_result = url.parse(file_url).pathname
    if (parse_result === undefined || parse_result === null) {
        throw `File URL does not contain valid path name: ` + file_url
    }
    const file_name = parse_result.split('/').pop()
    if (file_name === undefined || file_name === null) {
        throw `File URL does not contain path separator: ` + file_url
    }
    const download_dir = path.resolve(paths.dist.tmp, 'project-manager/')
    const file_path = path.resolve(download_dir, file_name)

    if (fss.existsSync(file_path) && !overwrite) {
        console.log(
            `The file ${file_path} exists. ` +
            'Project manager executable does not need to be downloaded.'
        )
    } else {
        await fs.mkdir(download_dir, { recursive: true })
    
        const parsed = url.parse(file_url)
        const options = {
            host: parsed.host,
            port: 80,
            path: parsed.pathname,
        }
    
        const target_file = fss.createWriteStream(file_path)
        const progress_indicator = new DownloadProgressIndicator()
        await new Promise((resolve, reject) =>
            http.get(options, (res: IncomingMessage) => {
                res.on('data', (data: string) => {
                    target_file.write(data)
                    progress_indicator.add_progress_bytes(data.length)
                }).on('end', () => {
                    target_file.end()
                    console.log(`${file_url} downloaded to "${file_path}".`)
                    resolve(undefined)
                })
            }).on('error', async (e: http.ClientRequest) => {
                target_file.end()
                await fs.rm(file_path)
                reject('Error: The download of the project manager was interrupted:\n' + e)
            })
        )
    }

    await decompress_project_manager(file_path, distPath)
}

// ============
// === Main ===
// ============

async function main() {
    // `version` MUST be synchronized with `ENGINE` constant in src/js/lib/client/tasks/signArchives.js.
    // Also it is usually a good idea to synchronize it with `ENGINE_VERSION_FOR_NEW_PROJECTS` in
    // src/rust/ide/src/controller/project.rs. See also https://github.com/enso-org/ide/issues/1359
    const buildInfo: BuildInfo = {
        version: '0.2.26',
        target: (await get_build_config()).target,
    }
    
    // The file at path `buildInfoFile` should always contain the build info of the project manager
    // that is currently installed in the dist directory. We read the file if it exists and compare
    // it with the version and target platform that we need. If they already agree then the right
    // project manager is already installed and there is nothing to do.
    const build_info_file = path.join(distPath, 'installed-enso-version')
    let existing_build_info: BuildInfo | null
    try {
        const build_info_file_content = await fs.readFile(build_info_file)
        existing_build_info = JSON.parse(build_info_file_content.toString())
    } catch (error) {
        const file_does_not_exist = error.code === 'ENOENT'  // Standing for "Error NO ENTry"
        if (file_does_not_exist) {
            existing_build_info = null
        } else {
            console.error(error)
            process.exit(1)
        }
    }
    if (buildInfo.version !== existing_build_info?.version ||
        buildInfo.target  !== existing_build_info?.target) {

        // We remove the build info file to avoid misinformation if the build is interrupted during
        // the call to `download_project_manager`.
        // We use `force: true` because the file might not exist.
        await fs.rm(build_info_file, { force: true })
        let project_manager_url = get_project_manager_url(buildInfo)
        try {
            await download_project_manager(project_manager_url, false)
        } catch (error) {
            console.error(error)
            process.exit(1)
        }
        await fs.writeFile(build_info_file, JSON.stringify(buildInfo))
    } else {
        console.log(
            `The right version of the project manager is already installed, ` +
            `according to ${build_info_file}.`
        )
    }
}

main()<|MERGE_RESOLUTION|>--- conflicted
+++ resolved
@@ -37,21 +37,10 @@
 // === Project Manager ===
 // =======================
 
-<<<<<<< HEAD
 interface BuildInfo { version: string, target: string }
 
 function get_project_manager_url({ version, target }: BuildInfo): string {
     console.log('webpack target ' + target)
-=======
-async function get_project_manager_url(): Promise<string> {
-    const config = await get_build_config()
-    const target_platform = config.target
-    console.log('webpack target ' + target_platform)
-    // This constant MUST be synchronized with `ENGINE` constant in src/js/lib/client/tasks/signArchives.js.
-    // Also it is usually a good idea to synchronize it with `ENGINE_VERSION_FOR_NEW_PROJECTS` in
-    // src/rust/ide/src/controller/project.rs. See also https://github.com/enso-org/ide/issues/1359
-    const version = '0.2.27'
->>>>>>> 6d8581fe
     let base_url: string = 'https://github.com/enso-org/'
     base_url += 'enso/releases/download/'
     base_url += `enso-${version}/enso-project-manager-${version}`
@@ -183,7 +172,7 @@
     // Also it is usually a good idea to synchronize it with `ENGINE_VERSION_FOR_NEW_PROJECTS` in
     // src/rust/ide/src/controller/project.rs. See also https://github.com/enso-org/ide/issues/1359
     const buildInfo: BuildInfo = {
-        version: '0.2.26',
+        version: '0.2.27',
         target: (await get_build_config()).target,
     }
     
