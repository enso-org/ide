--- conflicted
+++ resolved
@@ -44,11 +44,7 @@
     // This constant MUST be synchronized with `ENGINE` constant in src/js/lib/client/tasks/signArchives.js.
     // Also it is usually a good idea to synchronize it with `ENGINE_VERSION_FOR_NEW_PROJECTS` in
     // src/rust/ide/src/controller/project.rs. See also https://github.com/enso-org/ide/issues/1359
-<<<<<<< HEAD
-    const version = '0.2.13'
-=======
     const version = '0.2.15'
->>>>>>> b398ad9c
     let base_url: string = 'https://github.com/enso-org/'
     base_url += 'enso/releases/download/'
     base_url += `enso-${version}/enso-project-manager-${version}`
