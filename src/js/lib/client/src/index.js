--- conflicted
+++ resolved
@@ -1,7 +1,7 @@
 'use strict'
 
-<<<<<<< HEAD
 import cfg from '../../../config'
+import * as assert    from 'assert'
 import * as buildCfg  from '../../../../../dist/build.json'
 import * as Electron  from 'electron'
 import * as isDev     from 'electron-is-dev'
@@ -10,23 +10,14 @@
 import * as pkg       from '../package.json'
 import * as rootCfg   from '../../../package.json'
 import * as Server    from 'enso-studio-common/src/server'
+import * as util      from 'util'
 import * as yargs     from 'yargs'
-=======
+
+import paths from '../../../../../build/paths'
+
 const child_process = require('child_process')
 const fss = require('fs')
 
-import * as Electron from 'electron'
-import * as Server from 'enso-studio-common/src/server'
-import * as assert from 'assert'
-import * as buildCfg from '../../../../../dist/build.json'
-import * as isDev from 'electron-is-dev'
-import * as path from 'path'
-import * as pkg from '../package.json'
-import * as rootCfg from '../../../package.json'
-import * as util from 'util'
-import * as yargs from 'yargs'
-import paths from '../../../../../build/paths'
->>>>>>> 1f477434
 
 
 // FIXME default options parsed wrong
@@ -429,31 +420,19 @@
     }
 
     let urlCfg = {
-        platform      : process.platform,
-        frame         : args.frame,
-        dark_theme    : Electron.nativeTheme.shouldUseDarkColors,
-        high_contrast : Electron.nativeTheme.shouldUseHighContrastColors,
-    }
-
-<<<<<<< HEAD
-    if (args.project) {
-        urlCfg.project = args.project;
-    }
-    urlCfg.crashReportHost = args.crashReportHost
-
-    let params      = urlParamsFromObject(urlCfg)
-    let targetScene = ""
-    if (args.debugScene) {
-        targetScene = `debug/${args.debugScene}`
-    }
-    let address = `${origin}/${targetScene}?${params}`
-=======
+        platform        : process.platform,
+        frame           : args.frame,
+        dark_theme      : Electron.nativeTheme.shouldUseDarkColors,
+        high_contrast   : Electron.nativeTheme.shouldUseHighContrastColors,
+        crashReportHost : args.crashReportHost,
+    }
+
     if (args.project)    { urlCfg.project = args.project }
     if (args.entryPoint) { urlCfg.entry   = args.entryPoint }
 
     let params  = urlParamsFromObject(urlCfg)
-    let address = `http://localhost:${port}?${params}`
->>>>>>> 1f477434
+    let address = `${origin}?${params}`
+
     console.log(`Loading the window address ${address}`)
     window.loadURL(address)
     return window
