'use strict'

import cfg from '../../../config'
import * as assert    from 'assert'
import * as buildCfg  from '../../../../../dist/build.json'
import * as Electron  from 'electron'
import * as isDev     from 'electron-is-dev'
import * as path      from 'path'
import * as pkg       from '../package.json'
import * as rootCfg   from '../../../package.json'
import * as Server    from 'enso-studio-common/src/server'
import * as util      from 'util'
import * as yargs     from 'yargs'

import paths from '../../../../../build/paths'

const child_process = require('child_process')
const fss = require('fs')



// =============
// === Paths ===
// =============

const root = Electron.app.getAppPath()
const resources = path.join(root, "..")



// FIXME default options parsed wrong
// https://github.com/yargs/yargs/issues/1590

// ================
// === Defaults ===
// ================

let windowCfg = {
    width  : 960,
    height : 640,
}



// =============
// === Utils ===
// =============

function capitalizeFirstLetter(string) {
  return string.charAt(0).toUpperCase() + string.slice(1)
}

const execFile = util.promisify(child_process.execFile);



// =====================
// === Option Parser ===
// =====================

let usage = `
${pkg.build.productName} ${rootCfg.version} command line interface.

Usage: ${pkg.build.productName} [options] [--] [backend args]...
`

let epilogue = `
Arguments that follow the two dashes (\`--\`) will be passed to the backend process. They are used\
 if IDE spawns backend, i.e. if '--backend false' has not been set.`

let optParser = yargs
    .scriptName("")
    .usage(usage)
    .epilogue(epilogue)
    .help()
    .version(false)
    .parserConfiguration({'populate--':true})
    .strict()


// === Config Options ===

let configOptionsGroup = 'Config Options:'

optParser.options('port', {
    group    : configOptionsGroup,
    describe : `Port to use [${Server.DEFAULT_PORT}]`,
})

optParser.options('project', {
    group    : configOptionsGroup,
    describe : 'Open the specified project on startup',
})

optParser.options('server', {
    group    : configOptionsGroup,
    describe : 'Run the server [true]',
})

optParser.options('window', {
    group    : configOptionsGroup,
    describe : 'Show the window [true]',
})

optParser.options('background-throttling', {
    group    : configOptionsGroup,
    describe : 'Throttle animations when run in background [false]',
})

optParser.options('backend', {
    group    : configOptionsGroup,
    describe : 'Start the backend process automatically [true]',
})

optParser.options('backend-path', {
    group    : configOptionsGroup,
    describe : 'Set the path of a local project manager to use for running projects',
})

// === Debug Options ===

let debugOptionsGroup = 'Debug Options:'

optParser.options('verbose', {
    group    : debugOptionsGroup,
    describe : `Increase logs verbosity. Affects both IDE and the backend.`,
    default  : false,
    type     : `boolean`
})

optParser.options('entry-point', {
    group       : debugOptionsGroup,
    describe    : 'Run an alternative entry point (e.g. one of the debug scenes)',
//    requiresArg : true
})

optParser.options('dev', {
    group       : debugOptionsGroup,
    describe    : 'Run the application in development mode',
})

optParser.options('devtron', {
    group       : debugOptionsGroup,
    describe    : 'Install the Devtron Developer Tools extension',
})


// === Style Options ===

let styleOptionsGroup = 'Style Options:'

optParser.options('frame', {
    group       : styleOptionsGroup,
    describe    : 'Draw window frame. Defaults to `false` on MacOS and `true` otherwise.',
    type        : `boolean`
})

optParser.options('vibrancy', {
    group       : styleOptionsGroup,
    describe    : 'Use the vibrancy effect',
    default     : false,
    type        : `boolean`
})

optParser.options('window-size', {
    group       : styleOptionsGroup,
    describe    : `Set the window size [${windowCfg.width}x${windowCfg.height}]`,
    requiresArg : true
})

optParser.options('theme', {
    group       : styleOptionsGroup,
    describe    : 'Use the provided theme. Defaults to `light`.',
    type        : `string`
})

optParser.options('node-labels', {
    group       : styleOptionsGroup,
    describe    : 'Show node labels. Defaults to `true`.',
    default     : true,
    type        : `boolean`
})


// === Other Options ===

optParser.options('info', {
    describe    : `Print the system debug info`,
})

optParser.options('version', {
    describe    : `Print the version`,
})

optParser.options('crash-report-host', {
    describe    : 'The address of the server that will receive crash reports. ' +
                  'Consists of a hostname, optionally followed by a ":" and a port number',
    requiresArg : true,
    default     : cfg.defaultLogServerHost
})

optParser.options('no-data-gathering', {
    describe    : 'Disable the sharing of any usage data',
    default     : false
})


// === Parsing ===

function parseCmdArgs() {
    let argv = isDev ? process.argv.slice(process.argv.indexOf('--') + 1) : process.argv
    return optParser.parse(argv)
}

let args = parseCmdArgs()

// Note: this is a conditional default to avoid issues with some window managers affecting
// interactions at the top of a borderless window. Thus, we want borders on Win/Linux and
// borderless on Mac. See https://github.com/enso-org/ide/issues/1101 and
// https://github.com/electron/electron/issues/3647 for details.
if (args.frame === undefined) {
    args.frame = (process.platform !== 'darwin')
}

if (args.theme === undefined) {
    args.theme = 'light'
}

if (args.windowSize) {
    let size   = args.windowSize.split('x')
    let width  = parseInt(size[0])
    let height = parseInt(size[1])
    if (isNaN(width) || isNaN(height)) {
        console.error(`Incorrect window size provided '${args.windowSize}'.`)
    } else {
        windowCfg.width  = width
        windowCfg.height = height
    }
}



// ==================
// === Debug Info ===
// ==================

let versionInfo = {
    version: rootCfg.version,
    build: buildCfg.buildVersion,
    electron: process.versions.electron,
    chrome: process.versions.chrome,
}

async function getDebugInfo() {
    let procMemInfo = await process.getProcessMemoryInfo()
    return {
        version: versionInfo,
        creation: process.getCreationTime(),
        perf: {
            cpu: process.getCPUUsage(),
        },
        memory: {
            heap: process.getHeapStatistics(),
            blink: process.getBlinkMemoryInfo(),
            process: procMemInfo,
            system: process.getSystemMemoryInfo(),
        },
        system: {
            platform: process.platform,
            arch: process.arch,
            version: process.getSystemVersion(),
        },
    }
}

async function printDebugInfo() {
    let info = await getDebugInfo()
    console.log(JSON.stringify(info,undefined,4))
    process.exit();
}



// ================
// === Security ===
// ================

// === WebView Security ===

/// A WebView created in a renderer process that does not have Node.js integration enabled will not
/// be able to enable integration itself. However, a WebView will always create an independent
/// renderer process with its own webPreferences. It is a good idea to control the creation of new
/// <webview> tags from the main process and to verify that their webPreferences do not disable
/// security features. Follow the link to learn more:
/// https://www.electronjs.org/docs/tutorial/security#11-verify-webview-options-before-creation
function secureWebPreferences(webPreferences) {
    if(!webPreferences) { webPreferences = {} }
    delete webPreferences.preload
    delete webPreferences.preloadURL
    delete webPreferences.nodeIntegration
    delete webPreferences.nodeIntegrationInWorker
    delete webPreferences.webSecurity
    delete webPreferences.allowRunningInsecureContent
    delete webPreferences.experimentalFeatures
    delete webPreferences.enableBlinkFeatures
    delete webPreferences.allowpopups
    // TODO[WD]: We may want to enable it and use IPC to communicate with preload script.
    //           https://stackoverflow.com/questions/38335004/how-to-pass-parameters-from-main-process-to-render-processes-in-electron
    // webPreferences.contextIsolation = true
    webPreferences.enableRemoteModule = true
    return webPreferences
}

let urlWhitelist = []
Electron.app.on('web-contents-created', (event,contents) => {
    contents.on('will-attach-webview', (event,webPreferences,params) => {
        secureWebPreferences(webPreferences)
        if (!urlWhitelist.includes(params.src)) {
            console.error(`Blocked the creation of WebView pointing to '${params.src}'`)
            event.preventDefault()
        }
    })
})


// === Prevent Navigation ===

/// Navigation is a common attack vector. If an attacker can convince your app to navigate away from
/// its current page, they can possibly force your app to open web sites on the Internet. Follow the
/// link to learn more:
/// https://www.electronjs.org/docs/tutorial/security#12-disable-or-limit-navigation
Electron.app.on('web-contents-created', (event,contents) => {
    contents.on('will-navigate', (event,navigationUrl) => {
        const parsedUrl = new URL(navigationUrl)
        if (parsedUrl.origin !== origin) {
            event.preventDefault()
            console.error(`Prevented navigation to '${navigationUrl}'.`)
        }
    })
})


// === Disable New Windows Creation ===

/// Much like navigation, the creation of new webContents is a common attack vector. Attackers
/// attempt to convince your app to create new windows, frames, or other renderer processes with
/// more privileges than they had before or with pages opened that they couldn't open before.
/// Follow the link to learn more:
/// https://www.electronjs.org/docs/tutorial/security#13-disable-or-limit-creation-of-new-windows
Electron.app.on('web-contents-created', (event,contents) => {
    contents.on('new-window', async (event,navigationUrl) => {
        event.preventDefault()
        console.error(`Blocking new window creation request to '${navigationUrl}'`)
    })
})



// =======================
// === Project Manager ===
// =======================

function projectManagerPath() {
    let binPath = args['backend-path']
    if (!binPath) {
        binPath = paths.get_project_manager_path(resources)
    }
    let binExists = fss.existsSync(binPath)
    assert(binExists, `Could not find the project manager binary at ${binPath}.`)
    return binPath
}

/**
 * Executes the Project Manager with given arguments.
 * 
 * Note that this function captures all the Project Manager output into a fixed
 * size buffer. If too much output is produced, it will fail and Project 
 * Manager process will prematurely close.
 * 
 * @param {string[]} args Project Manager command line arguments.
 * @returns Promise with captured standard output and error contents.
 */
async function execProjectManager(args) {
    let binPath = projectManagerPath()
    return await execFile(binPath,args).catch(function(err) {throw err})
}

/**
 * Spawn process with Project Manager,
 * 
 * The standard output and error handles will be inherited, i.e. will be
 * redirected to the electron's app output and error handles. Input is piped
 * to this process, so it will not be closed, until this process finished.
 * 
 * @param {string[]} args 
 * @returns Handle to the spawned process.
 */
function spawnProjectManager(args) { 
    let binPath = projectManagerPath()
    let stdin = 'pipe'
    let stdout = 'inherit'
    let stderr = 'inherit'
    let opts = {
        stdio: [stdin,stdout,stderr]
    }
    let out = child_process.spawn(binPath,args,opts)
    console.log(`Project Manager has been spawned, pid = ${out.pid}.`) 
    out.on('exit', (code) => {
        console.log(`Project Manager exited with code ${code}.`)
    })
    return out
}

function runBackend() {
    if(args.backend !== false) {
<<<<<<< HEAD
        console.log("Starting the backend process.")
        return spawnProjectManager(['-vv'])
=======
        let opts = args['--'] ? args['--'] : []
        if(args.verbose === true) {
            opts.push('-vv')
        }
        console.log("Starting the backend process with the following options:", opts)
        return spawnProjectManager(opts)
>>>>>>> fc9454a2
    }
}

async function backendVersion() {
    if(args.backend !== false) {
        return await execProjectManager(['--version']).then((t) => t.stdout)
    }
}



// ============
// === Main ===
// ============

let hideInsteadOfQuit = false

let server     = null
let mainWindow = null
let origin     = null

async function main(args) {
    runBackend()
    console.log("Starting the IDE service.")
    if(args.server !== false) {
        let serverCfg      = Object.assign({},args)
        serverCfg.dir      = root
        serverCfg.fallback = '/assets/index.html'
        server             = await Server.create(serverCfg)
        origin             = `http://localhost:${server.port}`
    }
    if(args.window !== false) {
        console.log("Starting the IDE client.")
        mainWindow = createWindow()
        mainWindow.on("close", (evt) => {
            if (hideInsteadOfQuit) {
                evt.preventDefault()
                mainWindow.hide()
            }
        })
    }
}

function urlParamsFromObject(obj) {
    let params = []
    for (let key in obj) {
        let val = obj[key]
        params.push(`${key}=${val}`)
    }
    return params.join("&")
}

function createWindow() {
    let webPreferences     = secureWebPreferences()
    webPreferences.preload = path.join(root,'preload.js')

    let windowPreferences  = {
        webPreferences       : webPreferences,
        width                : windowCfg.width,
        height               : windowCfg.height,
        frame                : args.frame,
        devTools             : false,
        sandbox              : true,
        backgroundThrottling : false,
        transparent          : false,
        titleBarStyle        : 'default'
    }

    if (args.dev) {
        windowPreferences.devTools = true
    }

    if (args.frame === false && process.platform === 'darwin') {
        windowPreferences.titleBarStyle = 'hiddenInset'
    }

    if (args['background-throttling']) {
        windowPreferences.backgroundThrottling = true
    }

    if (args.vibrancy === true) {
        windowPreferences.vibrancy = 'fullscreen-ui'
    }

    const window = new Electron.BrowserWindow(windowPreferences)

    window.setMenuBarVisibility(false)

    if (args.dev) {
        window.webContents.openDevTools()
    }

    let urlCfg = {
        platform          : process.platform,
        frame             : args.frame,
        theme             : args.theme,
        dark_theme        : Electron.nativeTheme.shouldUseDarkColors,
        high_contrast     : Electron.nativeTheme.shouldUseHighContrastColors,
        crash_report_host : args.crashReportHost,
        no_data_gathering : args.noDataGathering,
        node_labels       : args.nodeLabels,
        verbose           : args.verbose,
    }

    if (args.project)    { urlCfg.project = args.project }
    if (args.entryPoint) { urlCfg.entry   = args.entryPoint }

    let params  = urlParamsFromObject(urlCfg)
    let address = `${origin}?${params}`

    console.log(`Loading the window address ${address}`)
    window.loadURL(address)
    return window
}

/// By default, Electron will automatically approve all permission requests unless the developer has
/// manually configured a custom handler. While a solid default, security-conscious developers might
/// want to assume the very opposite. Follow the link to learn more:
// https://www.electronjs.org/docs/tutorial/security#4-handle-session-permission-requests-from-remote-content
function setupPermissions() {
    Electron.session.defaultSession.setPermissionRequestHandler (
        (webContents,permission,callback) => {
            const url = webContents.getURL()
            console.error(`Unhandled permission request '${permission}'.`)
        }
    )
}



// ==============
// === Events ===
// ==============

Electron.app.on('activate', () => {
    if (process.platform === 'darwin') {
        mainWindow.show()
    }
})

Electron.app.on('ready', () => {
    if (args.version) {
        let indent     = ' '.repeat(4)
        let maxNameLen = 0
        for (let name in versionInfo) {
            if (name.length > maxNameLen) {
                maxNameLen = name.length
            }
        }

        console.log("Frontend:")
        for (let name in versionInfo) {
            let label   = capitalizeFirstLetter(name)
            let spacing = ' '.repeat(maxNameLen - name.length)
            console.log(`${indent}${label}:${spacing} ${versionInfo[name]}`)
        }

        console.log("")
        console.log("Backend:")
        backendVersion().then((backend) => {
            if (!backend) {
                console.log(`${indent}No backend available.`)
            } else {
                let lines = backend.split(/\r?\n/)
                for (let line of lines) {
                    console.log(`${indent}${line}`)
                }
            }
            process.exit()
        })
    } else if (args.info) {
        printDebugInfo()
    } else {
        main(args)
    }
})

if (process.platform === 'darwin') {
    hideInsteadOfQuit = true
    Electron.app.on('before-quit', function() {
        hideInsteadOfQuit = false
    })
}



// =================
// === Shortcuts ===
// =================

Electron.app.on('web-contents-created', (webContentsCreatedEvent, webContents) => {
    webContents.on('before-input-event', (beforeInputEvent, input) => {
        const {code,alt,control,shift,meta,type} = input
        if (type !== 'keyDown') {
            return
        }
        if (control && alt && shift && !meta && code === 'KeyI') {
            Electron.BrowserWindow.getFocusedWindow().webContents.toggleDevTools()
        }
        if (control && alt && shift && !meta && code === 'KeyR') {
            Electron.BrowserWindow.getFocusedWindow().reload()
        }

        let cmd_q       =  meta && !control && !alt && !shift && code === 'KeyQ'
        let ctrl_q      = !meta &&  control && !alt && !shift && code === 'KeyQ'
        let alt_f4      = !meta && !control &&  alt && !shift && code === 'F4'
        let ctrl_w      = !meta &&  control && !alt && !shift && code === 'KeyW'
        let quit_on_mac = process.platform == 'darwin' && (cmd_q || alt_f4)
        let quit_on_win = process.platform == 'win32'  && (alt_f4 || ctrl_w)
        let quit_on_lin = process.platform == 'linux'  && (alt_f4 || ctrl_q || ctrl_w)
        let quit        = quit_on_mac || quit_on_win || quit_on_lin
        if (quit) { Electron.app.quit() }
    })
})



// =============================
// === Deprecations & Fixmes ===
// =============================

// FIXME Enable Metal backend on MacOS https://github.com/electron/electron/issues/22465

// TODO[WD] Windows vibrancy
// https://github.com/fstudio/clangbuilder/issues/39
// https://github.com/Microsoft/vscode/issues/32257
// https://github.com/arkenthera/electron-vibrancy/issues/21

// TODO[WD] Window corner radius
// https://github.com/electron/electron/issues/22542<|MERGE_RESOLUTION|>--- conflicted
+++ resolved
@@ -413,17 +413,12 @@
 
 function runBackend() {
     if(args.backend !== false) {
-<<<<<<< HEAD
-        console.log("Starting the backend process.")
-        return spawnProjectManager(['-vv'])
-=======
         let opts = args['--'] ? args['--'] : []
         if(args.verbose === true) {
             opts.push('-vv')
         }
         console.log("Starting the backend process with the following options:", opts)
         return spawnProjectManager(opts)
->>>>>>> fc9454a2
     }
 }
 
