<<<<<<< HEAD
#!/bin/sh
=======
#!/bin/bash
>>>>>>> 4351c608
cargo clippy -- -D warnings<|MERGE_RESOLUTION|>--- conflicted
+++ resolved
@@ -1,6 +1,2 @@
-<<<<<<< HEAD
-#!/bin/sh
-=======
 #!/bin/bash
->>>>>>> 4351c608
 cargo clippy -- -D warnings