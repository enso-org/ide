--- conflicted
+++ resolved
@@ -7,20 +7,13 @@
 
 <br/>![Bug Fixes](/docs/assets/tags/bug_fixes.svg)
 
-<<<<<<< HEAD
-<br/>![Bug Fixes](/docs/assets/tags/bug_fixes.svg)
-
-#### Visual Environment
-* The Electron application has keyboard shortcuts to close the application and to toggle the 
-  developer tools working again.
-
-
-=======
 #### Visual Environment
 - Pressing and holding up and down arrow keys make the list view selection to move multiple times.
 - Cursors in text editors behave correctly now (they are not affected by scene pan and zoom). This
   was possible because of a new multi-camera management system implemented in EnsoGL.
 - Fixes to some visual glitches, like small "pixel-like" things appearing sometimes on the screen.
+- The shortcuts to close the application and to toggle the developer tools at runtime are working
+  now on all supported platforms.
   
 #### EnsoGL
 - New multi-camera management system, allowing the same shape systems be rendered on different 
@@ -31,11 +24,11 @@
 - Various performance improvements, especially for the text rendering engine.
 - Display objects handle visibility correctly now. Display objects are not visible by default and 
   need to be attached to a visible parent to be shown on the screen.
-  <br/>
+
+<br/>
   
->>>>>>> 21437552
 
-  
+
 # Enso 2.0.0-alpha.1 (2020-01-26)
 This is the first release of Enso, a general-purpose programming language and environment for 
 interactive data processing. It is a tool that spans the entire stack, going from high-level 
