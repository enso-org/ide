--- conflicted
+++ resolved
@@ -37,16 +37,13 @@
 - You can hide the node labels with `--no-node-labels` option. This is useful
   when creating demo videos.
 - [Added Heatmap visualization.][1438]
-<<<<<<< HEAD
 - [Add backgrounds to the project name and status bar][1447]. Both now have a
   background with drop shadow for better readability.
-=======
 - [Image visualization.][1367]. Visualizations for the Enso Image library. Now
   You can display Image type and string with image encoded in base64. Histogram
   visualization has been adjusted, allowing to display the values of the
   precomputed bins, which is useful when the dataset is relatively big, and it's
   cheaper to send the precomputed bins rather than the entire dataset.
->>>>>>> ba97fc75
 
 <br/>![Bug Fixes](/docs/assets/tags/bug_fixes.svg)
 
