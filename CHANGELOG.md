# Next Release

<br/>![New Features](/docs/assets/tags/new_features.svg)

#### Visual Environment

#### EnsoGL (rendering engine)

<br/>![Bug Fixes](/docs/assets/tags/bug_fixes.svg)

#### Visual Environment

#### Enso Compiler

# Enso 2.0.0-alpha.5 (2021-05-14)

<br/>![New Features](/docs/assets/tags/new_features.svg)

#### Visual Environment

- [Create New Project action in Searcher][1566]. When you bring the searcher
  with tab having no node selected, a new action will be available next to the
  examples and code suggestions: `Create New Project`. When you choose it by
  clicking with mouse or selecting and pressing enter, a new unnamed project
  will be created and opened in the application. Then you can give a name to
  this project.

#### EnsoGL (rendering engine)

- [Components for picking numbers and ranges.][1524]. We now have some internal
  re-usable UI components for selecting numbers or a range. Stay tuned for them
  appearing in the IDE.

<br/>![Bug Fixes](/docs/assets/tags/bug_fixes.svg)

#### Visual Environment

- [Delete key will delete selected nodes][1538].
- [It is possible to move around after deleting a node with a selected
  visualization][1556]. Deleting a node while its attached visualization was
  selected made it impossible to pan or zoom around the stage afterwards. This
  error is fixed now.
- [Fixed an internal error that would make the IDE fail on some browser.][1561].
  Instead of crashing on browser that don't support the feature we use, we are
  now just start a little bit slower.
- [Nodes in graph no longer overlap panels][1577]. The Searcher, project name,
  breadcrumbs and status bar are displayed "above" nodes.

<<<<<<< HEAD
#### EnsoGL (rendering engine)

#### Enso Compiler

[1524]: https://github.com/enso-org/ide/pull/1524
[1556]: https://github.com/enso-org/ide/pull/1556
[1561]: https://github.com/enso-org/ide/pull/1561
[1566]: https://github.com/enso-org/ide/pull/1566
[1577]: https://github.com/enso-org/ide/pull/1577

# Enso 2.0.0-alpha.5 (2021-05-14)

<br/>![New Features](/docs/assets/tags/new_features.svg)

#### Visual Environment

#### EnsoGL (rendering engine)

<br/>![Bug Fixes](/docs/assets/tags/bug_fixes.svg)

#### Visual Environment

- [Delete key will delete selected nodes][1538].

#### EnsoGL (rendering engine)

=======
>>>>>>> 2d414078
#### Enso Compiler

- [Updated Enso engine to version 0.2.11][1541].

If you're interested in the enhancements and fixes made to the Enso compiler,
you can find their release notes
[here](https://github.com/enso-org/enso/blob/main/RELEASES.md).

[1541]: https://github.com/enso-org/ide/pull/1541
[1538]: https://github.com/enso-org/ide/pull/1538
[1524]: https://github.com/enso-org/ide/pull/1524
[1556]: https://github.com/enso-org/ide/pull/1556
[1561]: https://github.com/enso-org/ide/pull/1561
[1566]: https://github.com/enso-org/ide/pull/1566

<br/>

# Enso 2.0.0-alpha.4 (2021-05-04)

<br/>![New Features](/docs/assets/tags/new_features.svg)

#### Visual Environment

- [Window management buttons.][1511]. The IDE now has components for
  "fullscreen" and "close" buttons. They will when running IDE in a cloud
  environment where no native window buttons are available.
- [Customizable backend options][1531]. When invoking Enso IDE through command
  line interface, it is possible to add the `--` argument separator. All
  arguments following the separator will be passed to the backend.
- [Added `--verbose` parameter][1531]. If `--verbose` is given as command line
  argument, the IDE and the backend will produce more detailed logs.

<br/>![Bug Fixes](/docs/assets/tags/bug_fixes.svg)

#### Visual Environment

- [Some command line arguments were not applied correctly in the IDE][1536].
  Some arguments were not passed correctly to the IDE leading to erroneous
  behavior or appearance of the electron app. This is now fixed.

#### Enso Compiler

If you're interested in the enhancements and fixes made to the Enso compiler,
you can find their release notes
[here](https://github.com/enso-org/enso/blob/main/RELEASES.md).

[1511]: https://github.com/enso-org/ide/pull/1511
[1536]: https://github.com/enso-org/ide/pull/1536
[1531]: https://github.com/enso-org/ide/pull/1531

<br/>

# Enso 2.0.0-alpha.3 (2020-04-13)

<br/>![New Learning Resources](/docs/assets/tags/new_learning_resources.svg)

<br/>![New Features](/docs/assets/tags/new_features.svg)

#### Visual Environment

- [The status bar reports connectivity issues][1316]. The IDE maintains a
  connection to the Enso Language Server. If this connection is lost, any
  unsaved and further work will be lost. In this build we have added a
  notification in the status bar to signal that the connection has been lost and
  that the IDE must be restarted. In future, the IDE will try to automatically
  reconnect.
- [Visualizations can now be maximised to fill the screen][1355] by selecting
  the node and pressing space twice. To quit this view, press space again.
- [Visualizations are previewed when you hover over an output port.][1363] There
  is now a quick preview for visualizations and error descriptions. Hovering
  over a node output will first show a tooltip with the type information and
  then, after some time, will show the visualization of the node. This preview
  visualization will be located above other nodes, whereas the normal view, will
  be shown below nodes. Errors will show the preview visualization immediately.
  Nodes without type information will also show the visualization immediately.
  You can enter a quick preview mode by pressing ctrl (or command on macOS),
  which will show the preview visualization immediately when hovering above a
  node's output port.
- [Database Visualizations][1335]. Visualizations for the Database library have
  been added. The Table visualization now automatically executes the underlying
  query to display its results as a table. In addition, the SQL Query
  visualization allows the user to see the query that is going to be run against
  the database.
- [Histogram and Scatter Plot now support Dataframes.][1377] The `Table` and
  `Column` datatypes are properly visualized. Scatter Plot can display points of
  different colors, shapes and sizes, all as defined by the data within the
  `Table`.
- [Many small visual improvements.][1419] See the source issue for more details.
- The dark theme is officially supported now. You can start the IDE with the
  `--theme=dark` option to enable it.
- You can hide the node labels with the `--no-node-labels` option. This is
  useful when creating demo videos.
- [Added a Heatmap visualization.][1438] Just as for the Scatter Plot, it
  supports visualizing `Table`, but also `Vector`.
- [Add a background to the status bar][1447].
- [Display breadcrumbs behind nodes and other objects][1471].
- [Image visualization.][1367]. Visualizations for the Enso Image library. Now
  you can display the `Image` type and a string with an image encoded in base64.
  The histogram visualization has been adjusted, allowing you to display the
  values of the precomputed bins, which is useful when the dataset is relatively
  big, and it's cheaper to send the precomputed bins rather than the entire
  dataset.
- [Output type labels.][1427] The labels, that show the output type of a node on
  hover, appear now in a fixed position right below the node, instead of a
  pop-up, as they did before.

<br/>![Bug Fixes](/docs/assets/tags/bug_fixes.svg)

#### Visual Environment

- [Not adding spurious imports][1209]. Fixed cases where the IDE was adding
  unnecessary library imports when selecting hints from the node searcher. This
  makes the generated textual code much easier to read, and reduces the
  likelihood of accidental name collisions.
- [Hovering over an output port shows a pop-up with the result type of a
  node][1312]. This allows easy discovery of the result type of a node, which
  can help with both debugging and development.
- [Visualizations can define the context for preprocessor evaluation][1291].
  Users can now decide which module's context should be used for visualization
  preprocessor. This allows providing visualizations with standard library
  functionalities or defining utilities that are shared between multiple
  visualizations.
- [Fixed an issue with multiple instances of the IDE running.][1314] This fixes
  an issue where multiple instances of the IDE (or even other applications)
  could lead to the IDE not working.
- [Allow JS to log arbitrary objects.][1313] Previously using `console.log` in a
  visualisation or during development would crash the IDE. Now it correctly logs
  the string representation of the object. This is great for debugging custom
  visualizations.
- [Fix the mouse cursor offset on systems with fractional display
  scaling][1064]. The cursor now works with any display scaling, instead of
  there being an offset between the visible cursor and the cursor selection.
- [Disable area selection][1318]. The area selection was visible despite being
  non-functional. To avoid confusion, area selection has been disabled until it
  is [correctly implemented][479].
- [Fix an error after adding a node][1332]. Sometimes, after picking a
  suggestion, the inserted node was spuriously annotated with "The name could
  not be found" error.
- [Handle syntax errors in custom-defined visualizations][1341]. The IDE is now
  able to run properly, even if some of the custom visualizations inside a
  project contain syntax errors.
- [Fix issues with pasting multi-line text into single-line text fields][1348].
  The line in the copied text will be inserted and all additional lines will be
  ignored.
- [Users can opt out of anonymous data gathering.][1328] This can be done with
  the `--no-data-gathering` command-line flag when starting the IDE.
- [Provide a theming API for JavaScript visualizations][1358]. It is now
  possible to use the Enso theming engine while developing custom visualizations
  in JavaScript. You can query it for all IDE colors, including the colors used
  to represent types.
- [You can now start the IDE service without a window again.][1353] The command
  line argument `--no-window` now starts all the required backend services
  again, and prints the port on the command line. This allows you to open the
  IDE in a web browser of your choice.
- [JS visualizations have gestures consistent with the IDE][1291]. Panning and
  zooming now works just as expected using both a trackpad and mouse.
- [Running `watch` command works on first try.][1395]. Running the build command
  `run watch` would fail if it was run as the first command on a clean
  repository. This now works.
- [The `inputType` field of visualizations is actually taken into
  consideration][1384]. The visualization chooser shows only the entries that
  work properly for the node's output type.
- [Fix applying the output of the selected node to the expression of a new
  node][1385]. For example, having selected a node with `Table` output and
  adding a new node with expression `at "x" == "y"`, the selected node was
  applied to the right side of `==`: `at "x" == operator1."y"` instead of
  `operator1.at "x" == "y"`.
- [`Enso_Project.data` is visible in the searcher][1393].
- [The Geo Map visualization recognizes columns regardless of the case of their
  name][1392]. This allows visualizing tables with columns like `LONGITUDE` or
  `Longitude`, where previously only `longitude` was recognized.
- [It is possible now to switch themes][1390]. Additionally, the theme manager
  was integrated with the FRP event engine, which has been a long-standing issue
  in the IDE. Themes management was exposed to JavaScript with the
  `window.theme` variable. It is even possible to change and develop themes live
  by editing theme variables directly in the Chrome Inspector. Use the following
  command to give this a go:
  `theme.snapshot("t1"); theme.get("t1").interactiveMode()`.
- [The active visualization is highlighted.][1412] Now it is clearly visible
  when the mouse events are passed to the visualization.
- [Fixed an issue where projects containing certain language constructs failed
  to load.][1413]
- [Fixed a case where IDE could lose connection to the backend after some
  time.][1428]
- [Improved the performance of the graph editor, particularly when opening a
  project for the first time.][1445]

#### EnsoGL (rendering engine)

- [Unified shadow generation][1411]. Added a toolset to create shadows for
  arbitrary UI components.

#### Enso Compiler

If you're interested in the enhancements and fixes made to the Enso compiler,
you can find their release notes
[here](https://github.com/enso-org/enso/blob/main/RELEASES.md#enso-0210-2021-04-07).

[1064]: https://github.com/enso-org/ide/pull/1064
[1209]: https://github.com/enso-org/ide/pull/1209
[1291]: https://github.com/enso-org/ide/pull/1291
[1311]: https://github.com/enso-org/ide/pull/1311
[1313]: https://github.com/enso-org/ide/pull/1313
[1314]: https://github.com/enso-org/ide/pull/1314
[1316]: https://github.com/enso-org/ide/pull/1316
[1318]: https://github.com/enso-org/ide/pull/1318
[1328]: https://github.com/enso-org/ide/pull/1328
[1355]: https://github.com/enso-org/ide/pull/1355
[1332]: https://github.com/enso-org/ide/pull/1332
[1341]: https://github.com/enso-org/ide/pull/1341
[1341]: https://github.com/enso-org/ide/pull/1341
[1348]: https://github.com/enso-org/ide/pull/1348
[1353]: https://github.com/enso-org/ide/pull/1353
[1395]: https://github.com/enso-org/ide/pull/1395
[1363]: https://github.com/enso-org/ide/pull/1363
[1384]: https://github.com/enso-org/ide/pull/1384
[1385]: https://github.com/enso-org/ide/pull/1385
[1390]: https://github.com/enso-org/ide/pull/1390
[1392]: https://github.com/enso-org/ide/pull/1392
[1393]: https://github.com/enso-org/ide/pull/1393
[479]: https://github.com/enso-org/ide/issues/479
[1335]: https://github.com/enso-org/ide/pull/1335
[1358]: https://github.com/enso-org/ide/pull/1358
[1377]: https://github.com/enso-org/ide/pull/1377
[1411]: https://github.com/enso-org/ide/pull/1411
[1412]: https://github.com/enso-org/ide/pull/1412
[1419]: https://github.com/enso-org/ide/pull/1419
[1413]: https://github.com/enso-org/ide/pull/1413
[1428]: https://github.com/enso-org/ide/pull/1428
[1438]: https://github.com/enso-org/ide/pull/1438
[1367]: https://github.com/enso-org/ide/pull/1367
[1445]: https://github.com/enso-org/ide/pull/1445
[1447]: https://github.com/enso-org/ide/pull/1447
[1471]: https://github.com/enso-org/ide/pull/1471
[1511]: https://github.com/enso-org/ide/pull/1511

<br/>

# Enso 2.0.0-alpha.2 (2020-03-04)

This is a release focused on bug-fixing, stability, and performance. It improves
the performance of workflows and visualizations, and improves the look and feel
of the graphical interface. In addition, the graphical interface now informs the
users about errors and where they originate.

<br/>![New Learning Resources](/docs/assets/tags/new_learning_resources.svg)

- [Learn how to define custom data visualizations in
  Enso][podcast-custom-visualizations].
- [Learn how to use Java libraries in Enso, to build a
  webserver][podcast-java-interop].
- [Learn how to use Javascript libraries in Enso, to build custom server-side
  website rendering][podcast-http-server].
- [Discover why Enso Compiler is so fast and how it was built to support a
  dual-representation language][podcast-compiler-internals].
- [Learn more about the vision behind Enso and about its planned
  future][podcast-future-of-enso].

<br/>![New Features](/docs/assets/tags/new_features.svg)

#### Visual Environment

- [Errors in workflows are now displayed in the graphical interface][1215].
  Previously, these errors were silently skipped, which was non-intuitive and
  hard to understand. Now, the IDE displays both dataflow errors and panics in a
  nice and descriptive fashion.
- [Added geographic map support for Tables (data frames).][1187] Tables that
  have `latitude`, `longitude`, and optionally `label` columns can now be shown
  as points on a map.
- [Added a shortcut for live reloading of visualization files.][1190] This
  drastically improves how quickly new visualizations can be tested during their
  development. This is _currently_ limited in that, after reloading
  visualization definitions, the currently visible visualizations must be
  switched to another and switched back to refresh their content. See the [video
  podcast about building custom visualizations][podcast-custom-visualizations]
  to learn more.
- [Added a visual indicator of the ongoing standard library compilation][1264].
  Currently, each time IDE is started, the backend needs to compile the standard
  library before it can provide IDE with type information and values. Because of
  that, not all functionalities are ready to work directly after starting the
  IDE. Now, there is a visible indication of the ongoing background process.
- [Added the ability to reposition visualisations.][1096] There is now an icon
  in the visualization action bar that allows dragging the visualization away
  from a node. Once the visualization has been moved, another icon appears that
  can pin the visualization back to the node.
- [There is now an API to show Version Control System (like Git) status for
  nodes][1160].

<br/>![Bug Fixes](/docs/assets/tags/bug_fixes.svg)

#### Visual Environment

- [You can now use the table visualization to display data frames][1181]. Please
  note, that large tables will get truncated to 2000 entries. This limitation
  will be lifted in future releases.
- [Performance improvements during visual workflow][1067]. Nodes added with the
  searcher will have their values automatically assigned to newly generated
  variables, which allows the Enso Engine to cache intermediate values and hence
  improve visualization performance.
- [Minor documentation rendering fixes][1098]. Fixed cases where text would be
  misinterpreted as a tag, added support for new tag types, added support for
  more common characters, properly renders overflowing text.
- [Improved handling of projects created with other IDE versions][1214]. The IDE
  is now better at dealing with incompatible metadata in files, which stores
  node visual position information, the history of chosen searcher suggestions,
  etc. This will allow IDE to correctly open projects that were created using a
  different IDE version and prevent unnecessary loss of metadata.
- Pressing and holding up and down arrow keys make the list view selection move
  continuously.
- The shortcuts to close the application and to toggle the developer tools at
  runtime now work on all supported platforms.
- [The loading progress indicator remains visible while IDE initializes][1237].
  Previously the loading progress indicator completed too quickly and stopped
  spinning before the IDE was ready. Now it stays active, giving a visual
  indication that the initialization is still in progress.
- [Fixed visual glitch where a node's text was displayed as white on a white
  background][1264]. Most notably this occurred with the output node of a
  function generated using the node collapse refactoring.
- Many visual glitches were fixed, including small "pixel-like" artifacts
  appearing on the screen.
- [Several parser improvements][1274]. The parser used in the IDE has been
  updated to the latest version. This resolves several issues with language
  constructs like `import`, lambdas, and parentheses, whereupon typing certain
  text the edit could be automatically reverted.
- [The auto-import functionality was improved][1279]. Libraries' `Main` modules
  are omitted in expressions inserted by the searcher. For example, the `point`
  method of `Geo` library will be displayed as `Geo.point` and will insert
  import `Geo` instead of `Geo.Main`.
- Cursors in text editors behave correctly now (they are not affected by scene
  pan and zoom). This was possible because of the new multi-camera management
  system implemented in EnsoGL.
- [Fixed method names highlighted in pink.][1408] There was a bug introduced
  after one of the latest Engine updates, that sent `Unresolved_symbol` types,
  which made all methods pink. This is fixed now.

#### EnsoGL (rendering engine)

- A new multi-camera management system, allowing the same shape systems to be
  rendered on different layers from different cameras. The implementation
  automatically caches the same shape system definitions per scene layer in
  order to minimize the amount of WebGL draw calls and hence improve
  performance.
- A new depth-ordering mechanism for symbols and shapes. It is now possible to
  define depth order dependencies between symbols, shapes, and shape systems.
- Various performance improvements, especially for the text rendering engine.
- Display objects handle visibility correctly now. Display objects are not
  visible by default and need to be attached to a visible parent to be shown on
  the screen.

#### Enso Compiler

If you're interested in the enhancements and fixes made to the Enso compiler,
you can find their release notes
[here](https://github.com/enso-org/enso/blob/main/RELEASES.md#enso-026-2021-03-02).

[1067]: https://github.com/enso-org/ide/pull/1067
[1096]: https://github.com/enso-org/ide/pull/1096
[1098]: https://github.com/enso-org/ide/pull/1098
[1181]: https://github.com/enso-org/ide/pull/1181
[1215]: https://github.com/enso-org/ide/pull/1215
[1160]: https://github.com/enso-org/ide/pull/1160
[1190]: https://github.com/enso-org/ide/pull/1190
[1187]: https://github.com/enso-org/ide/pull/1187
[1068]: https://github.com/enso-org/ide/pull/1068
[1214]: https://github.com/enso-org/ide/pull/1214
[1237]: https://github.com/enso-org/ide/pull/1237
[1264]: https://github.com/enso-org/ide/pull/1264
[1274]: https://github.com/enso-org/ide/pull/1274
[1279]: https://github.com/enso-org/ide/pull/1279
[podcast-java-interop]:
  https://www.youtube.com/watch?v=bcpOEX1x06I&t=468s&ab_channel=Enso
[podcast-compiler-internals]:
  https://www.youtube.com/watch?v=BibjcUjdkO4&ab_channel=Enso
[podcast-custom-visualizations]:
  https://www.youtube.com/watch?v=wFkh5LgAZTs&t=5439s&ab_channel=Enso
[podcast-http-server]:
  https://www.youtube.com/watch?v=BYUAL4ksEgY&ab_channel=Enso
[podcast-future-of-enso]:
  https://www.youtube.com/watch?v=rF8DuJPOfTs&t=1863s&ab_channel=Enso
[1312]: https://github.com/enso-org/ide/pull/1312
[1408]: https://github.com/enso-org/ide/pull/1408

<br/>

# Enso 2.0.0-alpha.1 (2020-01-26)

This is the first release of Enso, a general-purpose programming language and
environment for interactive data processing. It is a tool that spans the entire
stack, going from high-level visualization and communication to the nitty-gritty
of backend services, all in a single language.

<br/>![Release Notes](/docs/assets/tags/release_notes.svg)

#### Anonymous Data Collection

Please note that this release collects anonymous usage data which will be used
to improve Enso and prepare it for a stable release. We will switch to opt-in
data collection in stable version releases. The usage data will not contain your
code (expressions above nodes), however, reported errors may contain brief
snippets of out of context code that specifically leads to the error, like "the
method 'foo' does not exist on Number". The following data will be collected:

- Session length.
- Graph editing events (node create, dele, position change, connect, disconnect,
  collapse, edit start, edit end). This will not include any information about
  node expressions used.
- Navigation events (camera movement, scope change).
- Visualization events (visualization open, close, switch). This will not
  include any information about the displayed data nor the rendered
  visualization itself.
- Project management events (project open, close, rename).
- Errors (IDE crashes, WASM panics, Project Manager errors, Language Server
  errors, Compiler errors).
- Performance statistics (minimum, maximum, average GUI refresh rate).<|MERGE_RESOLUTION|>--- conflicted
+++ resolved
@@ -10,7 +10,12 @@
 
 #### Visual Environment
 
+- [Nodes in graph no longer overlap panels][1577]. The Searcher, project name,
+  breadcrumbs and status bar are displayed "above" nodes.
+
 #### Enso Compiler
+
+[1577]: https://github.com/enso-org/ide/pull/1577
 
 # Enso 2.0.0-alpha.5 (2021-05-14)
 
@@ -43,38 +48,7 @@
 - [Fixed an internal error that would make the IDE fail on some browser.][1561].
   Instead of crashing on browser that don't support the feature we use, we are
   now just start a little bit slower.
-- [Nodes in graph no longer overlap panels][1577]. The Searcher, project name,
-  breadcrumbs and status bar are displayed "above" nodes.
-
-<<<<<<< HEAD
-#### EnsoGL (rendering engine)
-
-#### Enso Compiler
-
-[1524]: https://github.com/enso-org/ide/pull/1524
-[1556]: https://github.com/enso-org/ide/pull/1556
-[1561]: https://github.com/enso-org/ide/pull/1561
-[1566]: https://github.com/enso-org/ide/pull/1566
-[1577]: https://github.com/enso-org/ide/pull/1577
-
-# Enso 2.0.0-alpha.5 (2021-05-14)
-
-<br/>![New Features](/docs/assets/tags/new_features.svg)
-
-#### Visual Environment
-
-#### EnsoGL (rendering engine)
-
-<br/>![Bug Fixes](/docs/assets/tags/bug_fixes.svg)
-
-#### Visual Environment
-
-- [Delete key will delete selected nodes][1538].
-
-#### EnsoGL (rendering engine)
-
-=======
->>>>>>> 2d414078
+  
 #### Enso Compiler
 
 - [Updated Enso engine to version 0.2.11][1541].
