# Next Release

<<<<<<< HEAD
=======
# Enso 2.0.0-alpha.15 (2021-09-09)

>>>>>>> 806b8998
<br/>![Bug Fixes](/docs/assets/tags/bug_fixes.svg)

#### Visual Environment

- [Fixed parsing of the `--no-data-gathering` command line option.][1831] Flag's
  name has been changed to `--data-gathering`, so now `--data-gathering=false`
  and `--data-gathering=true` are supported as well.
- [Sharp rendering on screens with fractional pixel ratios.][1820]

<br/>

[1820]: https://github.com/enso-org/ide/pull/1820
[1831]: https://github.com/enso-org/ide/pull/1831

# Enso 2.0.0-alpha.14 (2021-09-02)

<br/>![New Features](/docs/assets/tags/new_features.svg)

#### Visual Environment

- [Visualization previews are disabled.][1817] Previously, hovering over a
  node's output port for more than four seconds would temporarily reveal the
  node's visualization. This behavior is disabled now

[1817]: https://github.com/enso-org/ide/pull/1817

#### Enso Compiler

- [Updated Enso engine to version 0.2.28][1829]. If you're interested in the
  enhancements and fixes made to the Enso compiler, you can find their release
  notes [here](https://github.com/enso-org/enso/blob/main/RELEASES.md).

[1829]: https://github.com/enso-org/ide/pull/1829

# Enso 2.0.0-alpha.13 (2021-08-27)

<br/>![New Features](/docs/assets/tags/new_features.svg)

#### Enso Compiler

- [Updated Enso engine to version 0.2.27][1811]. If you're interested in the
  enhancements and fixes made to the Enso compiler, you can find their release
  notes [here](https://github.com/enso-org/enso/blob/main/RELEASES.md).

[1811]: https://github.com/enso-org/ide/pull/1811

# Enso 2.0.0-alpha.12 (2021-08-13)

<br/>![New Features](/docs/assets/tags/new_features.svg)

#### Visual Environment

- [Improvements to visualization handling][1804]. These improvements are fixing
  possible performance issues around attaching and detaching visualizations.
- [GeoMap visualization will ignore points with `null` coordinates][1775]. Now
  the presence of such points in the dataset will not break initial map
  positioning.

#### Enso Compiler

- [Updated Enso engine to version 0.2.26][1801]. If you're interested in the
  enhancements and fixes made to the Enso compiler, you can find their release
  notes [here](https://github.com/enso-org/enso/blob/main/RELEASES.md).

[1801]: https://github.com/enso-org/ide/pull/1801
[1775]: https://github.com/enso-org/ide/pull/1775
[1798]: https://github.com/enso-org/ide/pull/1798
[1804]: https://github.com/enso-org/ide/pull/1804

# Enso 2.0.0-alpha.11 (2021-08-09)

This update contains major performance improvements and exposes new privacy user
settings. We will work towards stabilizing it in the next weeks in order to make
these updates be shipped in a stable release before the end of the year.

<br/>![New Features](/docs/assets/tags/new_features.svg)

#### Visual Environment

- [New look of open project dialog][1700]. Now it has a "Open project" title at
  the top.
- [Documentation coments are displayed next to the nodes.][1744].

#### Enso Compiler

- [Updated Enso engine to version 0.2.22][1762]. If you are interested in the
  enhancements and fixes made to the Enso compiler, you can find out more
  details in
  [the engine release notes](https://github.com/enso-org/enso/blob/main/RELEASES.md).

<br/>![Bug Fixes](/docs/assets/tags/bug_fixes.svg)

#### Visual Environment

- [Fixed a bug where edited node expression was sometimes altered.][1743]. When
  editing node expression, the changes were occasionally reverted, or the
  grayed-out parameter names were added to the actual expression.

<br/>

[1700]: https://github.com/enso-org/ide/pull/1700
[1742]: https://github.com/enso-org/ide/pull/1742
[1726]: https://github.com/enso-org/ide/pull/1762
[1743]: https://github.com/enso-org/ide/pull/1743
[1744]: https://github.com/enso-org/ide/pull/1744

# Enso 2.0.0-alpha.10 (2021-07-23)

<br/>![New Features](/docs/assets/tags/new_features.svg)

#### Enso Compiler

- [Updated Enso engine to version 0.2.15][1710]. If you're interested in the
  enhancements and fixes made to the Enso compiler, you can find out more
  details in
  [the engine release notes](https://github.com/enso-org/enso/blob/main/RELEASES.md).

<br/>

[1710]: https://github.com/enso-org/ide/pull/1710

# Enso 2.0.0-alpha.9 (2021-07-16)

<br/>![New Features](/docs/assets/tags/new_features.svg)

#### Visual Environment

- [Improved undo-redo][1653]. Node selection, enabling/disabling visualisations
  and entering a node are now affected by undo/redo and are restored on project
  startup.

<br/>

[1640]: https://github.com/enso-org/ide/pull/1653

# Enso 2.0.0-alpha.8 (2021-06-09)

<br/>![New Features](/docs/assets/tags/new_features.svg)

#### Enso Compiler

- [Updated Enso engine to version 0.2.12][1640]. If you're interested in the
  enhancements and fixes made to the Enso compiler, you can find out more
  details in
  [the engine release notes](https://github.com/enso-org/enso/blob/main/RELEASES.md).

[1640]: https://github.com/enso-org/ide/pull/1640

<br/>

# Enso 2.0.0-alpha.7 (2021-06-06)

<br/>![New Features](/docs/assets/tags/new_features.svg)

#### Visual Environment

- [User Authentication][1653]. Users can sign in to Enso using Google, GitHub or
  email accounts.

<br/>![Bug Fixes](/docs/assets/tags/bug_fixes.svg)

#### Visual Environment

- [Fix node selection bug ][1664]. Fix nodes not being deselected correctly in
  some circumstances. This would lead to nodes moving too fast when dragged
  [1650] or the internal state of the project being inconsistent [1626].

[1653]: https://github.com/enso-org/ide/pull/1653
[1664]: https://github.com/enso-org/ide/pull/1664

<br/>

# Enso 2.0.0-alpha.6 (2021-06-28)

<br/>![New Features](/docs/assets/tags/new_features.svg)

#### Visual Environment

- [Profling mode.][1546] The IDE contains a profiling mode now which can be
  entered through a button in the top-right corner or through the keybinding
  <kbd>ctrl</kbd>+<kbd>p</kbd>. This mode does not display any information yet.
  In the future, it will display the running times of nodes and maybe more
  useful statistics.
- [Area selection][1588]. You can now select multiple nodes at once. Just click
  and drag on the background of your graph and see the beauty of the area
  selection appear.
- [Opening projects in application graphical interface][1587]. Press `cmd`+`o`
  to bring the list of projects. Select a project on the list to open it.
- [Initial support for undo-redo][1602]. Press <kbd>cmd</kbd>+<kbd>z</kbd> to
  undo last action and <kbd>cmd</kbd>+<kbd>z</kbd> to redo last undone action.
  This version of undo redo does not have proper support for text editor and
  undoing UI changes (like selecting nodes).

#### EnsoGL (rendering engine)

<br/>![Bug Fixes](/docs/assets/tags/bug_fixes.svg)

#### Visual Environment

- [Nodes in graph no longer overlap panels][1577]. The Searcher, project name,
  breadcrumbs and status bar are displayed "above" nodes.

#### Enso Compiler

[1588]: https://github.com/enso-org/ide/pull/1588
[1577]: https://github.com/enso-org/ide/pull/1577
[1587]: https://github.com/enso-org/ide/pull/1587
[1602]: https://github.com/enso-org/ide/pull/1602
[1602]: https://github.com/enso-org/ide/pull/1664
[1602]: https://github.com/enso-org/ide/pull/1650
[1602]: https://github.com/enso-org/ide/pull/1626

# Enso 2.0.0-alpha.5 (2021-05-14)

<br/>![New Features](/docs/assets/tags/new_features.svg)

#### Visual Environment

- [Create New Project action in Searcher][1566]. When you bring the searcher
  with tab having no node selected, a new action will be available next to the
  examples and code suggestions: `Create New Project`. When you choose it by
  clicking with mouse or selecting and pressing enter, a new unnamed project
  will be created and opened in the application. Then you can give a name to
  this project.
- [Signed builds.][1366] Our builds are signed and will avoid warnings from the
  operating system about being untrusted.

#### EnsoGL (rendering engine)

- [Components for picking numbers and ranges.][1524]. We now have some internal
  re-usable UI components for selecting numbers or a range. Stay tuned for them
  appearing in the IDE.

<br/>![Bug Fixes](/docs/assets/tags/bug_fixes.svg)

#### Visual Environment

- [Delete key will delete selected nodes][1538]. Only the non-intuitive
  backspace key was assigned to this action before.
- [It is possible to move around after deleting a node with a selected
  visualization][1556]. Deleting a node while its attached visualization was
  selected made it impossible to pan or zoom around the stage afterwards. This
  error is fixed now.
- [Fixed an internal error that would make the IDE fail on some browser.][1561].
  Instead of crashing on browser that don't support the feature we use, we are
  now just start a little bit slower.

#### Enso Compiler

- [Updated Enso engine to version 0.2.11][1541].

If you're interested in the enhancements and fixes made to the Enso compiler,
you can find their release notes
[here](https://github.com/enso-org/enso/blob/main/RELEASES.md).

[1366]: https://github.com/enso-org/ide/pull/1366
[1541]: https://github.com/enso-org/ide/pull/1541
[1538]: https://github.com/enso-org/ide/pull/1538
[1524]: https://github.com/enso-org/ide/pull/1524
[1556]: https://github.com/enso-org/ide/pull/1556
[1561]: https://github.com/enso-org/ide/pull/1561
[1566]: https://github.com/enso-org/ide/pull/1566

<br/>

# Enso 2.0.0-alpha.4 (2021-05-04)

<br/>![New Features](/docs/assets/tags/new_features.svg)

#### Visual Environment

- [Window management buttons.][1511]. The IDE now has components for
  "fullscreen" and "close" buttons. They will when running IDE in a cloud
  environment where no native window buttons are available.
- [Customizable backend options][1531]. When invoking Enso IDE through command
  line interface, it is possible to add the `--` argument separator. All
  arguments following the separator will be passed to the backend.
- [Added `--verbose` parameter][1531]. If `--verbose` is given as command line
  argument, the IDE and the backend will produce more detailed logs.

<br/>![Bug Fixes](/docs/assets/tags/bug_fixes.svg)

#### Visual Environment

- [Some command line arguments were not applied correctly in the IDE][1536].
  Some arguments were not passed correctly to the IDE leading to erroneous
  behavior or appearance of the electron app. This is now fixed.

#### Enso Compiler

If you're interested in the enhancements and fixes made to the Enso compiler,
you can find their release notes
[here](https://github.com/enso-org/enso/blob/main/RELEASES.md).

[1511]: https://github.com/enso-org/ide/pull/1511
[1536]: https://github.com/enso-org/ide/pull/1536
[1531]: https://github.com/enso-org/ide/pull/1531

<br/>

# Enso 2.0.0-alpha.3 (2020-04-13)

<br/>![New Learning Resources](/docs/assets/tags/new_learning_resources.svg)

<br/>![New Features](/docs/assets/tags/new_features.svg)

#### Visual Environment

- [The status bar reports connectivity issues][1316]. The IDE maintains a
  connection to the Enso Language Server. If this connection is lost, any
  unsaved and further work will be lost. In this build we have added a
  notification in the status bar to signal that the connection has been lost and
  that the IDE must be restarted. In future, the IDE will try to automatically
  reconnect.
- [Visualizations can now be maximised to fill the screen][1355] by selecting
  the node and pressing space twice. To quit this view, press space again.
- [Visualizations are previewed when you hover over an output port.][1363] There
  is now a quick preview for visualizations and error descriptions. Hovering
  over a node output will first show a tooltip with the type information and
  then, after some time, will show the visualization of the node. This preview
  visualization will be located above other nodes, whereas the normal view, will
  be shown below nodes. Errors will show the preview visualization immediately.
  Nodes without type information will also show the visualization immediately.
  You can enter a quick preview mode by pressing ctrl (or command on macOS),
  which will show the preview visualization immediately when hovering above a
  node's output port.
- [Database Visualizations][1335]. Visualizations for the Database library have
  been added. The Table visualization now automatically executes the underlying
  query to display its results as a table. In addition, the SQL Query
  visualization allows the user to see the query that is going to be run against
  the database.
- [Histogram and Scatter Plot now support Dataframes.][1377] The `Table` and
  `Column` datatypes are properly visualized. Scatter Plot can display points of
  different colors, shapes and sizes, all as defined by the data within the
  `Table`.
- [Many small visual improvements.][1419] See the source issue for more details.
- The dark theme is officially supported now. You can start the IDE with the
  `--theme=dark` option to enable it.
- You can hide the node labels with the `--no-node-labels` option. This is
  useful when creating demo videos.
- [Added a Heatmap visualization.][1438] Just as for the Scatter Plot, it
  supports visualizing `Table`, but also `Vector`.
- [Add a background to the status bar][1447].
- [Display breadcrumbs behind nodes and other objects][1471].
- [Image visualization.][1367]. Visualizations for the Enso Image library. Now
  you can display the `Image` type and a string with an image encoded in base64.
  The histogram visualization has been adjusted, allowing you to display the
  values of the precomputed bins, which is useful when the dataset is relatively
  big, and it's cheaper to send the precomputed bins rather than the entire
  dataset.
- [Output type labels.][1427] The labels, that show the output type of a node on
  hover, appear now in a fixed position right below the node, instead of a
  pop-up, as they did before.

<br/>![Bug Fixes](/docs/assets/tags/bug_fixes.svg)

#### Visual Environment

- [Not adding spurious imports][1209]. Fixed cases where the IDE was adding
  unnecessary library imports when selecting hints from the node searcher. This
  makes the generated textual code much easier to read, and reduces the
  likelihood of accidental name collisions.
- [Hovering over an output port shows a pop-up with the result type of a
  node][1312]. This allows easy discovery of the result type of a node, which
  can help with both debugging and development.
- [Visualizations can define the context for preprocessor evaluation][1291].
  Users can now decide which module's context should be used for visualization
  preprocessor. This allows providing visualizations with standard library
  functionalities or defining utilities that are shared between multiple
  visualizations.
- [Fixed an issue with multiple instances of the IDE running.][1314] This fixes
  an issue where multiple instances of the IDE (or even other applications)
  could lead to the IDE not working.
- [Allow JS to log arbitrary objects.][1313] Previously using `console.log` in a
  visualisation or during development would crash the IDE. Now it correctly logs
  the string representation of the object. This is great for debugging custom
  visualizations.
- [Fix the mouse cursor offset on systems with fractional display
  scaling][1064]. The cursor now works with any display scaling, instead of
  there being an offset between the visible cursor and the cursor selection.
- [Disable area selection][1318]. The area selection was visible despite being
  non-functional. To avoid confusion, area selection has been disabled until it
  is [correctly implemented][479].
- [Fix an error after adding a node][1332]. Sometimes, after picking a
  suggestion, the inserted node was spuriously annotated with "The name could
  not be found" error.
- [Handle syntax errors in custom-defined visualizations][1341]. The IDE is now
  able to run properly, even if some of the custom visualizations inside a
  project contain syntax errors.
- [Fix issues with pasting multi-line text into single-line text fields][1348].
  The line in the copied text will be inserted and all additional lines will be
  ignored.
- [Users can opt out of anonymous data gathering.][1328] This can be done with
  the `--no-data-gathering` command-line flag when starting the IDE.
- [Provide a theming API for JavaScript visualizations][1358]. It is now
  possible to use the Enso theming engine while developing custom visualizations
  in JavaScript. You can query it for all IDE colors, including the colors used
  to represent types.
- [You can now start the IDE service without a window again.][1353] The command
  line argument `--no-window` now starts all the required backend services
  again, and prints the port on the command line. This allows you to open the
  IDE in a web browser of your choice.
- [JS visualizations have gestures consistent with the IDE][1291]. Panning and
  zooming now works just as expected using both a trackpad and mouse.
- [Running `watch` command works on first try.][1395]. Running the build command
  `run watch` would fail if it was run as the first command on a clean
  repository. This now works.
- [The `inputType` field of visualizations is actually taken into
  consideration][1384]. The visualization chooser shows only the entries that
  work properly for the node's output type.
- [Fix applying the output of the selected node to the expression of a new
  node][1385]. For example, having selected a node with `Table` output and
  adding a new node with expression `at "x" == "y"`, the selected node was
  applied to the right side of `==`: `at "x" == operator1."y"` instead of
  `operator1.at "x" == "y"`.
- [`Enso_Project.data` is visible in the searcher][1393].
- [The Geo Map visualization recognizes columns regardless of the case of their
  name][1392]. This allows visualizing tables with columns like `LONGITUDE` or
  `Longitude`, where previously only `longitude` was recognized.
- [It is possible now to switch themes][1390]. Additionally, the theme manager
  was integrated with the FRP event engine, which has been a long-standing issue
  in the IDE. Themes management was exposed to JavaScript with the
  `window.theme` variable. It is even possible to change and develop themes live
  by editing theme variables directly in the Chrome Inspector. Use the following
  command to give this a go:
  `theme.snapshot("t1"); theme.get("t1").interactiveMode()`.
- [The active visualization is highlighted.][1412] Now it is clearly visible
  when the mouse events are passed to the visualization.
- [Fixed an issue where projects containing certain language constructs failed
  to load.][1413]
- [Fixed a case where IDE could lose connection to the backend after some
  time.][1428]
- [Improved the performance of the graph editor, particularly when opening a
  project for the first time.][1445]

#### EnsoGL (rendering engine)

- [Unified shadow generation][1411]. Added a toolset to create shadows for
  arbitrary UI components.

#### Enso Compiler

If you're interested in the enhancements and fixes made to the Enso compiler,
you can find their release notes
[here](https://github.com/enso-org/enso/blob/main/RELEASES.md#enso-0210-2021-04-07).

[1064]: https://github.com/enso-org/ide/pull/1064
[1209]: https://github.com/enso-org/ide/pull/1209
[1291]: https://github.com/enso-org/ide/pull/1291
[1311]: https://github.com/enso-org/ide/pull/1311
[1313]: https://github.com/enso-org/ide/pull/1313
[1314]: https://github.com/enso-org/ide/pull/1314
[1316]: https://github.com/enso-org/ide/pull/1316
[1318]: https://github.com/enso-org/ide/pull/1318
[1328]: https://github.com/enso-org/ide/pull/1328
[1355]: https://github.com/enso-org/ide/pull/1355
[1332]: https://github.com/enso-org/ide/pull/1332
[1341]: https://github.com/enso-org/ide/pull/1341
[1341]: https://github.com/enso-org/ide/pull/1341
[1348]: https://github.com/enso-org/ide/pull/1348
[1353]: https://github.com/enso-org/ide/pull/1353
[1395]: https://github.com/enso-org/ide/pull/1395
[1363]: https://github.com/enso-org/ide/pull/1363
[1384]: https://github.com/enso-org/ide/pull/1384
[1385]: https://github.com/enso-org/ide/pull/1385
[1390]: https://github.com/enso-org/ide/pull/1390
[1392]: https://github.com/enso-org/ide/pull/1392
[1393]: https://github.com/enso-org/ide/pull/1393
[479]: https://github.com/enso-org/ide/issues/479
[1335]: https://github.com/enso-org/ide/pull/1335
[1358]: https://github.com/enso-org/ide/pull/1358
[1377]: https://github.com/enso-org/ide/pull/1377
[1411]: https://github.com/enso-org/ide/pull/1411
[1412]: https://github.com/enso-org/ide/pull/1412
[1419]: https://github.com/enso-org/ide/pull/1419
[1413]: https://github.com/enso-org/ide/pull/1413
[1428]: https://github.com/enso-org/ide/pull/1428
[1438]: https://github.com/enso-org/ide/pull/1438
[1367]: https://github.com/enso-org/ide/pull/1367
[1445]: https://github.com/enso-org/ide/pull/1445
[1447]: https://github.com/enso-org/ide/pull/1447
[1471]: https://github.com/enso-org/ide/pull/1471
[1511]: https://github.com/enso-org/ide/pull/1511

<br/>

# Enso 2.0.0-alpha.2 (2020-03-04)

This is a release focused on bug-fixing, stability, and performance. It improves
the performance of workflows and visualizations, and improves the look and feel
of the graphical interface. In addition, the graphical interface now informs the
users about errors and where they originate.

<br/>![New Learning Resources](/docs/assets/tags/new_learning_resources.svg)

- [Learn how to define custom data visualizations in
  Enso][podcast-custom-visualizations].
- [Learn how to use Java libraries in Enso, to build a
  webserver][podcast-java-interop].
- [Learn how to use Javascript libraries in Enso, to build custom server-side
  website rendering][podcast-http-server].
- [Discover why Enso Compiler is so fast and how it was built to support a
  dual-representation language][podcast-compiler-internals].
- [Learn more about the vision behind Enso and about its planned
  future][podcast-future-of-enso].

<br/>![New Features](/docs/assets/tags/new_features.svg)

#### Visual Environment

- [Errors in workflows are now displayed in the graphical interface][1215].
  Previously, these errors were silently skipped, which was non-intuitive and
  hard to understand. Now, the IDE displays both dataflow errors and panics in a
  nice and descriptive fashion.
- [Added geographic map support for Tables (data frames).][1187] Tables that
  have `latitude`, `longitude`, and optionally `label` columns can now be shown
  as points on a map.
- [Added a shortcut for live reloading of visualization files.][1190] This
  drastically improves how quickly new visualizations can be tested during their
  development. This is _currently_ limited in that, after reloading
  visualization definitions, the currently visible visualizations must be
  switched to another and switched back to refresh their content. See the [video
  podcast about building custom visualizations][podcast-custom-visualizations]
  to learn more.
- [Added a visual indicator of the ongoing standard library compilation][1264].
  Currently, each time IDE is started, the backend needs to compile the standard
  library before it can provide IDE with type information and values. Because of
  that, not all functionalities are ready to work directly after starting the
  IDE. Now, there is a visible indication of the ongoing background process.
- [Added the ability to reposition visualisations.][1096] There is now an icon
  in the visualization action bar that allows dragging the visualization away
  from a node. Once the visualization has been moved, another icon appears that
  can pin the visualization back to the node.
- [There is now an API to show Version Control System (like Git) status for
  nodes][1160].

<br/>![Bug Fixes](/docs/assets/tags/bug_fixes.svg)

#### Visual Environment

- [You can now use the table visualization to display data frames][1181]. Please
  note, that large tables will get truncated to 2000 entries. This limitation
  will be lifted in future releases.
- [Performance improvements during visual workflow][1067]. Nodes added with the
  searcher will have their values automatically assigned to newly generated
  variables, which allows the Enso Engine to cache intermediate values and hence
  improve visualization performance.
- [Minor documentation rendering fixes][1098]. Fixed cases where text would be
  misinterpreted as a tag, added support for new tag types, added support for
  more common characters, properly renders overflowing text.
- [Improved handling of projects created with other IDE versions][1214]. The IDE
  is now better at dealing with incompatible metadata in files, which stores
  node visual position information, the history of chosen searcher suggestions,
  etc. This will allow IDE to correctly open projects that were created using a
  different IDE version and prevent unnecessary loss of metadata.
- Pressing and holding up and down arrow keys make the list view selection move
  continuously.
- The shortcuts to close the application and to toggle the developer tools at
  runtime now work on all supported platforms.
- [The loading progress indicator remains visible while IDE initializes][1237].
  Previously the loading progress indicator completed too quickly and stopped
  spinning before the IDE was ready. Now it stays active, giving a visual
  indication that the initialization is still in progress.
- [Fixed visual glitch where a node's text was displayed as white on a white
  background][1264]. Most notably this occurred with the output node of a
  function generated using the node collapse refactoring.
- Many visual glitches were fixed, including small "pixel-like" artifacts
  appearing on the screen.
- [Several parser improvements][1274]. The parser used in the IDE has been
  updated to the latest version. This resolves several issues with language
  constructs like `import`, lambdas, and parentheses, whereupon typing certain
  text the edit could be automatically reverted.
- [The auto-import functionality was improved][1279]. Libraries' `Main` modules
  are omitted in expressions inserted by the searcher. For example, the `point`
  method of `Geo` library will be displayed as `Geo.point` and will insert
  import `Geo` instead of `Geo.Main`.
- Cursors in text editors behave correctly now (they are not affected by scene
  pan and zoom). This was possible because of the new multi-camera management
  system implemented in EnsoGL.
- [Fixed method names highlighted in pink.][1408] There was a bug introduced
  after one of the latest Engine updates, that sent `Unresolved_symbol` types,
  which made all methods pink. This is fixed now.

#### EnsoGL (rendering engine)

- A new multi-camera management system, allowing the same shape systems to be
  rendered on different layers from different cameras. The implementation
  automatically caches the same shape system definitions per scene layer in
  order to minimize the amount of WebGL draw calls and hence improve
  performance.
- A new depth-ordering mechanism for symbols and shapes. It is now possible to
  define depth order dependencies between symbols, shapes, and shape systems.
- Various performance improvements, especially for the text rendering engine.
- Display objects handle visibility correctly now. Display objects are not
  visible by default and need to be attached to a visible parent to be shown on
  the screen.

#### Enso Compiler

If you're interested in the enhancements and fixes made to the Enso compiler,
you can find their release notes
[here](https://github.com/enso-org/enso/blob/main/RELEASES.md#enso-026-2021-03-02).

[1067]: https://github.com/enso-org/ide/pull/1067
[1096]: https://github.com/enso-org/ide/pull/1096
[1098]: https://github.com/enso-org/ide/pull/1098
[1181]: https://github.com/enso-org/ide/pull/1181
[1215]: https://github.com/enso-org/ide/pull/1215
[1160]: https://github.com/enso-org/ide/pull/1160
[1190]: https://github.com/enso-org/ide/pull/1190
[1187]: https://github.com/enso-org/ide/pull/1187
[1068]: https://github.com/enso-org/ide/pull/1068
[1214]: https://github.com/enso-org/ide/pull/1214
[1237]: https://github.com/enso-org/ide/pull/1237
[1264]: https://github.com/enso-org/ide/pull/1264
[1274]: https://github.com/enso-org/ide/pull/1274
[1279]: https://github.com/enso-org/ide/pull/1279
[podcast-java-interop]:
  https://www.youtube.com/watch?v=bcpOEX1x06I&t=468s&ab_channel=Enso
[podcast-compiler-internals]:
  https://www.youtube.com/watch?v=BibjcUjdkO4&ab_channel=Enso
[podcast-custom-visualizations]:
  https://www.youtube.com/watch?v=wFkh5LgAZTs&t=5439s&ab_channel=Enso
[podcast-http-server]:
  https://www.youtube.com/watch?v=BYUAL4ksEgY&ab_channel=Enso
[podcast-future-of-enso]:
  https://www.youtube.com/watch?v=rF8DuJPOfTs&t=1863s&ab_channel=Enso
[1312]: https://github.com/enso-org/ide/pull/1312
[1408]: https://github.com/enso-org/ide/pull/1408

<br/>

# Enso 2.0.0-alpha.1 (2020-01-26)

This is the first release of Enso, a general-purpose programming language and
environment for interactive data processing. It is a tool that spans the entire
stack, going from high-level visualization and communication to the nitty-gritty
of backend services, all in a single language.

<br/>![Release Notes](/docs/assets/tags/release_notes.svg)

#### Anonymous Data Collection

Please note that this release collects anonymous usage data which will be used
to improve Enso and prepare it for a stable release. We will switch to opt-in
data collection in stable version releases. The usage data will not contain your
code (expressions above nodes), however, reported errors may contain brief
snippets of out of context code that specifically leads to the error, like "the
method 'foo' does not exist on Number". The following data will be collected:

- Session length.
- Graph editing events (node create, dele, position change, connect, disconnect,
  collapse, edit start, edit end). This will not include any information about
  node expressions used.
- Navigation events (camera movement, scope change).
- Visualization events (visualization open, close, switch). This will not
  include any information about the displayed data nor the rendered
  visualization itself.
- Project management events (project open, close, rename).
- Errors (IDE crashes, WASM panics, Project Manager errors, Language Server
  errors, Compiler errors).
- Performance statistics (minimum, maximum, average GUI refresh rate).<|MERGE_RESOLUTION|>--- conflicted
+++ resolved
@@ -1,22 +1,23 @@
 # Next Release
 
-<<<<<<< HEAD
-=======
+<br/>![Bug Fixes](/docs/assets/tags/bug_fixes.svg)
+
+#### Visual Environment
+
+- [Sharp rendering on screens with fractional pixel ratios.][1820]
+
+[1820]: https://github.com/enso-org/ide/pull/1820
+
+<br/>
+
 # Enso 2.0.0-alpha.15 (2021-09-09)
-
->>>>>>> 806b8998
-<br/>![Bug Fixes](/docs/assets/tags/bug_fixes.svg)
-
-#### Visual Environment
 
 - [Fixed parsing of the `--no-data-gathering` command line option.][1831] Flag's
   name has been changed to `--data-gathering`, so now `--data-gathering=false`
   and `--data-gathering=true` are supported as well.
-- [Sharp rendering on screens with fractional pixel ratios.][1820]
-
-<br/>
-
-[1820]: https://github.com/enso-org/ide/pull/1820
+
+<br/>
+
 [1831]: https://github.com/enso-org/ide/pull/1831
 
 # Enso 2.0.0-alpha.14 (2021-09-02)
