--- conflicted
+++ resolved
@@ -4,16 +4,13 @@
 
 #### Visual Environment
 
-<<<<<<< HEAD
 - [Profling mode.][1546] The IDE contains a profiling mode now which can be
   entered through a button in the top-right corner or through the keybinding
   <kbd>ctrl</kbd>+<kbd>p</kbd>. This mode does not display any information yet.
   In the future, it will display the running times of nodes and maybe more
   useful statistics.
-=======
 - [Signed builds.][1366] Our builds are signed and will avoid warnings from the
   operating system about being untrusted.
->>>>>>> 99de1d73
 - [Opening projects in application graphical interface][1587]. Press `cmd`+`o`
   to bring the list of projects. Select a project on the list to open it.
 
