--- conflicted
+++ resolved
@@ -36,22 +36,15 @@
 - [Added the ability to reposition visualisations.][1096] There is now an icon in the visualization 
   action bar that allows dragging the visualization. Once the visualization has been moved, there 
   appears another icon that will reset the position to the original position.
-<<<<<<< HEAD
 - [There is now an API to show VCS status for node][1160].
-
-=======
 - [A shortcut for reloading visualization files.][1190] The visible visualizations must be switched 
   to another and switched back to see the effect.
->>>>>>> 5a21a36a
 
 [1096]: https://github.com/enso-org/ide/pull/1172
 [1098]: https://github.com/enso-org/ide/pull/1098
 [1181]: https://github.com/enso-org/ide/pull/1181
-<<<<<<< HEAD
 [1160]: https://github.com/enso-org/ide/pull/1160
-=======
 [1190]: https://github.com/enso-org/ide/pull/1190
->>>>>>> 5a21a36a
 <br/>
 
 
