# Next Release

<br/>![New Learning Resources](/docs/assets/tags/new_learning_resources.svg)

<br/>![New Features](/docs/assets/tags/new_features.svg)

#### Visual Environment

#### EnsoGL (rendering engine)


<br/>![Bug Fixes](/docs/assets/tags/bug_fixes.svg)

#### Visual Environment

#### EnsoGL (rendering engine)

#### Enso Compiler

If you're interested in the enhancements and fixes made to the Enso compiler,
you can find their release notes
[here](https://github.com/enso-org/enso/blob/main/RELEASES.md).

<br/>

# Enso 2.0.0-alpha.4 (2021-05-04)

<br/>![New Features](/docs/assets/tags/new_features.svg)

#### Visual Environment

- [Window management buttons.][1511]. The IDE now has components for
  "fullscreen" and "close" buttons. They will when running IDE in a cloud
  environment where no native window buttons are available.
- [Customizable backend options][1531]. When invoking Enso IDE through command
  line interface, it is possible to add the `--` argument separator. All
  arguments following the separator will be passed to the backend.
- [Added `--verbose` parameter][1531]. If `--verbose` is given as command line
  argument, the IDE and the backend will produce more detailed logs.

<br/>![Bug Fixes](/docs/assets/tags/bug_fixes.svg)

#### Visual Environment

<<<<<<< HEAD
- [Delete key will delete selected nodes][1538].

#### EnsoGL (rendering engine)
=======
- [Some command line arguments were not applied correctly in the IDE][1536].
  Some arguments were not passed correctly to the IDE leading to erroneous
  behavior or appearance of the electron app. This is now fixed.
>>>>>>> fc9454a2

#### Enso Compiler

If you're interested in the enhancements and fixes made to the Enso compiler,
you can find their release notes
[here](https://github.com/enso-org/enso/blob/main/RELEASES.md).

[1511]: https://github.com/enso-org/ide/pull/1511
[1536]: https://github.com/enso-org/ide/pull/1536
[1531]: https://github.com/enso-org/ide/pull/1531
[1538]: https://github.com/enso-org/ide/pull/1538

<br/>

# Enso 2.0.0-alpha.3 (2020-04-13)

<br/>![New Learning Resources](/docs/assets/tags/new_learning_resources.svg)

<br/>![New Features](/docs/assets/tags/new_features.svg)

#### Visual Environment

- [The status bar reports connectivity issues][1316]. The IDE maintains a
  connection to the Enso Language Server. If this connection is lost, any
  unsaved and further work will be lost. In this build we have added a
  notification in the status bar to signal that the connection has been lost and
  that the IDE must be restarted. In future, the IDE will try to automatically
  reconnect.
- [Visualizations can now be maximised to fill the screen][1355] by selecting
  the node and pressing space twice. To quit this view, press space again.
- [Visualizations are previewed when you hover over an output port.][1363] There
  is now a quick preview for visualizations and error descriptions. Hovering
  over a node output will first show a tooltip with the type information and
  then, after some time, will show the visualization of the node. This preview
  visualization will be located above other nodes, whereas the normal view, will
  be shown below nodes. Errors will show the preview visualization immediately.
  Nodes without type information will also show the visualization immediately.
  You can enter a quick preview mode by pressing ctrl (or command on macOS),
  which will show the preview visualization immediately when hovering above a
  node's output port.
- [Database Visualizations][1335]. Visualizations for the Database library have
  been added. The Table visualization now automatically executes the underlying
  query to display its results as a table. In addition, the SQL Query
  visualization allows the user to see the query that is going to be run against
  the database.
- [Histogram and Scatter Plot now support Dataframes.][1377] The `Table` and
  `Column` datatypes are properly visualized. Scatter Plot can display points of
  different colors, shapes and sizes, all as defined by the data within the
  `Table`.
- [Many small visual improvements.][1419] See the source issue for more details.
- The dark theme is officially supported now. You can start the IDE with the
  `--theme=dark` option to enable it.
- You can hide the node labels with the `--no-node-labels` option. This is
  useful when creating demo videos.
- [Added a Heatmap visualization.][1438] Just as for the Scatter Plot, it
  supports visualizing `Table`, but also `Vector`.
- [Add a background to the status bar][1447].
- [Display breadcrumbs behind nodes and other objects][1471].
- [Image visualization.][1367]. Visualizations for the Enso Image library. Now
  you can display the `Image` type and a string with an image encoded in base64.
  The histogram visualization has been adjusted, allowing you to display the
  values of the precomputed bins, which is useful when the dataset is relatively
  big, and it's cheaper to send the precomputed bins rather than the entire
  dataset.

<br/>![Bug Fixes](/docs/assets/tags/bug_fixes.svg)

#### Visual Environment

- [Not adding spurious imports][1209]. Fixed cases where the IDE was adding
  unnecessary library imports when selecting hints from the node searcher. This
  makes the generated textual code much easier to read, and reduces the
  likelihood of accidental name collisions.
- [Hovering over an output port shows a pop-up with the result type of a
  node][1312]. This allows easy discovery of the result type of a node, which
  can help with both debugging and development.
- [Visualizations can define the context for preprocessor evaluation][1291].
  Users can now decide which module's context should be used for visualization
  preprocessor. This allows providing visualizations with standard library
  functionalities or defining utilities that are shared between multiple
  visualizations.
- [Fixed an issue with multiple instances of the IDE running.][1314] This fixes
  an issue where multiple instances of the IDE (or even other applications)
  could lead to the IDE not working.
- [Allow JS to log arbitrary objects.][1313] Previously using `console.log` in a
  visualisation or during development would crash the IDE. Now it correctly logs
  the string representation of the object. This is great for debugging custom
  visualizations.
- [Fix the mouse cursor offset on systems with fractional display
  scaling][1064]. The cursor now works with any display scaling, instead of
  there being an offset between the visible cursor and the cursor selection.
- [Disable area selection][1318]. The area selection was visible despite being
  non-functional. To avoid confusion, area selection has been disabled until it
  is [correctly implemented][479].
- [Fix an error after adding a node][1332]. Sometimes, after picking a
  suggestion, the inserted node was spuriously annotated with "The name could
  not be found" error.
- [Handle syntax errors in custom-defined visualizations][1341]. The IDE is now
  able to run properly, even if some of the custom visualizations inside a
  project contain syntax errors.
- [Fix issues with pasting multi-line text into single-line text fields][1348].
  The line in the copied text will be inserted and all additional lines will be
  ignored.
- [Users can opt out of anonymous data gathering.][1328] This can be done with
  the `--no-data-gathering` command-line flag when starting the IDE.
- [Provide a theming API for JavaScript visualizations][1358]. It is now
  possible to use the Enso theming engine while developing custom visualizations
  in JavaScript. You can query it for all IDE colors, including the colors used
  to represent types.
- [You can now start the IDE service without a window again.][1353] The command
  line argument `--no-window` now starts all the required backend services
  again, and prints the port on the command line. This allows you to open the
  IDE in a web browser of your choice.
- [JS visualizations have gestures consistent with the IDE][1291]. Panning and
  zooming now works just as expected using both a trackpad and mouse.
- [Running `watch` command works on first try.][1395]. Running the build command
  `run watch` would fail if it was run as the first command on a clean
  repository. This now works.
- [The `inputType` field of visualizations is actually taken into
  consideration][1384]. The visualization chooser shows only the entries that
  work properly for the node's output type.
- [Fix applying the output of the selected node to the expression of a new
  node][1385]. For example, having selected a node with `Table` output and
  adding a new node with expression `at "x" == "y"`, the selected node was
  applied to the right side of `==`: `at "x" == operator1."y"` instead of
  `operator1.at "x" == "y"`.
- [`Enso_Project.data` is visible in the searcher][1393].
- [The Geo Map visualization recognizes columns regardless of the case of their
  name][1392]. This allows visualizing tables with columns like `LONGITUDE` or
  `Longitude`, where previously only `longitude` was recognized.
- [It is possible now to switch themes][1390]. Additionally, the theme manager
  was integrated with the FRP event engine, which has been a long-standing issue
  in the IDE. Themes management was exposed to JavaScript with the
  `window.theme` variable. It is even possible to change and develop themes live
  by editing theme variables directly in the Chrome Inspector. Use the following
  command to give this a go:
  `theme.snapshot("t1"); theme.get("t1").interactiveMode()`.
- [The active visualization is highlighted.][1412] Now it is clearly visible
  when the mouse events are passed to the visualization.
- [Fixed an issue where projects containing certain language constructs failed
  to load.][1413]
- [Fixed a case where IDE could lose connection to the backend after some
  time.][1428]
- [Improved the performance of the graph editor, particularly when opening a
  project for the first time.][1445]

#### EnsoGL (rendering engine)

- [Unified shadow generation][1411]. Added a toolset to create shadows for
  arbitrary UI components.

#### Enso Compiler

If you're interested in the enhancements and fixes made to the Enso compiler,
you can find their release notes
[here](https://github.com/enso-org/enso/blob/main/RELEASES.md#enso-0210-2021-04-07).

[1064]: https://github.com/enso-org/ide/pull/1064
[1209]: https://github.com/enso-org/ide/pull/1209
[1291]: https://github.com/enso-org/ide/pull/1291
[1311]: https://github.com/enso-org/ide/pull/1311
[1313]: https://github.com/enso-org/ide/pull/1313
[1314]: https://github.com/enso-org/ide/pull/1314
[1316]: https://github.com/enso-org/ide/pull/1316
[1318]: https://github.com/enso-org/ide/pull/1318
[1328]: https://github.com/enso-org/ide/pull/1328
[1355]: https://github.com/enso-org/ide/pull/1355
[1332]: https://github.com/enso-org/ide/pull/1332
[1341]: https://github.com/enso-org/ide/pull/1341
[1341]: https://github.com/enso-org/ide/pull/1341
[1348]: https://github.com/enso-org/ide/pull/1348
[1353]: https://github.com/enso-org/ide/pull/1353
[1395]: https://github.com/enso-org/ide/pull/1395
[1363]: https://github.com/enso-org/ide/pull/1363
[1384]: https://github.com/enso-org/ide/pull/1384
[1385]: https://github.com/enso-org/ide/pull/1385
[1390]: https://github.com/enso-org/ide/pull/1390
[1392]: https://github.com/enso-org/ide/pull/1392
[1393]: https://github.com/enso-org/ide/pull/1393
[479]: https://github.com/enso-org/ide/issues/479
[1335]: https://github.com/enso-org/ide/pull/1335
[1358]: https://github.com/enso-org/ide/pull/1358
[1377]: https://github.com/enso-org/ide/pull/1377
[1411]: https://github.com/enso-org/ide/pull/1411
[1412]: https://github.com/enso-org/ide/pull/1412
[1419]: https://github.com/enso-org/ide/pull/1419
[1413]: https://github.com/enso-org/ide/pull/1413
[1428]: https://github.com/enso-org/ide/pull/1428
[1438]: https://github.com/enso-org/ide/pull/1438
[1367]: https://github.com/enso-org/ide/pull/1367
[1445]: https://github.com/enso-org/ide/pull/1445
[1447]: https://github.com/enso-org/ide/pull/1447
[1471]: https://github.com/enso-org/ide/pull/1471
[1511]: https://github.com/enso-org/ide/pull/1511

<br/>

# Enso 2.0.0-alpha.2 (2020-03-04)

This is a release focused on bug-fixing, stability, and performance. It improves
the performance of workflows and visualizations, and improves the look and feel
of the graphical interface. In addition, the graphical interface now informs the
users about errors and where they originate.

<br/>![New Learning Resources](/docs/assets/tags/new_learning_resources.svg)

- [Learn how to define custom data visualizations in
  Enso][podcast-custom-visualizations].
- [Learn how to use Java libraries in Enso, to build a
  webserver][podcast-java-interop].
- [Learn how to use Javascript libraries in Enso, to build custom server-side
  website rendering][podcast-http-server].
- [Discover why Enso Compiler is so fast and how it was built to support a
  dual-representation language][podcast-compiler-internals].
- [Learn more about the vision behind Enso and about its planned
  future][podcast-future-of-enso].

<br/>![New Features](/docs/assets/tags/new_features.svg)

#### Visual Environment

- [Errors in workflows are now displayed in the graphical interface][1215].
  Previously, these errors were silently skipped, which was non-intuitive and
  hard to understand. Now, the IDE displays both dataflow errors and panics in a
  nice and descriptive fashion.
- [Added geographic map support for Tables (data frames).][1187] Tables that
  have `latitude`, `longitude`, and optionally `label` columns can now be shown
  as points on a map.
- [Added a shortcut for live reloading of visualization files.][1190] This
  drastically improves how quickly new visualizations can be tested during their
  development. This is _currently_ limited in that, after reloading
  visualization definitions, the currently visible visualizations must be
  switched to another and switched back to refresh their content. See the [video
  podcast about building custom visualizations][podcast-custom-visualizations]
  to learn more.
- [Added a visual indicator of the ongoing standard library compilation][1264].
  Currently, each time IDE is started, the backend needs to compile the standard
  library before it can provide IDE with type information and values. Because of
  that, not all functionalities are ready to work directly after starting the
  IDE. Now, there is a visible indication of the ongoing background process.
- [Added the ability to reposition visualisations.][1096] There is now an icon
  in the visualization action bar that allows dragging the visualization away
  from a node. Once the visualization has been moved, another icon appears that
  can pin the visualization back to the node.
- [There is now an API to show Version Control System (like Git) status for
  nodes][1160].

<br/>![Bug Fixes](/docs/assets/tags/bug_fixes.svg)

#### Visual Environment

- [You can now use the table visualization to display data frames][1181]. Please
  note, that large tables will get truncated to 2000 entries. This limitation
  will be lifted in future releases.
- [Performance improvements during visual workflow][1067]. Nodes added with the
  searcher will have their values automatically assigned to newly generated
  variables, which allows the Enso Engine to cache intermediate values and hence
  improve visualization performance.
- [Minor documentation rendering fixes][1098]. Fixed cases where text would be
  misinterpreted as a tag, added support for new tag types, added support for
  more common characters, properly renders overflowing text.
- [Improved handling of projects created with other IDE versions][1214]. The IDE
  is now better at dealing with incompatible metadata in files, which stores
  node visual position information, the history of chosen searcher suggestions,
  etc. This will allow IDE to correctly open projects that were created using a
  different IDE version and prevent unnecessary loss of metadata.
- Pressing and holding up and down arrow keys make the list view selection move
  continuously.
- The shortcuts to close the application and to toggle the developer tools at
  runtime now work on all supported platforms.
- [The loading progress indicator remains visible while IDE initializes][1237].
  Previously the loading progress indicator completed too quickly and stopped
  spinning before the IDE was ready. Now it stays active, giving a visual
  indication that the initialization is still in progress.
- [Fixed visual glitch where a node's text was displayed as white on a white
  background][1264]. Most notably this occurred with the output node of a
  function generated using the node collapse refactoring.
- Many visual glitches were fixed, including small "pixel-like" artifacts
  appearing on the screen.
- [Several parser improvements][1274]. The parser used in the IDE has been
  updated to the latest version. This resolves several issues with language
  constructs like `import`, lambdas, and parentheses, whereupon typing certain
  text the edit could be automatically reverted.
- [The auto-import functionality was improved][1279]. Libraries' `Main` modules
  are omitted in expressions inserted by the searcher. For example, the `point`
  method of `Geo` library will be displayed as `Geo.point` and will insert
  import `Geo` instead of `Geo.Main`.
- Cursors in text editors behave correctly now (they are not affected by scene
  pan and zoom). This was possible because of the new multi-camera management
  system implemented in EnsoGL.
- [Fixed method names highlighted in pink.][1408] There was a bug introduced
  after one of the latest Engine updates, that sent `Unresolved_symbol` types,
  which made all methods pink. This is fixed now.

#### EnsoGL (rendering engine)

- A new multi-camera management system, allowing the same shape systems to be
  rendered on different layers from different cameras. The implementation
  automatically caches the same shape system definitions per scene layer in
  order to minimize the amount of WebGL draw calls and hence improve
  performance.
- A new depth-ordering mechanism for symbols and shapes. It is now possible to
  define depth order dependencies between symbols, shapes, and shape systems.
- Various performance improvements, especially for the text rendering engine.
- Display objects handle visibility correctly now. Display objects are not
  visible by default and need to be attached to a visible parent to be shown on
  the screen.

#### Enso Compiler

If you're interested in the enhancements and fixes made to the Enso compiler,
you can find their release notes
[here](https://github.com/enso-org/enso/blob/main/RELEASES.md#enso-026-2021-03-02).

[1067]: https://github.com/enso-org/ide/pull/1067
[1096]: https://github.com/enso-org/ide/pull/1096
[1098]: https://github.com/enso-org/ide/pull/1098
[1181]: https://github.com/enso-org/ide/pull/1181
[1215]: https://github.com/enso-org/ide/pull/1215
[1160]: https://github.com/enso-org/ide/pull/1160
[1190]: https://github.com/enso-org/ide/pull/1190
[1187]: https://github.com/enso-org/ide/pull/1187
[1068]: https://github.com/enso-org/ide/pull/1068
[1214]: https://github.com/enso-org/ide/pull/1214
[1237]: https://github.com/enso-org/ide/pull/1237
[1264]: https://github.com/enso-org/ide/pull/1264
[1274]: https://github.com/enso-org/ide/pull/1274
[1279]: https://github.com/enso-org/ide/pull/1279
[podcast-java-interop]:
  https://www.youtube.com/watch?v=bcpOEX1x06I&t=468s&ab_channel=Enso
[podcast-compiler-internals]:
  https://www.youtube.com/watch?v=BibjcUjdkO4&ab_channel=Enso
[podcast-custom-visualizations]:
  https://www.youtube.com/watch?v=wFkh5LgAZTs&t=5439s&ab_channel=Enso
[podcast-http-server]:
  https://www.youtube.com/watch?v=BYUAL4ksEgY&ab_channel=Enso
[podcast-future-of-enso]:
  https://www.youtube.com/watch?v=rF8DuJPOfTs&t=1863s&ab_channel=Enso
[1312]: https://github.com/enso-org/ide/pull/1312
[1408]: https://github.com/enso-org/ide/pull/1408

<br/>

# Enso 2.0.0-alpha.1 (2020-01-26)

This is the first release of Enso, a general-purpose programming language and
environment for interactive data processing. It is a tool that spans the entire
stack, going from high-level visualization and communication to the nitty-gritty
of backend services, all in a single language.

<br/>![Release Notes](/docs/assets/tags/release_notes.svg)

#### Anonymous Data Collection

Please note that this release collects anonymous usage data which will be used
to improve Enso and prepare it for a stable release. We will switch to opt-in
data collection in stable version releases. The usage data will not contain your
code (expressions above nodes), however, reported errors may contain brief
snippets of out of context code that specifically leads to the error, like "the
method 'foo' does not exist on Number". The following data will be collected:

- Session length.
- Graph editing events (node create, dele, position change, connect, disconnect,
  collapse, edit start, edit end). This will not include any information about
  node expressions used.
- Navigation events (camera movement, scope change).
- Visualization events (visualization open, close, switch). This will not
  include any information about the displayed data nor the rendered
  visualization itself.
- Project management events (project open, close, rename).
- Errors (IDE crashes, WASM panics, Project Manager errors, Language Server
  errors, Compiler errors).
- Performance statistics (minimum, maximum, average GUI refresh rate).<|MERGE_RESOLUTION|>--- conflicted
+++ resolved
@@ -8,10 +8,11 @@
 
 #### EnsoGL (rendering engine)
 
-
 <br/>![Bug Fixes](/docs/assets/tags/bug_fixes.svg)
 
 #### Visual Environment
+
+- [Delete key will delete selected nodes][1538].
 
 #### EnsoGL (rendering engine)
 
@@ -20,6 +21,8 @@
 If you're interested in the enhancements and fixes made to the Enso compiler,
 you can find their release notes
 [here](https://github.com/enso-org/enso/blob/main/RELEASES.md).
+
+[1538]: https://github.com/enso-org/ide/pull/1538
 
 <br/>
 
@@ -42,15 +45,9 @@
 
 #### Visual Environment
 
-<<<<<<< HEAD
-- [Delete key will delete selected nodes][1538].
-
-#### EnsoGL (rendering engine)
-=======
 - [Some command line arguments were not applied correctly in the IDE][1536].
   Some arguments were not passed correctly to the IDE leading to erroneous
   behavior or appearance of the electron app. This is now fixed.
->>>>>>> fc9454a2
 
 #### Enso Compiler
 
@@ -61,7 +58,6 @@
 [1511]: https://github.com/enso-org/ide/pull/1511
 [1536]: https://github.com/enso-org/ide/pull/1536
 [1531]: https://github.com/enso-org/ide/pull/1531
-[1538]: https://github.com/enso-org/ide/pull/1538
 
 <br/>
 
