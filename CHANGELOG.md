--- conflicted
+++ resolved
@@ -1,6 +1,5 @@
 # Next Release
 
-<<<<<<< HEAD
 This update contains major performance improvements and exposes new privacy user
 settings. We will work towards stabilizing it in the next weeks in order to make
 these updates be shipped in a stable release before the end of the year.
@@ -16,8 +15,6 @@
   
 <br/>
 
-[1700]: https://github.com/enso-org/ide/pull/1700
-=======
 #### Enso Compiler
 
 - [Updated Enso engine to version 0.2.15][1710]. If you're interested in the
@@ -26,7 +23,6 @@
   [the engine release notes](https://github.com/enso-org/enso/blob/main/RELEASES.md).
 
 [1710]: https://github.com/enso-org/ide/pull/1710
->>>>>>> b398ad9c
 
 # Enso 2.0.0-alpha.9 (2021-07-16)
 
