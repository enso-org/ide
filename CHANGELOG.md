# Next Release

<br/>![New Learning Resources](/docs/assets/tags/new_learning_resources.svg)

<br/>![New Features](/docs/assets/tags/new_features.svg)

#### Visual Environment

- [Statusbar reports connectivity issues][1316]. IDE maintains a connection to
  the Language Server. If this connection is lost, any unsaved and further work
  will be lost. In this build we added notification in statusbar to signalize
  that the connection was lost and IDE must be restarted. In future IDE will try
  to automatically reconnect.

<br/>![Bug Fixes](/docs/assets/tags/bug_fixes.svg)

#### Visual Environment

- [Not adding spurious imports][1209]. Fixed cases when IDE was adding
  unnecessary library imports when selecting hints from node searcher. This
  makes the generated textual code easier to read and reduces likelihood of
  accidental name collision.
- [Hovering over an output port shows a pop-up with the result type of a node]
  [1312]. This allows discovering the result type of a node which can help with
  debugging and development.
- [Visualizations can define context for preprocessor evaluation][1291]. Users
  can now decide what module's context should be used for visualization
  preprocessor. This allows providing visualization with standard library
  functionalities or defining utilities that are shared between multiple
  visualizations.
- [Fix issue with multiple instances of the IDE running.][1314] This fixes an
  issue where multiple instances of the IDE (or even other applications) could
  lead to the IDE not working.
- [Allow JS to log arbitrary objects.][1313] Previously using `console.log` in a
  visualisation or during development woudl crash the IDE. Now it correctly logs
  the string representation of the object.
- [Fix mouse cursor offset on systems with fractional display scaling][1064].
  Instead of there being an offset between visible cursor and cursor selection
  this works now with any display scaling.
- [Disable area selection][1318]. The area selection was visible despite being
  non-functional. To avoid confusion, area selection has been disabled until it
  is [correctly implemented][479].
<<<<<<< HEAD
- [JS visualizations have consistent gestures with the IDE][1291]. Panning and
  zooming now works just as expected on trackpad and mouse.
=======
- [Handle syntax errors in custom-defined visualizations][#1341]. The IDE is now
  able to run properly, even if some of the custom-defined visualisations inside
  a project contain syntax errors.
>>>>>>> 2d04d0e1

#### EnsoGL (rendering engine)

#### Enso Compiler

If you're interested in the enhancements and fixes made to the Enso compiler,
you can find their release notes
[here](https://github.com/enso-org/enso/blob/main/RELEASES.md).

[479]: https://github.com/enso-org/ide/issues/479
[1209]: https://github.com/enso-org/ide/pull/1209
[1291]: https://github.com/enso-org/ide/pull/1291
[1314]: https://github.com/enso-org/ide/pull/1314
[1313]: https://github.com/enso-org/ide/pull/1313
[1311]: https://github.com/enso-org/ide/pull/1311
[1064]: https://github.com/enso-org/ide/pull/1064
[1316]: https://github.com/enso-org/ide/pull/1316
[1318]: https://github.com/enso-org/ide/pull/1318

<br/>

# Enso 2.0.0-alpha.2 (2020-03-04)

This is a release focused on bug-fixing, stability, and performance. It improves
the performance of workflows and visualizations, and improves the look and feel
of the graphical interface. In addition, the graphical interface now informs the
users about errors and where they originate.

<br/>![New Learning Resources](/docs/assets/tags/new_learning_resources.svg)

- [Learn how to define custom data visualizations in
  Enso][podcast-custom-visualizations].
- [Learn how to use Java libraries in Enso, to build a
  webserver][podcast-java-interop].
- [Learn how to use Javascript libraries in Enso, to build custom server-side
  website rendering][podcast-http-server].
- [Discover why Enso Compiler is so fast and how it was built to support a
  dual-representation language][podcast-compiler-internals].
- [Learn more about the vision behind Enso and about its planned
  future][podcast-future-of-enso].

<br/>![New Features](/docs/assets/tags/new_features.svg)

#### Visual Environment

- [Errors in workflows are now displayed in the graphical interface][1215].
  Previously, these errors were silently skipped, which was non-intuitive and
  hard to understand. Now, the IDE displays both dataflow errors and panics in a
  nice and descriptive fashion.
- [Added geographic map support for Tables (data frames).][1187] Tables that
  have `latitude`, `longitude`, and optionally `label` columns can now be shown
  as points on a map.
- [Added a shortcut for live reloading of visualization files.][1190] This
  drastically improves how quickly new visualizations can be tested during their
  development. This is _currently_ limited in that, after reloading
  visualization definitions, the currently visible visualizations must be
  switched to another and switched back to refresh their content. See the [video
  podcast about building custom visualizations][podcast-custom-visualizations]
  to learn more.
- [Added a visual indicator of the ongoing standard library compilation][1264].
  Currently, each time IDE is started, the backend needs to compile the standard
  library before it can provide IDE with type information and values. Because of
  that, not all functionalities are ready to work directly after starting the
  IDE. Now, there is a visible indication of the ongoing background process.
- [Added the ability to reposition visualisations.][1096] There is now an icon
  in the visualization action bar that allows dragging the visualization away
  from a node. Once the visualization has been moved, another icon appears that
  can pin the visualization back to the node.
- [There is now an API to show Version Control System (like Git) status for
  nodes][1160].

<br/>![Bug Fixes](/docs/assets/tags/bug_fixes.svg)

#### Visual Environment

- [You can now use the table visualization to display data frames][1181]. Please
  note, that large tables will get truncated to 2000 entries. This limitation
  will be lifted in future releases.
- [Performance improvements during visual workflow][1067]. Nodes added with the
  searcher will have their values automatically assigned to newly generated
  variables, which allows the Enso Engine to cache intermediate values and hence
  improve visualization performance.
- [Minor documentation rendering fixes][1098]. Fixed cases where text would be
  misinterpreted as a tag, added support for new tag types, added support for
  more common characters, properly renders overflowing text.
- [Improved handling of projects created with other IDE versions][1214]. The IDE
  is now better at dealing with incompatible metadata in files, which stores
  node visual position information, the history of chosen searcher suggestions,
  etc. This will allow IDE to correctly open projects that were created using a
  different IDE version and prevent unnecessary loss of metadata.
- Pressing and holding up and down arrow keys make the list view selection move
  continuously.
- The shortcuts to close the application and to toggle the developer tools at
  runtime now work on all supported platforms.
- [The loading progress indicator remains visible while IDE initializes][1237].
  Previously the loading progress indicator completed too quickly and stopped
  spinning before the IDE was ready. Now it stays active, giving a visual
  indication that the initialization is still in progress.
- [Fixed visual glitch where a node's text was displayed as white on a white
  background][1264]. Most notably this occurred with the output node of a
  function generated using the node collapse refactoring.
- Many visual glitches were fixed, including small "pixel-like" artifacts
  appearing on the screen.
- [Several parser improvements][1274]. The parser used in the IDE has been
  updated to the latest version. This resolves several issues with language
  constructs like `import`, lambdas, and parentheses, whereupon typing certain
  text the edit could be automatically reverted.
- [The auto-import functionality was improved][1279]. Libraries' `Main` modules
  are omitted in expressions inserted by the searcher. For example, the `point`
  method of `Geo` library will be displayed as `Geo.point` and will insert
  import `Geo` instead of `Geo.Main`.
- Cursors in text editors behave correctly now (they are not affected by scene
  pan and zoom). This was possible because of the new multi-camera management
  system implemented in EnsoGL.

#### EnsoGL (rendering engine)

- A new multi-camera management system, allowing the same shape systems to be
  rendered on different layers from different cameras. The implementation
  automatically caches the same shape system definitions per scene layer in
  order to minimize the amount of WebGL draw calls and hence improve
  performance.
- A new depth-ordering mechanism for symbols and shapes. It is now possible to
  define depth order dependencies between symbols, shapes, and shape systems.
- Various performance improvements, especially for the text rendering engine.
- Display objects handle visibility correctly now. Display objects are not
  visible by default and need to be attached to a visible parent to be shown on
  the screen.

#### Enso Compiler

If you're interested in the enhancements and fixes made to the Enso compiler,
you can find their release notes
[here](https://github.com/enso-org/enso/blob/main/RELEASES.md#enso-026-2021-03-02).

[1067]: https://github.com/enso-org/ide/pull/1067
[1096]: https://github.com/enso-org/ide/pull/1096
[1098]: https://github.com/enso-org/ide/pull/1098
[1181]: https://github.com/enso-org/ide/pull/1181
[1215]: https://github.com/enso-org/ide/pull/1215
[1160]: https://github.com/enso-org/ide/pull/1160
[1190]: https://github.com/enso-org/ide/pull/1190
[1187]: https://github.com/enso-org/ide/pull/1187
[1068]: https://github.com/enso-org/ide/pull/1068
[1214]: https://github.com/enso-org/ide/pull/1214
[1237]: https://github.com/enso-org/ide/pull/1237
[1264]: https://github.com/enso-org/ide/pull/1264
[1274]: https://github.com/enso-org/ide/pull/1274
[1279]: https://github.com/enso-org/ide/pull/1279
[podcast-java-interop]:
  https://www.youtube.com/watch?v=bcpOEX1x06I&t=468s&ab_channel=Enso
[podcast-compiler-internals]:
  https://www.youtube.com/watch?v=BibjcUjdkO4&ab_channel=Enso
[podcast-custom-visualizations]:
  https://www.youtube.com/watch?v=wFkh5LgAZTs&t=5439s&ab_channel=Enso
[podcast-http-server]:
  https://www.youtube.com/watch?v=BYUAL4ksEgY&ab_channel=Enso
[podcast-future-of-enso]:
  https://www.youtube.com/watch?v=rF8DuJPOfTs&t=1863s&ab_channel=Enso
[1312]: https://github.com/enso-org/ide/pull/1312

<br/>

# Enso 2.0.0-alpha.1 (2020-01-26)

This is the first release of Enso, a general-purpose programming language and
environment for interactive data processing. It is a tool that spans the entire
stack, going from high-level visualization and communication to the nitty-gritty
of backend services, all in a single language.

<br/>![Release Notes](/docs/assets/tags/release_notes.svg)

#### Anonymous Data Collection

Please note that this release collects anonymous usage data which will be used
to improve Enso and prepare it for a stable release. We will switch to opt-in
data collection in stable version releases. The usage data will not contain your
code (expressions above nodes), however, reported errors may contain brief
snippets of out of context code that specifically leads to the error, like "the
method 'foo' does not exist on Number". The following data will be collected:

- Session length.
- Graph editing events (node create, dele, position change, connect, disconnect,
  collapse, edit start, edit end). This will not include any information about
  node expressions used.
- Navigation events (camera movement, scope change).
- Visualization events (visualization open, close, switch). This will not
  include any information about the displayed data nor the rendered
  visualization itself.
- Project management events (project open, close, rename).
- Errors (IDE crashes, WASM panics, Project Manager errors, Language Server
  errors, Compiler errors).
- Performance statistics (minimum, maximum, average GUI refresh rate).<|MERGE_RESOLUTION|>--- conflicted
+++ resolved
@@ -40,14 +40,11 @@
 - [Disable area selection][1318]. The area selection was visible despite being
   non-functional. To avoid confusion, area selection has been disabled until it
   is [correctly implemented][479].
-<<<<<<< HEAD
-- [JS visualizations have consistent gestures with the IDE][1291]. Panning and
-  zooming now works just as expected on trackpad and mouse.
-=======
 - [Handle syntax errors in custom-defined visualizations][#1341]. The IDE is now
   able to run properly, even if some of the custom-defined visualisations inside
   a project contain syntax errors.
->>>>>>> 2d04d0e1
+- [JS visualizations have consistent gestures with the IDE][1291]. Panning and
+  zooming now works just as expected on trackpad and mouse.
 
 #### EnsoGL (rendering engine)
 
