--- conflicted
+++ resolved
@@ -4,20 +4,18 @@
 
 #### Visual Environment
 
-<<<<<<< HEAD
 - [Create New Project action in Searcher][1566]. When you bring the searcher
   with tab having no node selected, a new action will be available next to the
   examples and code suggestions: `Create New Project`. When you choose it by
   clicking with mouse or selecting and pressing enter, a new unnamed project
   will be created and opened in the application. Then you can give a name to
   this project.
-=======
+
+#### EnsoGL (rendering engine)
+
 - [Components for picking numbers and ranges.][1524]. We now have some internal
   re-usable UI components for selecting numbers or a range. Stay tuned for them
   appearing in the IDE.
->>>>>>> b361fdb5
-
-#### EnsoGL (rendering engine)
 
 <br/>![Bug Fixes](/docs/assets/tags/bug_fixes.svg)
 
@@ -35,6 +33,7 @@
 
 #### Enso Compiler
 
+[1524]: https://github.com/enso-org/ide/pull/1524
 [1556]: https://github.com/enso-org/ide/pull/1556
 [1561]: https://github.com/enso-org/ide/pull/1561
 [1566]: https://github.com/enso-org/ide/pull/1566
@@ -63,13 +62,9 @@
 you can find their release notes
 [here](https://github.com/enso-org/enso/blob/main/RELEASES.md).
 
-<<<<<<< HEAD
-=======
-[1524]: https://github.com/enso-org/ide/pull/1524
-[1541]: https://github.com/enso-org/ide/pull/1511
->>>>>>> b361fdb5
+
+[1541]: https://github.com/enso-org/ide/pull/1541
 [1538]: https://github.com/enso-org/ide/pull/1538
-[1541]: https://github.com/enso-org/ide/pull/1541
 
 <br/>
 
