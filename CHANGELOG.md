--- conflicted
+++ resolved
@@ -36,14 +36,11 @@
   `--theme=dark` option to enable it.
 - You can hide the node labels with `--no-node-labels` option. This is useful
   when creating demo videos.
-<<<<<<< HEAD
 - [Added Heatmap visualization.][1438] Just as Scatter Plot, it supports
   visualizing Table, and vectors.
-=======
 - [Added Heatmap visualization.][1438]
 - [Add backgrounds to the project name and status bar][1447]. Both now have a
   background with drop shadow for better readability.
->>>>>>> 61514f93
 - [Image visualization.][1367]. Visualizations for the Enso Image library. Now
   You can display Image type and string with image encoded in base64. Histogram
   visualization has been adjusted, allowing to display the values of the
