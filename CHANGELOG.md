--- conflicted
+++ resolved
@@ -1,46 +1,41 @@
 # Next Release
 
-<<<<<<< HEAD
 This update contains major performance improvements and exposes new privacy user
 settings. We will work towards stabilizing it in the next weeks in order to make
 these updates be shipped in a stable release before the end of the year.
-=======
-# Enso 2.0.0-alpha.9 (2021-07-16)
->>>>>>> 89dca68b
-
-<br/>![New Features](/docs/assets/tags/new_features.svg)
-
-#### Visual Environment
-
-<<<<<<< HEAD
-- [Improved undo-reddo][1653]. Several new operations are now supported by
-  undo-redo:
-  - node selection;
-  - enabling and disabling a visualization;
-  - entering and leaving a node.
+
+<br/>![New Features](/docs/assets/tags/new_features.svg)
+
+#### Visual Environment
+
 - [File or Project Open Dialog][1700]. <kbd>ctrl/cmd</kbd>+<kbd>o</kbd> will
   display a new File or Project Open Dialog. Here you can open another project,
   or pick a file from browser: the file will be inserted as a node to the
   current graph.
-=======
+  
+<br/>
+
+[1700]: https://github.com/enso-org/ide/pull/1700
+
+# Enso 2.0.0-alpha.9 (2021-07-16)
+
+<br/>![New Features](/docs/assets/tags/new_features.svg)
+
+#### Visual Environment
+
 - [Improved undo-redo][1653]. Node selection, enabling/disabling visualisations
   and entering a node are now affected by undo/redo and are restored on project
   startup.
 
 <br/>
->>>>>>> 89dca68b
   
-[1640]: https://github.com/enso-org/ide/pull/1664
-[1677]: https://github.com/enso-org/ide/pull/1677
-[1700]: https://github.com/enso-org/ide/pull/1700
+[1640]: https://github.com/enso-org/ide/pull/1653
+
 
 # Enso 2.0.0-alpha.8 (2021-06-09)
 
-<<<<<<< HEAD
-<br/>![New Features](/docs/assets/tags/new_features.svg)
-
-=======
->>>>>>> 89dca68b
+<br/>![New Features](/docs/assets/tags/new_features.svg)
+
 #### Enso Compiler
 
 - [Updated Enso engine to version 0.2.12][1640]. If you're interested in the
