--- conflicted
+++ resolved
@@ -1,5 +1,4 @@
-<<<<<<< HEAD
-# Next Release
+# Enso 2.0.0-alpha.7 (2021-06-06)
 
 <br/>![New Features](/docs/assets/tags/new_features.svg)
 
@@ -8,18 +7,18 @@
 - [User Authentication][1653]. Users can sign in to Enso using Google, GitHub or
   email accounts.
 
-[1653]: https://github.com/enso-org/ide/pull/1653
-=======
-# Enso 2.0.0-alpha.7 (2021-06-06)
-
-#### Visual Environment
-
 <br/>![Bug Fixes](/docs/assets/tags/bug_fixes.svg)
+
+#### Visual Environment
 
 - [Fix node selection bug ][1664]. Fix nodes not being deselected correctly in
   some circumstances. This would lead to nodes moving too fast when dragged
   [1650] or the internal state of the project being inconsistent [1626].
->>>>>>> d6e21183
+
+[1653]: https://github.com/enso-org/ide/pull/1653
+[1664]: https://github.com/enso-org/ide/pull/1664
+
+<br/>
 
 # Enso 2.0.0-alpha.6 (2021-06-28)
 
