--- conflicted
+++ resolved
@@ -22,16 +22,13 @@
 - [Assigning intermediate expressions to values][1067]. Nodes added with searcher will have their 
   values automatically assigned to a newly generated variables. This allows Enso Engine to cache
   intermediate values, improving visualization performance.
-<<<<<<< HEAD
-- [Not adding spurious imports][1209]. Fixed cases when IDE was adding unnecessary library 
-  imports when selecting hints from node searcher. This makes the generated textual code easier to
-  read and reduces likelihood of accidental name collision.
-=======
 - [Improved handling of projects created with other IDE versions][1214]. IDE is not better at 
   dealing with incompatible node metadata (that store node visual positions, history of picked 
   searcher suggestions, etc.). This will allow IDE to correctly open projects that were created 
   using a different IDE version and prevent unnecessary lose of metadata information.
->>>>>>> 07927e1a
+- [Not adding spurious imports][1209]. Fixed cases when IDE was adding unnecessary library 
+  imports when selecting hints from node searcher. This makes the generated textual code easier to
+  read and reduces likelihood of accidental name collision.
   
 #### EnsoGL
 - New multi-camera management system, allowing the same shape systems be rendered on different 
@@ -65,12 +62,9 @@
 [1160]: https://github.com/enso-org/ide/pull/1160
 [1190]: https://github.com/enso-org/ide/pull/1190
 [1187]: https://github.com/enso-org/ide/pull/1187
-<<<<<<< HEAD
+[1214]: https://github.com/enso-org/ide/pull/1214
 [1067]: https://github.com/enso-org/ide/issues/1067
 [1209]: https://github.com/enso-org/ide/pull/1209
-=======
-[1214]: https://github.com/enso-org/ide/pull/1214
->>>>>>> 07927e1a
 <br/>
 
 
