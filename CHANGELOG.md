# Next Release

This update contains major performance improvements and exposes new privacy user
settings. We will work towards stabilizing it in the next weeks in order to make
these updates be shipped in a stable release before the end of the year.

<br/>![New Features](/docs/assets/tags/new_features.svg)

#### Visual Environment

- [New look of open project dialog][1700]. Now it has "Open project" title on
  the top.
<<<<<<< HEAD
- [Project Templates][1742]. A welcome page with the project templates and
  tutorials.
=======
- [Documentation cooments are displayed next to the nodes.][1744].
>>>>>>> fdeed13e

#### Enso Compiler

- [Updated Enso engine to version 0.2.16][1726]. If you're interested in the
  enhancements and fixes made to the Enso compiler, you can find out more
  details in
  [the engine release notes](https://github.com/enso-org/enso/blob/main/RELEASES.md).

<br/>![Bug Fixes](/docs/assets/tags/bug_fixes.svg)

#### Visual Environment

- [Fixed a bug where edited node expression was sometimes altered.][1743]. When
  editing node expression, the changes were occasionally reverted, or the
  grayed-out parameter names were added to the actual expression.

<br/>

[1700]: https://github.com/enso-org/ide/pull/1700
[1726]: https://github.com/enso-org/ide/pull/1726
<<<<<<< HEAD
[1742]: https://github.com/enso-org/ide/pull/1742
=======
[1743]: https://github.com/enso-org/ide/pull/1743
[1744]: https://github.com/enso-org/ide/pull/1744
>>>>>>> fdeed13e

# Enso 2.0.0-alpha.10 (2021-07-23)

<br/>![New Features](/docs/assets/tags/new_features.svg)

#### Enso Compiler

- [Updated Enso engine to version 0.2.15][1710]. If you're interested in the
  enhancements and fixes made to the Enso compiler, you can find out more
  details in
  [the engine release notes](https://github.com/enso-org/enso/blob/main/RELEASES.md).

<br/>

[1710]: https://github.com/enso-org/ide/pull/1710

# Enso 2.0.0-alpha.9 (2021-07-16)

<br/>![New Features](/docs/assets/tags/new_features.svg)

#### Visual Environment

- [Improved undo-redo][1653]. Node selection, enabling/disabling visualisations
  and entering a node are now affected by undo/redo and are restored on project
  startup.

<br/>

[1640]: https://github.com/enso-org/ide/pull/1653

# Enso 2.0.0-alpha.8 (2021-06-09)

<br/>![New Features](/docs/assets/tags/new_features.svg)

#### Enso Compiler

- [Updated Enso engine to version 0.2.12][1640]. If you're interested in the
  enhancements and fixes made to the Enso compiler, you can find out more
  details in
  [the engine release notes](https://github.com/enso-org/enso/blob/main/RELEASES.md).

[1640]: https://github.com/enso-org/ide/pull/1640

<br/>

# Enso 2.0.0-alpha.7 (2021-06-06)

<br/>![New Features](/docs/assets/tags/new_features.svg)

#### Visual Environment

- [User Authentication][1653]. Users can sign in to Enso using Google, GitHub or
  email accounts.

<br/>![Bug Fixes](/docs/assets/tags/bug_fixes.svg)

#### Visual Environment

- [Fix node selection bug ][1664]. Fix nodes not being deselected correctly in
  some circumstances. This would lead to nodes moving too fast when dragged
  [1650] or the internal state of the project being inconsistent [1626].

[1653]: https://github.com/enso-org/ide/pull/1653
[1664]: https://github.com/enso-org/ide/pull/1664

<br/>

# Enso 2.0.0-alpha.6 (2021-06-28)

<br/>![New Features](/docs/assets/tags/new_features.svg)

#### Visual Environment

- [Profling mode.][1546] The IDE contains a profiling mode now which can be
  entered through a button in the top-right corner or through the keybinding
  <kbd>ctrl</kbd>+<kbd>p</kbd>. This mode does not display any information yet.
  In the future, it will display the running times of nodes and maybe more
  useful statistics.
- [Area selection][1588]. You can now select multiple nodes at once. Just click
  and drag on the background of your graph and see the beauty of the area
  selection appear.
- [Opening projects in application graphical interface][1587]. Press `cmd`+`o`
  to bring the list of projects. Select a project on the list to open it.
- [Initial support for undo-redo][1602]. Press <kbd>cmd</kbd>+<kbd>z</kbd> to
  undo last action and <kbd>cmd</kbd>+<kbd>z</kbd> to redo last undone action.
  This version of undo redo does not have proper support for text editor and
  undoing UI changes (like selecting nodes).

#### EnsoGL (rendering engine)

<br/>![Bug Fixes](/docs/assets/tags/bug_fixes.svg)

#### Visual Environment

- [Nodes in graph no longer overlap panels][1577]. The Searcher, project name,
  breadcrumbs and status bar are displayed "above" nodes.

#### Enso Compiler

[1588]: https://github.com/enso-org/ide/pull/1588
[1577]: https://github.com/enso-org/ide/pull/1577
[1587]: https://github.com/enso-org/ide/pull/1587
[1602]: https://github.com/enso-org/ide/pull/1602
[1602]: https://github.com/enso-org/ide/pull/1664
[1602]: https://github.com/enso-org/ide/pull/1650
[1602]: https://github.com/enso-org/ide/pull/1626

# Enso 2.0.0-alpha.5 (2021-05-14)

<br/>![New Features](/docs/assets/tags/new_features.svg)

#### Visual Environment

- [Create New Project action in Searcher][1566]. When you bring the searcher
  with tab having no node selected, a new action will be available next to the
  examples and code suggestions: `Create New Project`. When you choose it by
  clicking with mouse or selecting and pressing enter, a new unnamed project
  will be created and opened in the application. Then you can give a name to
  this project.
- [Signed builds.][1366] Our builds are signed and will avoid warnings from the
  operating system about being untrusted.

#### EnsoGL (rendering engine)

- [Components for picking numbers and ranges.][1524]. We now have some internal
  re-usable UI components for selecting numbers or a range. Stay tuned for them
  appearing in the IDE.

<br/>![Bug Fixes](/docs/assets/tags/bug_fixes.svg)

#### Visual Environment

- [Delete key will delete selected nodes][1538]. Only the non-intuitive
  backspace key was assigned to this action before.
- [It is possible to move around after deleting a node with a selected
  visualization][1556]. Deleting a node while its attached visualization was
  selected made it impossible to pan or zoom around the stage afterwards. This
  error is fixed now.
- [Fixed an internal error that would make the IDE fail on some browser.][1561].
  Instead of crashing on browser that don't support the feature we use, we are
  now just start a little bit slower.

#### Enso Compiler

- [Updated Enso engine to version 0.2.11][1541].

If you're interested in the enhancements and fixes made to the Enso compiler,
you can find their release notes
[here](https://github.com/enso-org/enso/blob/main/RELEASES.md).

[1366]: https://github.com/enso-org/ide/pull/1366
[1541]: https://github.com/enso-org/ide/pull/1541
[1538]: https://github.com/enso-org/ide/pull/1538
[1524]: https://github.com/enso-org/ide/pull/1524
[1556]: https://github.com/enso-org/ide/pull/1556
[1561]: https://github.com/enso-org/ide/pull/1561
[1566]: https://github.com/enso-org/ide/pull/1566

<br/>

# Enso 2.0.0-alpha.4 (2021-05-04)

<br/>![New Features](/docs/assets/tags/new_features.svg)

#### Visual Environment

- [Window management buttons.][1511]. The IDE now has components for
  "fullscreen" and "close" buttons. They will when running IDE in a cloud
  environment where no native window buttons are available.
- [Customizable backend options][1531]. When invoking Enso IDE through command
  line interface, it is possible to add the `--` argument separator. All
  arguments following the separator will be passed to the backend.
- [Added `--verbose` parameter][1531]. If `--verbose` is given as command line
  argument, the IDE and the backend will produce more detailed logs.

<br/>![Bug Fixes](/docs/assets/tags/bug_fixes.svg)

#### Visual Environment

- [Some command line arguments were not applied correctly in the IDE][1536].
  Some arguments were not passed correctly to the IDE leading to erroneous
  behavior or appearance of the electron app. This is now fixed.

#### Enso Compiler

If you're interested in the enhancements and fixes made to the Enso compiler,
you can find their release notes
[here](https://github.com/enso-org/enso/blob/main/RELEASES.md).

[1511]: https://github.com/enso-org/ide/pull/1511
[1536]: https://github.com/enso-org/ide/pull/1536
[1531]: https://github.com/enso-org/ide/pull/1531

<br/>

# Enso 2.0.0-alpha.3 (2020-04-13)

<br/>![New Learning Resources](/docs/assets/tags/new_learning_resources.svg)

<br/>![New Features](/docs/assets/tags/new_features.svg)

#### Visual Environment

- [The status bar reports connectivity issues][1316]. The IDE maintains a
  connection to the Enso Language Server. If this connection is lost, any
  unsaved and further work will be lost. In this build we have added a
  notification in the status bar to signal that the connection has been lost and
  that the IDE must be restarted. In future, the IDE will try to automatically
  reconnect.
- [Visualizations can now be maximised to fill the screen][1355] by selecting
  the node and pressing space twice. To quit this view, press space again.
- [Visualizations are previewed when you hover over an output port.][1363] There
  is now a quick preview for visualizations and error descriptions. Hovering
  over a node output will first show a tooltip with the type information and
  then, after some time, will show the visualization of the node. This preview
  visualization will be located above other nodes, whereas the normal view, will
  be shown below nodes. Errors will show the preview visualization immediately.
  Nodes without type information will also show the visualization immediately.
  You can enter a quick preview mode by pressing ctrl (or command on macOS),
  which will show the preview visualization immediately when hovering above a
  node's output port.
- [Database Visualizations][1335]. Visualizations for the Database library have
  been added. The Table visualization now automatically executes the underlying
  query to display its results as a table. In addition, the SQL Query
  visualization allows the user to see the query that is going to be run against
  the database.
- [Histogram and Scatter Plot now support Dataframes.][1377] The `Table` and
  `Column` datatypes are properly visualized. Scatter Plot can display points of
  different colors, shapes and sizes, all as defined by the data within the
  `Table`.
- [Many small visual improvements.][1419] See the source issue for more details.
- The dark theme is officially supported now. You can start the IDE with the
  `--theme=dark` option to enable it.
- You can hide the node labels with the `--no-node-labels` option. This is
  useful when creating demo videos.
- [Added a Heatmap visualization.][1438] Just as for the Scatter Plot, it
  supports visualizing `Table`, but also `Vector`.
- [Add a background to the status bar][1447].
- [Display breadcrumbs behind nodes and other objects][1471].
- [Image visualization.][1367]. Visualizations for the Enso Image library. Now
  you can display the `Image` type and a string with an image encoded in base64.
  The histogram visualization has been adjusted, allowing you to display the
  values of the precomputed bins, which is useful when the dataset is relatively
  big, and it's cheaper to send the precomputed bins rather than the entire
  dataset.
- [Output type labels.][1427] The labels, that show the output type of a node on
  hover, appear now in a fixed position right below the node, instead of a
  pop-up, as they did before.

<br/>![Bug Fixes](/docs/assets/tags/bug_fixes.svg)

#### Visual Environment

- [Not adding spurious imports][1209]. Fixed cases where the IDE was adding
  unnecessary library imports when selecting hints from the node searcher. This
  makes the generated textual code much easier to read, and reduces the
  likelihood of accidental name collisions.
- [Hovering over an output port shows a pop-up with the result type of a
  node][1312]. This allows easy discovery of the result type of a node, which
  can help with both debugging and development.
- [Visualizations can define the context for preprocessor evaluation][1291].
  Users can now decide which module's context should be used for visualization
  preprocessor. This allows providing visualizations with standard library
  functionalities or defining utilities that are shared between multiple
  visualizations.
- [Fixed an issue with multiple instances of the IDE running.][1314] This fixes
  an issue where multiple instances of the IDE (or even other applications)
  could lead to the IDE not working.
- [Allow JS to log arbitrary objects.][1313] Previously using `console.log` in a
  visualisation or during development would crash the IDE. Now it correctly logs
  the string representation of the object. This is great for debugging custom
  visualizations.
- [Fix the mouse cursor offset on systems with fractional display
  scaling][1064]. The cursor now works with any display scaling, instead of
  there being an offset between the visible cursor and the cursor selection.
- [Disable area selection][1318]. The area selection was visible despite being
  non-functional. To avoid confusion, area selection has been disabled until it
  is [correctly implemented][479].
- [Fix an error after adding a node][1332]. Sometimes, after picking a
  suggestion, the inserted node was spuriously annotated with "The name could
  not be found" error.
- [Handle syntax errors in custom-defined visualizations][1341]. The IDE is now
  able to run properly, even if some of the custom visualizations inside a
  project contain syntax errors.
- [Fix issues with pasting multi-line text into single-line text fields][1348].
  The line in the copied text will be inserted and all additional lines will be
  ignored.
- [Users can opt out of anonymous data gathering.][1328] This can be done with
  the `--no-data-gathering` command-line flag when starting the IDE.
- [Provide a theming API for JavaScript visualizations][1358]. It is now
  possible to use the Enso theming engine while developing custom visualizations
  in JavaScript. You can query it for all IDE colors, including the colors used
  to represent types.
- [You can now start the IDE service without a window again.][1353] The command
  line argument `--no-window` now starts all the required backend services
  again, and prints the port on the command line. This allows you to open the
  IDE in a web browser of your choice.
- [JS visualizations have gestures consistent with the IDE][1291]. Panning and
  zooming now works just as expected using both a trackpad and mouse.
- [Running `watch` command works on first try.][1395]. Running the build command
  `run watch` would fail if it was run as the first command on a clean
  repository. This now works.
- [The `inputType` field of visualizations is actually taken into
  consideration][1384]. The visualization chooser shows only the entries that
  work properly for the node's output type.
- [Fix applying the output of the selected node to the expression of a new
  node][1385]. For example, having selected a node with `Table` output and
  adding a new node with expression `at "x" == "y"`, the selected node was
  applied to the right side of `==`: `at "x" == operator1."y"` instead of
  `operator1.at "x" == "y"`.
- [`Enso_Project.data` is visible in the searcher][1393].
- [The Geo Map visualization recognizes columns regardless of the case of their
  name][1392]. This allows visualizing tables with columns like `LONGITUDE` or
  `Longitude`, where previously only `longitude` was recognized.
- [It is possible now to switch themes][1390]. Additionally, the theme manager
  was integrated with the FRP event engine, which has been a long-standing issue
  in the IDE. Themes management was exposed to JavaScript with the
  `window.theme` variable. It is even possible to change and develop themes live
  by editing theme variables directly in the Chrome Inspector. Use the following
  command to give this a go:
  `theme.snapshot("t1"); theme.get("t1").interactiveMode()`.
- [The active visualization is highlighted.][1412] Now it is clearly visible
  when the mouse events are passed to the visualization.
- [Fixed an issue where projects containing certain language constructs failed
  to load.][1413]
- [Fixed a case where IDE could lose connection to the backend after some
  time.][1428]
- [Improved the performance of the graph editor, particularly when opening a
  project for the first time.][1445]

#### EnsoGL (rendering engine)

- [Unified shadow generation][1411]. Added a toolset to create shadows for
  arbitrary UI components.

#### Enso Compiler

If you're interested in the enhancements and fixes made to the Enso compiler,
you can find their release notes
[here](https://github.com/enso-org/enso/blob/main/RELEASES.md#enso-0210-2021-04-07).

[1064]: https://github.com/enso-org/ide/pull/1064
[1209]: https://github.com/enso-org/ide/pull/1209
[1291]: https://github.com/enso-org/ide/pull/1291
[1311]: https://github.com/enso-org/ide/pull/1311
[1313]: https://github.com/enso-org/ide/pull/1313
[1314]: https://github.com/enso-org/ide/pull/1314
[1316]: https://github.com/enso-org/ide/pull/1316
[1318]: https://github.com/enso-org/ide/pull/1318
[1328]: https://github.com/enso-org/ide/pull/1328
[1355]: https://github.com/enso-org/ide/pull/1355
[1332]: https://github.com/enso-org/ide/pull/1332
[1341]: https://github.com/enso-org/ide/pull/1341
[1341]: https://github.com/enso-org/ide/pull/1341
[1348]: https://github.com/enso-org/ide/pull/1348
[1353]: https://github.com/enso-org/ide/pull/1353
[1395]: https://github.com/enso-org/ide/pull/1395
[1363]: https://github.com/enso-org/ide/pull/1363
[1384]: https://github.com/enso-org/ide/pull/1384
[1385]: https://github.com/enso-org/ide/pull/1385
[1390]: https://github.com/enso-org/ide/pull/1390
[1392]: https://github.com/enso-org/ide/pull/1392
[1393]: https://github.com/enso-org/ide/pull/1393
[479]: https://github.com/enso-org/ide/issues/479
[1335]: https://github.com/enso-org/ide/pull/1335
[1358]: https://github.com/enso-org/ide/pull/1358
[1377]: https://github.com/enso-org/ide/pull/1377
[1411]: https://github.com/enso-org/ide/pull/1411
[1412]: https://github.com/enso-org/ide/pull/1412
[1419]: https://github.com/enso-org/ide/pull/1419
[1413]: https://github.com/enso-org/ide/pull/1413
[1428]: https://github.com/enso-org/ide/pull/1428
[1438]: https://github.com/enso-org/ide/pull/1438
[1367]: https://github.com/enso-org/ide/pull/1367
[1445]: https://github.com/enso-org/ide/pull/1445
[1447]: https://github.com/enso-org/ide/pull/1447
[1471]: https://github.com/enso-org/ide/pull/1471
[1511]: https://github.com/enso-org/ide/pull/1511

<br/>

# Enso 2.0.0-alpha.2 (2020-03-04)

This is a release focused on bug-fixing, stability, and performance. It improves
the performance of workflows and visualizations, and improves the look and feel
of the graphical interface. In addition, the graphical interface now informs the
users about errors and where they originate.

<br/>![New Learning Resources](/docs/assets/tags/new_learning_resources.svg)

- [Learn how to define custom data visualizations in
  Enso][podcast-custom-visualizations].
- [Learn how to use Java libraries in Enso, to build a
  webserver][podcast-java-interop].
- [Learn how to use Javascript libraries in Enso, to build custom server-side
  website rendering][podcast-http-server].
- [Discover why Enso Compiler is so fast and how it was built to support a
  dual-representation language][podcast-compiler-internals].
- [Learn more about the vision behind Enso and about its planned
  future][podcast-future-of-enso].

<br/>![New Features](/docs/assets/tags/new_features.svg)

#### Visual Environment

- [Errors in workflows are now displayed in the graphical interface][1215].
  Previously, these errors were silently skipped, which was non-intuitive and
  hard to understand. Now, the IDE displays both dataflow errors and panics in a
  nice and descriptive fashion.
- [Added geographic map support for Tables (data frames).][1187] Tables that
  have `latitude`, `longitude`, and optionally `label` columns can now be shown
  as points on a map.
- [Added a shortcut for live reloading of visualization files.][1190] This
  drastically improves how quickly new visualizations can be tested during their
  development. This is _currently_ limited in that, after reloading
  visualization definitions, the currently visible visualizations must be
  switched to another and switched back to refresh their content. See the [video
  podcast about building custom visualizations][podcast-custom-visualizations]
  to learn more.
- [Added a visual indicator of the ongoing standard library compilation][1264].
  Currently, each time IDE is started, the backend needs to compile the standard
  library before it can provide IDE with type information and values. Because of
  that, not all functionalities are ready to work directly after starting the
  IDE. Now, there is a visible indication of the ongoing background process.
- [Added the ability to reposition visualisations.][1096] There is now an icon
  in the visualization action bar that allows dragging the visualization away
  from a node. Once the visualization has been moved, another icon appears that
  can pin the visualization back to the node.
- [There is now an API to show Version Control System (like Git) status for
  nodes][1160].

<br/>![Bug Fixes](/docs/assets/tags/bug_fixes.svg)

#### Visual Environment

- [You can now use the table visualization to display data frames][1181]. Please
  note, that large tables will get truncated to 2000 entries. This limitation
  will be lifted in future releases.
- [Performance improvements during visual workflow][1067]. Nodes added with the
  searcher will have their values automatically assigned to newly generated
  variables, which allows the Enso Engine to cache intermediate values and hence
  improve visualization performance.
- [Minor documentation rendering fixes][1098]. Fixed cases where text would be
  misinterpreted as a tag, added support for new tag types, added support for
  more common characters, properly renders overflowing text.
- [Improved handling of projects created with other IDE versions][1214]. The IDE
  is now better at dealing with incompatible metadata in files, which stores
  node visual position information, the history of chosen searcher suggestions,
  etc. This will allow IDE to correctly open projects that were created using a
  different IDE version and prevent unnecessary loss of metadata.
- Pressing and holding up and down arrow keys make the list view selection move
  continuously.
- The shortcuts to close the application and to toggle the developer tools at
  runtime now work on all supported platforms.
- [The loading progress indicator remains visible while IDE initializes][1237].
  Previously the loading progress indicator completed too quickly and stopped
  spinning before the IDE was ready. Now it stays active, giving a visual
  indication that the initialization is still in progress.
- [Fixed visual glitch where a node's text was displayed as white on a white
  background][1264]. Most notably this occurred with the output node of a
  function generated using the node collapse refactoring.
- Many visual glitches were fixed, including small "pixel-like" artifacts
  appearing on the screen.
- [Several parser improvements][1274]. The parser used in the IDE has been
  updated to the latest version. This resolves several issues with language
  constructs like `import`, lambdas, and parentheses, whereupon typing certain
  text the edit could be automatically reverted.
- [The auto-import functionality was improved][1279]. Libraries' `Main` modules
  are omitted in expressions inserted by the searcher. For example, the `point`
  method of `Geo` library will be displayed as `Geo.point` and will insert
  import `Geo` instead of `Geo.Main`.
- Cursors in text editors behave correctly now (they are not affected by scene
  pan and zoom). This was possible because of the new multi-camera management
  system implemented in EnsoGL.
- [Fixed method names highlighted in pink.][1408] There was a bug introduced
  after one of the latest Engine updates, that sent `Unresolved_symbol` types,
  which made all methods pink. This is fixed now.

#### EnsoGL (rendering engine)

- A new multi-camera management system, allowing the same shape systems to be
  rendered on different layers from different cameras. The implementation
  automatically caches the same shape system definitions per scene layer in
  order to minimize the amount of WebGL draw calls and hence improve
  performance.
- A new depth-ordering mechanism for symbols and shapes. It is now possible to
  define depth order dependencies between symbols, shapes, and shape systems.
- Various performance improvements, especially for the text rendering engine.
- Display objects handle visibility correctly now. Display objects are not
  visible by default and need to be attached to a visible parent to be shown on
  the screen.

#### Enso Compiler

If you're interested in the enhancements and fixes made to the Enso compiler,
you can find their release notes
[here](https://github.com/enso-org/enso/blob/main/RELEASES.md#enso-026-2021-03-02).

[1067]: https://github.com/enso-org/ide/pull/1067
[1096]: https://github.com/enso-org/ide/pull/1096
[1098]: https://github.com/enso-org/ide/pull/1098
[1181]: https://github.com/enso-org/ide/pull/1181
[1215]: https://github.com/enso-org/ide/pull/1215
[1160]: https://github.com/enso-org/ide/pull/1160
[1190]: https://github.com/enso-org/ide/pull/1190
[1187]: https://github.com/enso-org/ide/pull/1187
[1068]: https://github.com/enso-org/ide/pull/1068
[1214]: https://github.com/enso-org/ide/pull/1214
[1237]: https://github.com/enso-org/ide/pull/1237
[1264]: https://github.com/enso-org/ide/pull/1264
[1274]: https://github.com/enso-org/ide/pull/1274
[1279]: https://github.com/enso-org/ide/pull/1279
[podcast-java-interop]:
  https://www.youtube.com/watch?v=bcpOEX1x06I&t=468s&ab_channel=Enso
[podcast-compiler-internals]:
  https://www.youtube.com/watch?v=BibjcUjdkO4&ab_channel=Enso
[podcast-custom-visualizations]:
  https://www.youtube.com/watch?v=wFkh5LgAZTs&t=5439s&ab_channel=Enso
[podcast-http-server]:
  https://www.youtube.com/watch?v=BYUAL4ksEgY&ab_channel=Enso
[podcast-future-of-enso]:
  https://www.youtube.com/watch?v=rF8DuJPOfTs&t=1863s&ab_channel=Enso
[1312]: https://github.com/enso-org/ide/pull/1312
[1408]: https://github.com/enso-org/ide/pull/1408

<br/>

# Enso 2.0.0-alpha.1 (2020-01-26)

This is the first release of Enso, a general-purpose programming language and
environment for interactive data processing. It is a tool that spans the entire
stack, going from high-level visualization and communication to the nitty-gritty
of backend services, all in a single language.

<br/>![Release Notes](/docs/assets/tags/release_notes.svg)

#### Anonymous Data Collection

Please note that this release collects anonymous usage data which will be used
to improve Enso and prepare it for a stable release. We will switch to opt-in
data collection in stable version releases. The usage data will not contain your
code (expressions above nodes), however, reported errors may contain brief
snippets of out of context code that specifically leads to the error, like "the
method 'foo' does not exist on Number". The following data will be collected:

- Session length.
- Graph editing events (node create, dele, position change, connect, disconnect,
  collapse, edit start, edit end). This will not include any information about
  node expressions used.
- Navigation events (camera movement, scope change).
- Visualization events (visualization open, close, switch). This will not
  include any information about the displayed data nor the rendered
  visualization itself.
- Project management events (project open, close, rename).
- Errors (IDE crashes, WASM panics, Project Manager errors, Language Server
  errors, Compiler errors).
- Performance statistics (minimum, maximum, average GUI refresh rate).<|MERGE_RESOLUTION|>--- conflicted
+++ resolved
@@ -10,12 +10,9 @@
 
 - [New look of open project dialog][1700]. Now it has "Open project" title on
   the top.
-<<<<<<< HEAD
+- [Documentation cooments are displayed next to the nodes.][1744].
 - [Project Templates][1742]. A welcome page with the project templates and
   tutorials.
-=======
-- [Documentation cooments are displayed next to the nodes.][1744].
->>>>>>> fdeed13e
 
 #### Enso Compiler
 
@@ -36,12 +33,9 @@
 
 [1700]: https://github.com/enso-org/ide/pull/1700
 [1726]: https://github.com/enso-org/ide/pull/1726
-<<<<<<< HEAD
 [1742]: https://github.com/enso-org/ide/pull/1742
-=======
 [1743]: https://github.com/enso-org/ide/pull/1743
 [1744]: https://github.com/enso-org/ide/pull/1744
->>>>>>> fdeed13e
 
 # Enso 2.0.0-alpha.10 (2021-07-23)
 
