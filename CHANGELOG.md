# Next Release

<br/>![New Learning Resources](/docs/assets/tags/new_learning_resources.svg)

<br/>![New Features](/docs/assets/tags/new_features.svg)

#### Visual Environment

- [Statusbar reports connectivity issues][1316]. IDE maintains a connection to
  the Language Server. If this connection is lost, any unsaved and further work
  will be lost. In this build we added notification in statusbar to signalize
  that the connection was lost and IDE must be restarted. In future IDE will try
  to automatically reconnect.
- [Database Visualizations][1335]. Visualizations for the Database library have
  been added. The Table visualization now automatically executes the underlying
  query to display its results in a table. In addition, the SQL Query
  visualization allows the user to see the query that is going to be run against
  the database.

<br/>![Bug Fixes](/docs/assets/tags/bug_fixes.svg)

#### Visual Environment

- [Not adding spurious imports][1209]. Fixed cases when IDE was adding
  unnecessary library imports when selecting hints from node searcher. This
  makes the generated textual code easier to read and reduces likelihood of
  accidental name collision.
- [Hovering over an output port shows a pop-up with the result type of a node]
  [1312]. This allows discovering the result type of a node which can help with
  debugging and development.
- [Visualizations can define context for preprocessor evaluation][1291]. Users
  can now decide what module's context should be used for visualization
  preprocessor. This allows providing visualization with standard library
  functionalities or defining utilities that are shared between multiple
  visualizations.
- [Fix issue with multiple instances of the IDE running.][1314] This fixes an
  issue where multiple instances of the IDE (or even other applications) could
  lead to the IDE not working.
- [Allow JS to log arbitrary objects.][1313] Previously using `console.log` in a
  visualisation or during development would crash the IDE. Now it correctly logs
  the string representation of the object.
- [Fix mouse cursor offset on systems with fractional display scaling][1064].
  Instead of there being an offset between visible cursor and cursor selection
  this works now with any display scaling.
- [Disable area selection][1318]. The area selection was visible despite being
  non-functional. To avoid confusion, area selection has been disabled until it
  is [correctly implemented][479].
- [Fix error after adding a node][1332]. Sometimes, after picking a suggestion
  the inserted node was annotated with "The name could not be found" error.
- [Handle syntax errors in custom-defined visualizations][1341]. The IDE is now
  able to run properly, even if some of the custom-defined visualisations inside
  a project contain syntax errors.
- [Fix issues with pasting multi-line text into single-line text fields][1348].
  The first copied line will be inserted and all additional lines will be
  ignored.
- [Users can opt out of anonymous data gathering.][1328] This can be done with
  the `--no-data-gathering` command-line flag during the startup of the IDE.
- [Provide a theming API for JavaScript visualizations][1358]. It is now
  possible to use the Enso theming engine while developing custom visualizations
  in JavaScript. You can query it for all IDE colors, including the colors used
  to represent types.
- [You can now start the IDE service without window again.][1353] The command
  line arguyment `--no-window` now starts all the required backend services
  again, and prints the port on the command line, allowing you to open the IDE
  with a browser of your choice.
- [JS visualizations have consistent gestures with the IDE][1291]. Panning and
  zooming now works just as expected on trackpad and mouse.
- [Fix applying selected node output to the expression of new node][1385]. For
  example, having selected node with Table output and adding a new node with
  expression `at "x" == "y"` the selected node was applied to the right side of
  `==`: `at "x" == operator1."y"` instead of `operator1.at "x" == "y"`.
<<<<<<< HEAD
- [`Enso_Project.data` is visible in searcher][1393].
=======
- [Geo Map visualization recognizes columns regardless of their name letter
  case][1392]. This allows visualizing tables with columns like `LONGITUDE` or
  `Longitude`, where previously only `longitude` was recognized.
>>>>>>> 85a1adc8

#### EnsoGL (rendering engine)

#### Enso Compiler

If you're interested in the enhancements and fixes made to the Enso compiler,
you can find their release notes
[here](https://github.com/enso-org/enso/blob/main/RELEASES.md).

[479]: https://github.com/enso-org/ide/issues/479
[1209]: https://github.com/enso-org/ide/pull/1209
[1291]: https://github.com/enso-org/ide/pull/1291
[1314]: https://github.com/enso-org/ide/pull/1314
[1313]: https://github.com/enso-org/ide/pull/1313
[1311]: https://github.com/enso-org/ide/pull/1311
[1064]: https://github.com/enso-org/ide/pull/1064
[1316]: https://github.com/enso-org/ide/pull/1316
[1318]: https://github.com/enso-org/ide/pull/1318
[1332]: https://github.com/enso-org/ide/pull/1332
[1341]: https://github.com/enso-org/ide/pull/1341
[1328]: https://github.com/enso-org/ide/pull/1328
[1341]: https://github.com/enso-org/ide/pull/1341
[1348]: https://github.com/enso-org/ide/pull/1348
[1353]: https://github.com/enso-org/ide/pull/1353
[1385]: https://github.com/enso-org/ide/pull/1385
<<<<<<< HEAD
[1393]: https://github.com/enso-org/ide/pull/1393
=======
[1392]: https://github.com/enso-org/ide/pull/1392
>>>>>>> 85a1adc8

<br/>

# Enso 2.0.0-alpha.2 (2020-03-04)

This is a release focused on bug-fixing, stability, and performance. It improves
the performance of workflows and visualizations, and improves the look and feel
of the graphical interface. In addition, the graphical interface now informs the
users about errors and where they originate.

<br/>![New Learning Resources](/docs/assets/tags/new_learning_resources.svg)

- [Learn how to define custom data visualizations in
  Enso][podcast-custom-visualizations].
- [Learn how to use Java libraries in Enso, to build a
  webserver][podcast-java-interop].
- [Learn how to use Javascript libraries in Enso, to build custom server-side
  website rendering][podcast-http-server].
- [Discover why Enso Compiler is so fast and how it was built to support a
  dual-representation language][podcast-compiler-internals].
- [Learn more about the vision behind Enso and about its planned
  future][podcast-future-of-enso].

<br/>![New Features](/docs/assets/tags/new_features.svg)

#### Visual Environment

- [Errors in workflows are now displayed in the graphical interface][1215].
  Previously, these errors were silently skipped, which was non-intuitive and
  hard to understand. Now, the IDE displays both dataflow errors and panics in a
  nice and descriptive fashion.
- [Added geographic map support for Tables (data frames).][1187] Tables that
  have `latitude`, `longitude`, and optionally `label` columns can now be shown
  as points on a map.
- [Added a shortcut for live reloading of visualization files.][1190] This
  drastically improves how quickly new visualizations can be tested during their
  development. This is _currently_ limited in that, after reloading
  visualization definitions, the currently visible visualizations must be
  switched to another and switched back to refresh their content. See the [video
  podcast about building custom visualizations][podcast-custom-visualizations]
  to learn more.
- [Added a visual indicator of the ongoing standard library compilation][1264].
  Currently, each time IDE is started, the backend needs to compile the standard
  library before it can provide IDE with type information and values. Because of
  that, not all functionalities are ready to work directly after starting the
  IDE. Now, there is a visible indication of the ongoing background process.
- [Added the ability to reposition visualisations.][1096] There is now an icon
  in the visualization action bar that allows dragging the visualization away
  from a node. Once the visualization has been moved, another icon appears that
  can pin the visualization back to the node.
- [There is now an API to show Version Control System (like Git) status for
  nodes][1160].

<br/>![Bug Fixes](/docs/assets/tags/bug_fixes.svg)

#### Visual Environment

- [You can now use the table visualization to display data frames][1181]. Please
  note, that large tables will get truncated to 2000 entries. This limitation
  will be lifted in future releases.
- [Performance improvements during visual workflow][1067]. Nodes added with the
  searcher will have their values automatically assigned to newly generated
  variables, which allows the Enso Engine to cache intermediate values and hence
  improve visualization performance.
- [Minor documentation rendering fixes][1098]. Fixed cases where text would be
  misinterpreted as a tag, added support for new tag types, added support for
  more common characters, properly renders overflowing text.
- [Improved handling of projects created with other IDE versions][1214]. The IDE
  is now better at dealing with incompatible metadata in files, which stores
  node visual position information, the history of chosen searcher suggestions,
  etc. This will allow IDE to correctly open projects that were created using a
  different IDE version and prevent unnecessary loss of metadata.
- Pressing and holding up and down arrow keys make the list view selection move
  continuously.
- The shortcuts to close the application and to toggle the developer tools at
  runtime now work on all supported platforms.
- [The loading progress indicator remains visible while IDE initializes][1237].
  Previously the loading progress indicator completed too quickly and stopped
  spinning before the IDE was ready. Now it stays active, giving a visual
  indication that the initialization is still in progress.
- [Fixed visual glitch where a node's text was displayed as white on a white
  background][1264]. Most notably this occurred with the output node of a
  function generated using the node collapse refactoring.
- Many visual glitches were fixed, including small "pixel-like" artifacts
  appearing on the screen.
- [Several parser improvements][1274]. The parser used in the IDE has been
  updated to the latest version. This resolves several issues with language
  constructs like `import`, lambdas, and parentheses, whereupon typing certain
  text the edit could be automatically reverted.
- [The auto-import functionality was improved][1279]. Libraries' `Main` modules
  are omitted in expressions inserted by the searcher. For example, the `point`
  method of `Geo` library will be displayed as `Geo.point` and will insert
  import `Geo` instead of `Geo.Main`.
- Cursors in text editors behave correctly now (they are not affected by scene
  pan and zoom). This was possible because of the new multi-camera management
  system implemented in EnsoGL.

#### EnsoGL (rendering engine)

- A new multi-camera management system, allowing the same shape systems to be
  rendered on different layers from different cameras. The implementation
  automatically caches the same shape system definitions per scene layer in
  order to minimize the amount of WebGL draw calls and hence improve
  performance.
- A new depth-ordering mechanism for symbols and shapes. It is now possible to
  define depth order dependencies between symbols, shapes, and shape systems.
- Various performance improvements, especially for the text rendering engine.
- Display objects handle visibility correctly now. Display objects are not
  visible by default and need to be attached to a visible parent to be shown on
  the screen.

#### Enso Compiler

If you're interested in the enhancements and fixes made to the Enso compiler,
you can find their release notes
[here](https://github.com/enso-org/enso/blob/main/RELEASES.md#enso-026-2021-03-02).

[1067]: https://github.com/enso-org/ide/pull/1067
[1096]: https://github.com/enso-org/ide/pull/1096
[1098]: https://github.com/enso-org/ide/pull/1098
[1181]: https://github.com/enso-org/ide/pull/1181
[1215]: https://github.com/enso-org/ide/pull/1215
[1160]: https://github.com/enso-org/ide/pull/1160
[1190]: https://github.com/enso-org/ide/pull/1190
[1187]: https://github.com/enso-org/ide/pull/1187
[1068]: https://github.com/enso-org/ide/pull/1068
[1214]: https://github.com/enso-org/ide/pull/1214
[1237]: https://github.com/enso-org/ide/pull/1237
[1264]: https://github.com/enso-org/ide/pull/1264
[1274]: https://github.com/enso-org/ide/pull/1274
[1279]: https://github.com/enso-org/ide/pull/1279
[podcast-java-interop]:
  https://www.youtube.com/watch?v=bcpOEX1x06I&t=468s&ab_channel=Enso
[podcast-compiler-internals]:
  https://www.youtube.com/watch?v=BibjcUjdkO4&ab_channel=Enso
[podcast-custom-visualizations]:
  https://www.youtube.com/watch?v=wFkh5LgAZTs&t=5439s&ab_channel=Enso
[podcast-http-server]:
  https://www.youtube.com/watch?v=BYUAL4ksEgY&ab_channel=Enso
[podcast-future-of-enso]:
  https://www.youtube.com/watch?v=rF8DuJPOfTs&t=1863s&ab_channel=Enso
[1312]: https://github.com/enso-org/ide/pull/1312

<br/>

# Enso 2.0.0-alpha.1 (2020-01-26)

This is the first release of Enso, a general-purpose programming language and
environment for interactive data processing. It is a tool that spans the entire
stack, going from high-level visualization and communication to the nitty-gritty
of backend services, all in a single language.

<br/>![Release Notes](/docs/assets/tags/release_notes.svg)

#### Anonymous Data Collection

Please note that this release collects anonymous usage data which will be used
to improve Enso and prepare it for a stable release. We will switch to opt-in
data collection in stable version releases. The usage data will not contain your
code (expressions above nodes), however, reported errors may contain brief
snippets of out of context code that specifically leads to the error, like "the
method 'foo' does not exist on Number". The following data will be collected:

- Session length.
- Graph editing events (node create, dele, position change, connect, disconnect,
  collapse, edit start, edit end). This will not include any information about
  node expressions used.
- Navigation events (camera movement, scope change).
- Visualization events (visualization open, close, switch). This will not
  include any information about the displayed data nor the rendered
  visualization itself.
- Project management events (project open, close, rename).
- Errors (IDE crashes, WASM panics, Project Manager errors, Language Server
  errors, Compiler errors).
- Performance statistics (minimum, maximum, average GUI refresh rate).<|MERGE_RESOLUTION|>--- conflicted
+++ resolved
@@ -69,13 +69,10 @@
   example, having selected node with Table output and adding a new node with
   expression `at "x" == "y"` the selected node was applied to the right side of
   `==`: `at "x" == operator1."y"` instead of `operator1.at "x" == "y"`.
-<<<<<<< HEAD
 - [`Enso_Project.data` is visible in searcher][1393].
-=======
 - [Geo Map visualization recognizes columns regardless of their name letter
   case][1392]. This allows visualizing tables with columns like `LONGITUDE` or
   `Longitude`, where previously only `longitude` was recognized.
->>>>>>> 85a1adc8
 
 #### EnsoGL (rendering engine)
 
@@ -101,11 +98,8 @@
 [1348]: https://github.com/enso-org/ide/pull/1348
 [1353]: https://github.com/enso-org/ide/pull/1353
 [1385]: https://github.com/enso-org/ide/pull/1385
-<<<<<<< HEAD
 [1393]: https://github.com/enso-org/ide/pull/1393
-=======
 [1392]: https://github.com/enso-org/ide/pull/1392
->>>>>>> 85a1adc8
 
 <br/>
 
