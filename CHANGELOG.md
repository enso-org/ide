--- conflicted
+++ resolved
@@ -40,17 +40,14 @@
 - [Disable area selection][1318]. The area selection was visible despite being
   non-functional. To avoid confusion, area selection has been disabled until it
   is [correctly implemented][479].
-- [Handle syntax errors in custom-defined visualizations][#1341]. The IDE is now
+- [Handle syntax errors in custom-defined visualizations][1341]. The IDE is now
   able to run properly, even if some of the custom-defined visualisations inside
   a project contain syntax errors.
-<<<<<<< HEAD
 - [Fix issues with pasting multi-line text into single-line text fields][1348].
   The first copied line will be inserted and all additional lines will be
   ignored.
-=======
 - [Users can opt out of anonymous data gathering.][1328] This can be done with
   the `--no-data-gathering` command-line flag during the startup of the IDE.
->>>>>>> 145153b7
 
 #### EnsoGL (rendering engine)
 
@@ -68,6 +65,9 @@
 [1064]: https://github.com/enso-org/ide/pull/1064
 [1316]: https://github.com/enso-org/ide/pull/1316
 [1318]: https://github.com/enso-org/ide/pull/1318
+[1328]: https://github.com/enso-org/ide/pull/1328
+[1341]: https://github.com/enso-org/ide/pull/1341
+[1348]: https://github.com/enso-org/ide/pull/1348
 
 <br/>
 
