--- conflicted
+++ resolved
@@ -1,10 +1,9 @@
 # Next Release
 
-<<<<<<< HEAD
 This update contains major performance improvements and exposes new privacy user
 settings. We will work towards stabilizing it in the next weeks in order to make
 these updates be shipped in a stable release before the end of the year.
-=======
+
 <br/>![New Features](/docs/assets/tags/new_features.svg)
 
 #### Visual Environment
@@ -14,22 +13,15 @@
   - node selection;
   - enabling and disabling a visualization;
   - entering and leaving a node.
-
-<br/>
-  
-# Enso 2.0.0-alpha.8 (2021-07-09)
->>>>>>> 9bc5cadd
-
-<br/>![New Features](/docs/assets/tags/new_features.svg)
-
 - [File or Project Open Dialog][xxxx]. <kbd>ctrl/cmd</kbd>+<kbd>o</kbd> will
   display a new File or Project Open Dialog. Here you can open another project,
   or pick a file from browser: the file will be inserted as a node to the
   current graph.
 - [File browser component][1677]. A basic file browser component has been
   implemented, but is not integrated into the user interface yet.
-
+  
 [1640]: https://github.com/enso-org/ide/pull/1664
+[1677]: https://github.com/enso-org/ide/pull/1677
 [1700]: https://github.com/enso-org/ide/pull/1700
 
 # Enso 2.0.0-alpha.8 (2021-06-09)
@@ -42,13 +34,9 @@
   enhancements and fixes made to the Enso compiler, you can find out more
   details in
   [the engine release notes](https://github.com/enso-org/enso/blob/main/RELEASES.md).
-
-<<<<<<< HEAD
-=======
+  
 [1640]: https://github.com/enso-org/ide/pull/1640
-[1677]: https://github.com/enso-org/ide/pull/1677
-
->>>>>>> 9bc5cadd
+
 <br/>
 
 # Enso 2.0.0-alpha.7 (2021-06-06)
